# This configuration file provides default values for checkbox.
#
# Each section is defined within square brackets and must be named
# carefully as can be seen from the examples below.
#
# Each variable can be overwritten from the environment. The variable
# is case insensitive so it could be defined in lower or upper case.

[DEFAULT]

# Version for this configuration.
version = dev

# List of plugin sections to load.
plugins = checkbox/plugins

# List of registry sections to load.
registries = checkbox/registries

[checkbox/plugins]

# Space separated list of module filenames or directories
modules = %(checkbox_share)s/plugins/*.py

blacklist = backend_manager

[checkbox/registries]

# Space separated list of module filenames or directories.
modules = %(checkbox_share)s/registries/*.py

blacklist = hal

[checkbox/plugins/suites_prompt]

<<<<<<< HEAD
blacklist = phoronix
=======
# Blacklist of suites that are potentially dangerous
blacklist = qa-regression-testing
>>>>>>> 7300ea8c
<|MERGE_RESOLUTION|>--- conflicted
+++ resolved
@@ -33,9 +33,5 @@
 
 [checkbox/plugins/suites_prompt]
 
-<<<<<<< HEAD
-blacklist = phoronix
-=======
 # Blacklist of suites that are potentially dangerous
-blacklist = qa-regression-testing
->>>>>>> 7300ea8c
+blacklist = phoronix qa-regression-testing