#!/usr/bin/env python3

import os
import re
import errno
import posixpath
from glob import glob

from distutils.core import setup
from distutils.util import change_root, convert_path

from distutils.ccompiler import new_compiler
from distutils.command.build import build
from distutils.command.clean import clean
from distutils.command.install import install
from distutils.command.install_data import install_data
from distutils.command.install_scripts import install_scripts
try:
    from DistUtilsExtra.command.build_extra import build_extra
    from DistUtilsExtra.command.build_i18n import build_i18n
    from DistUtilsExtra.command.build_icons import build_icons
except ImportError:
    from distutils.cmd import Command

    class build_extra(build):
        """Adds fake support for i18n and icons to the build target."""
        def __init__(self, dist):
            build.__init__(self, dist)
            self.user_options.extend([("i18n", None, "use the localisation"),
                                      ("icons", None, "use icons"),
                                     ])

        def initialize_options(self):
            build.initialize_options(self)
            self.i18n = False
            self.icons = False

    class build_i18n(Command):
        """Placeholder concrete class for fake i18n support."""

    class build_icons(Command):
        """Placeholder concrete class for fake icons support."""


def changelog_version(changelog="debian/changelog"):
    version = "dev"
    if posixpath.exists(changelog):
        head = open(changelog).readline()
        match = re.compile(".*\((.*)\).*").match(head)
        if match:
            version = match.group(1)

    return version


def expand_data_files(data_files):
    for f in data_files:
        if type(f) != str:
            files = f[1]
            i = 0
            while i < len(files):
                if files[i].find("*") > -1:
                    for e in glob(files[i]):
                        files.append(e)
                    files.pop(i)
                    i -= 1
                i += 1

    return data_files


def extract_sources_from_data_files(data_files):
    all_sources = []
    data_files = expand_data_files(data_files)
    for destination, sources in data_files:
        all_sources.extend([s for s in sources if s.endswith(".c")])

    return all_sources


def extract_executables_from_data_files(data_files):
    sources = extract_sources_from_data_files(data_files)
    return [os.path.splitext(s)[0] for s in sources]


def substitute_variables(infile, outfile, variables={}):
    file_in = open(infile, "r")
    file_out = open(outfile, "w")
    for line in file_in.readlines():
        for key, value in variables.items():
            line = line.replace(key, value)
        file_out.write(line)


class checkbox_build(build_extra, object):

    def initialize_options(self):
        super(checkbox_build, self).initialize_options()

        self.sources = []

    def finalize_options(self):
        super(checkbox_build, self).finalize_options()

        # Initialize sources
        data_files = self.distribution.data_files
        self.sources = extract_sources_from_data_files(data_files)

    def run(self):
        super(checkbox_build, self).run()

        cc = new_compiler()
        for source in self.sources:
            executable = os.path.splitext(source)[0]
            cc.link_executable(
                [source], executable, libraries=["rt", "pthread"])


class checkbox_clean(clean, object):

    def initialize_options(self):
        super(checkbox_clean, self).initialize_options()

        self.executables = None

    def finalize_options(self):
        super(checkbox_clean, self).finalize_options()

        # Initialize sources
        data_files = self.distribution.data_files
        self.executables = extract_executables_from_data_files(data_files)

    def run(self):
        super(checkbox_clean, self).run()

        for executable in self.executables:
            try:
                os.unlink(executable)
            except OSError as error:
                if error.errno != errno.ENOENT:
                    raise


# Hack to workaround unsupported option in Python << 2.5
class checkbox_install(install, object):

    user_options = install.user_options + [
        ('install-layout=', None,
         "installation layout to choose (known values: deb)")]

    def initialize_options(self):
        super(checkbox_install, self).initialize_options()

        self.install_layout = None


class checkbox_install_data(install_data, object):

    def finalize_options(self):
        """Add wildcard support for filenames."""
        super(checkbox_install_data, self).finalize_options()

        for f in self.data_files:
            if type(f) != str:
                files = f[1]
                i = 0
                while i < len(files):
                    if "*" in files[i]:
                        for e in glob(files[i]):
                            files.append(e)
                        files.pop(i)
                        i -= 1
                    i += 1

    def run(self):
        """Run substitutions on files."""
        super(checkbox_install_data, self).run()

        examplesfiles = [o for o in self.outfiles if "examples" in o]
        if not examplesfiles:
            return

        # Create etc directory
        etcdir = convert_path("/etc/checkbox.d")
        if not posixpath.isabs(etcdir):
            etcdir = posixpath.join(self.install_dir, etcdir)
        elif self.root:
            etcdir = change_root(self.root, etcdir)
        self.mkpath(etcdir)

        # Create configs symbolic link
        dstdir = posixpath.dirname(examplesfiles[0]).replace("examples",
            "configs")
        if not os.path.exists(dstdir):
            os.symlink(etcdir, dstdir)

        # Substitute version in examplesfiles and etcfiles
        version = changelog_version()
        for examplesfile in examplesfiles:
            etcfile = posixpath.join(etcdir,
                posixpath.basename(examplesfile))
            infile = posixpath.join("examples",
                posixpath.basename(examplesfile))
            for outfile in examplesfile, etcfile:
                substitute_variables(infile, outfile, {
                    "version = dev": "version = %s" % version})


class checkbox_install_scripts(install_scripts, object):

    def run(self):
        """Run substitutions on files."""
        super(checkbox_install_scripts, self).run()

        # Substitute directory in defaults.py
        for outfile in self.outfiles:
            infile = posixpath.join("bin", posixpath.basename(outfile))
            substitute_variables(infile, outfile, {
                "CHECKBOX_SHARE:-.": "CHECKBOX_SHARE:-/usr/share/checkbox",
                "CHECKBOX_DATA:-.": "CHECKBOX_DATA:-$XDG_CACHE_HOME/checkbox"})


class checkbox_build_icons(build_icons, object):

    def initialize_options(self):
        super(checkbox_build_icons, self).initialize_options()

        self.icon_dir = "icons"


setup(
    name="checkbox",
    version=changelog_version(),
    author="Marc Tardif",
    author_email="marc.tardif@canonical.com",
    license="GPL",
    description="Checkbox System Testing",
    long_description="""
This project provides an extensible interface for system testing.
""",
    data_files=[
<<<<<<< HEAD
        ("lib/checkbox/qt/", ["qt/frontend/checkbox-qt-service"]),
=======
        ("lib/checkbox/qt/",
            ["qt/checkbox-qt.ui", "qt/*.png",
             "qt/frontend/checkbox-qt-service"]),
>>>>>>> 41e7bad8
        ("share/checkbox/", ["backend", "run"]),
        ("share/checkbox/data/audio/", ["data/audio/*"]),
        ("share/checkbox/data/documents/", ["data/documents/*"]),
        ("share/checkbox/data/images/", ["data/images/*.*"]),
        ("share/checkbox/data/images/oem-config",
            ["data/images/oem-config/*"]),
        ("share/checkbox/data/video/", ["data/video/*"]),
        ("share/checkbox/data/settings/", ["data/settings/*"]),
        ("share/checkbox/data/websites/", ["data/websites/*"]),
        ("share/checkbox/data/whitelists/", ["data/whitelists/*"]),
        ("share/checkbox/examples/", ["examples/*"]),
        ("share/checkbox/install/", ["install/*"]),
        ("share/checkbox/patches/", ["patches/*"]),
        ("share/checkbox/plugins/", ["plugins/*.py"]),
        ("share/checkbox/report/", ["report/*.*"]),
        ("share/checkbox/report/images/", ["report/images/*"]),
        ("share/checkbox/scripts/", ["scripts/*"]),
        ("share/checkbox/gtk/", ["gtk/checkbox-gtk.ui", "gtk/*.png"]),
        ("share/dbus-1/services/", ["qt/com.canonical.QtCheckbox.service"]),
        ("share/apport/package-hooks/", ["apport/source_checkbox.py"]),
        ("share/apport/general-hooks/", ["apport/checkbox.py"])],
<<<<<<< HEAD
    scripts=[
        "bin/checkbox-cli", "bin/checkbox-gtk", "bin/checkbox-urwid",
        "bin/checkbox-qt"],
    packages=[
        "checkbox", "checkbox.contrib", "checkbox.dbus", "checkbox.lib",
        "checkbox.parsers", "checkbox.reports", "checkbox_cli",
        "checkbox_gtk", "checkbox_urwid", "checkbox_qt"],
=======
    scripts=["bin/checkbox-cli", "bin/checkbox-gtk",
             "bin/checkbox-urwid", "bin/checkbox-qt"],
    packages=["checkbox", "checkbox.contrib", "checkbox.lib",
              "checkbox.parsers", "checkbox.reports", "checkbox_cli",
              "checkbox_gtk", "checkbox_urwid", "checkbox_qt"],
>>>>>>> 41e7bad8
    package_data={
        "": ["cputable"]},
    cmdclass={
        "build": checkbox_build,
        "build_i18n": build_i18n,
        "build_icons": checkbox_build_icons,
        "clean": checkbox_clean,
        "install": checkbox_install,
        "install_data": checkbox_install_data,
        "install_scripts": checkbox_install_scripts}
)<|MERGE_RESOLUTION|>--- conflicted
+++ resolved
@@ -239,13 +239,7 @@
 This project provides an extensible interface for system testing.
 """,
     data_files=[
-<<<<<<< HEAD
         ("lib/checkbox/qt/", ["qt/frontend/checkbox-qt-service"]),
-=======
-        ("lib/checkbox/qt/",
-            ["qt/checkbox-qt.ui", "qt/*.png",
-             "qt/frontend/checkbox-qt-service"]),
->>>>>>> 41e7bad8
         ("share/checkbox/", ["backend", "run"]),
         ("share/checkbox/data/audio/", ["data/audio/*"]),
         ("share/checkbox/data/documents/", ["data/documents/*"]),
@@ -267,7 +261,6 @@
         ("share/dbus-1/services/", ["qt/com.canonical.QtCheckbox.service"]),
         ("share/apport/package-hooks/", ["apport/source_checkbox.py"]),
         ("share/apport/general-hooks/", ["apport/checkbox.py"])],
-<<<<<<< HEAD
     scripts=[
         "bin/checkbox-cli", "bin/checkbox-gtk", "bin/checkbox-urwid",
         "bin/checkbox-qt"],
@@ -275,13 +268,6 @@
         "checkbox", "checkbox.contrib", "checkbox.dbus", "checkbox.lib",
         "checkbox.parsers", "checkbox.reports", "checkbox_cli",
         "checkbox_gtk", "checkbox_urwid", "checkbox_qt"],
-=======
-    scripts=["bin/checkbox-cli", "bin/checkbox-gtk",
-             "bin/checkbox-urwid", "bin/checkbox-qt"],
-    packages=["checkbox", "checkbox.contrib", "checkbox.lib",
-              "checkbox.parsers", "checkbox.reports", "checkbox_cli",
-              "checkbox_gtk", "checkbox_urwid", "checkbox_qt"],
->>>>>>> 41e7bad8
     package_data={
         "": ["cputable"]},
     cmdclass={
