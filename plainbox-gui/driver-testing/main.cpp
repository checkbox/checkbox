--- conflicted
+++ resolved
@@ -140,15 +140,11 @@
     viewer.rootContext()->setContextProperty("testitemFactory",&testitemFactory);
 
     // Now, load the main page
-<<<<<<< HEAD
     viewer.setMainQmlFile(QStringLiteral("/usr/share/driver-testing/qml/driver-testing.qml"));
-=======
-    viewer.setMainQmlFile(QStringLiteral("qml/driver-testing.qml"));
 
     // Ensure a reasonable minimum size for this window
     viewer.setMinimumSize(QSize(800,600));
 
->>>>>>> 1a7f8b53
     viewer.showExpanded();
 
     return app.exec();
