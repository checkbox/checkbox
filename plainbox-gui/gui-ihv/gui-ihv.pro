# This file is part of plainbox-gui
#
# Copyright 2013 Canonical Ltd.
#
# Authors:
# - Andrew Haigh <andrew.haigh@cellsoftware.co.uk>
#
# This program is free software; you can redistribute it and/or modify
# it under the terms of the GNU General Public License as published by
# the Free Software Foundation; version 3.
#
# This program is distributed in the hope that it will be useful,
# but WITHOUT ANY WARRANTY; without even the implied warranty of
# MERCHANTABILITY or FITNESS FOR A PARTICULAR PURPOSE.  See the
# GNU General Public License for more details.
#
# You should have received a copy of the GNU General Public License
# along with this program.  If not, see <http://www.gnu.org/licenses/>.
#

# Add more folders to ship with the application, here
folder_01.source = qml/outline
folder_01.target = qml
DEPLOYMENTFOLDERS = folder_01

QT += dbus

LIBS += -L../plugins/ -lgui-engine

# Additional import path used to resolve QML modules in Creator's code model
QML_IMPORT_PATH =

SOURCES += main.cpp \
<<<<<<< HEAD
    whitelistitem.cpp \
    testitem.cpp \
    listmodel.cpp
=======
    testsuiteitem.cpp \
    listmodel.cpp \
    savefiledlg.cpp \
    commandtool.cpp
>>>>>>> 0aee5ca0

# Please do not modify the following two lines. Required for deployment.
include(qtquick2applicationviewer/qtquick2applicationviewer.pri)
qtcAddDeployment()

HEADERS += \
<<<<<<< HEAD
    whitelistitem.h \
    testitem.h \
    listmodel.h
=======
    testsuiteitem.h \
    listmodel.h \
    savefiledlg.h \
    commandtool.h
>>>>>>> 0aee5ca0

OTHER_FILES += \
    qml/outline/DummyListModel.qml \
    qml/outline/TestSelectionButtons.qml \
    qml/outline/TestSelectionView.qml \
    qml/outline/TestSelectionListView.qml \
    qml/outline/TestSelectionSuiteDelegate.qml \
    qml/outline/TestSelectionTestDelegate.qml \
    qml/outline/SuiteSelectionDelegate.qml \
    qml/outline/SuiteSelectionView.qml \
    qml/outline/RunManagerView.qml \
    qml/outline/RunManagerSuiteDelegate.qml \
    qml/outline/SubmissionDialog.qml
<|MERGE_RESOLUTION|>--- conflicted
+++ resolved
@@ -31,42 +31,30 @@
 QML_IMPORT_PATH =
 
 SOURCES += main.cpp \
-<<<<<<< HEAD
     whitelistitem.cpp \
     testitem.cpp \
-    listmodel.cpp
-=======
-    testsuiteitem.cpp \
     listmodel.cpp \
     savefiledlg.cpp \
     commandtool.cpp
->>>>>>> 0aee5ca0
 
 # Please do not modify the following two lines. Required for deployment.
 include(qtquick2applicationviewer/qtquick2applicationviewer.pri)
 qtcAddDeployment()
 
-HEADERS += \
-<<<<<<< HEAD
-    whitelistitem.h \
+HEADERS += whitelistitem.h \
     testitem.h \
-    listmodel.h
-=======
-    testsuiteitem.h \
     listmodel.h \
     savefiledlg.h \
     commandtool.h
->>>>>>> 0aee5ca0
 
 OTHER_FILES += \
     qml/outline/DummyListModel.qml \
     qml/outline/TestSelectionButtons.qml \
     qml/outline/TestSelectionView.qml \
+    qml/outline/OldMainButtons.qml \
     qml/outline/TestSelectionListView.qml \
     qml/outline/TestSelectionSuiteDelegate.qml \
     qml/outline/TestSelectionTestDelegate.qml \
     qml/outline/SuiteSelectionDelegate.qml \
     qml/outline/SuiteSelectionView.qml \
-    qml/outline/RunManagerView.qml \
-    qml/outline/RunManagerSuiteDelegate.qml \
-    qml/outline/SubmissionDialog.qml
+    qml/outline/RunManagerView.qml
