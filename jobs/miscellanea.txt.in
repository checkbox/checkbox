plugin: manual
name: miscellanea/chvt
requires:
 package.alias == 'linux'
 package.name == 'kbd'
user: root
command: cycle_vts
_description:
<<<<<<< HEAD
 PURPOSE:
     This test will check in the system can switch to a virtual terminal and back to X
 STEPS:
     1. Click "Test" to switch to another virtual terminal and then back to X
 VERIFICATION:
     Did your screen change temporarily to a text console and then switch back to your current session?
=======
 This test will verify that your system can switch to another virtual terminal and then back to X. Select Test to begin. Your screen will change temporarily to a text console and then switch back to your current session.
 .
 Note that this test may require you to enter your password.
 .
 Did the screen change temporarily to a text console?
>>>>>>> fb97b368

plugin: shell
name: miscellanea/fwts_test
requires:
  package.name == 'linux'
  package.name == 'fwts'
_description:
 Run Colin King's Firmware Test Suite automated tests.
command:
 fwts_test -l $CHECKBOX_DATA/fwts_results.log

plugin: local
name: miscellanea/check_and_install_ipmitool
user: root
command: dpkg -l | grep -iq 'ipmitool' || apt-get install -y ipmitool >/dev/null 2>&1
_description: ipmitool is required for ipmi testing. This checks for ipmitool and installs it if not available.

plugin: shell
name: miscellanea/ipmi_test
depends: miscellanea/check_and_install_ipmitool
user: root
command: ipmi_test
_description:
 This will run some basic connectivity tests against a BMC, verifying that IPMI works.

plugin: manual
name: miscellanea/is_laptop
_description:
<<<<<<< HEAD
 PURPOSE:
     This test is just to select the type of system
 VERIFICATION:
     Is your system a laptop (or netbook)?
=======
 Is your system a laptop (or netbook)?
 .
 Selecting Yes here will allow us to run tests specific to portable computers that may not apply to desktops.
plugin: shell

name: miscellanea/apport-directory
requires: package.name == 'apport'
command: ! test -d /var/crash || test $(find /var/crash -type f | wc -l) -eq 0
_description: 
 This test checks /var/crash to see if there are any crash reports present.
 .
 If there are, this test will fail.
>>>>>>> fb97b368
<|MERGE_RESOLUTION|>--- conflicted
+++ resolved
@@ -6,20 +6,12 @@
 user: root
 command: cycle_vts
 _description:
-<<<<<<< HEAD
  PURPOSE:
-     This test will check in the system can switch to a virtual terminal and back to X
+     This test will check that the system can switch to a virtual terminal and back to X
  STEPS:
      1. Click "Test" to switch to another virtual terminal and then back to X
  VERIFICATION:
      Did your screen change temporarily to a text console and then switch back to your current session?
-=======
- This test will verify that your system can switch to another virtual terminal and then back to X. Select Test to begin. Your screen will change temporarily to a text console and then switch back to your current session.
- .
- Note that this test may require you to enter your password.
- .
- Did the screen change temporarily to a text console?
->>>>>>> fb97b368
 
 plugin: shell
 name: miscellanea/fwts_test
@@ -48,22 +40,16 @@
 plugin: manual
 name: miscellanea/is_laptop
 _description:
-<<<<<<< HEAD
  PURPOSE:
-     This test is just to select the type of system
- VERIFICATION:
-     Is your system a laptop (or netbook)?
-=======
- Is your system a laptop (or netbook)?
- .
- Selecting Yes here will allow us to run tests specific to portable computers that may not apply to desktops.
+    This is to determine if we need to run tests specific to portable computers that may not apply to desktops.
+ STEPS:
+    Select "Yes" if your system is a laptop or netbook. Otherwise, select "No"
+
 plugin: shell
-
 name: miscellanea/apport-directory
 requires: package.name == 'apport'
 command: ! test -d /var/crash || test $(find /var/crash -type f | wc -l) -eq 0
 _description: 
  This test checks /var/crash to see if there are any crash reports present.
  .
- If there are, this test will fail.
->>>>>>> fb97b368
+ If there are, this test will fail.