--- conflicted
+++ resolved
@@ -68,9 +68,6 @@
 plugin: shell
 name: miscellanea/sources-list
 command: sources_test $SOURCES_LIST "$REPOSITORIES"
-<<<<<<< HEAD
-_description: Checks that a specified sources list file contains the requested repositories
-=======
 _description: Checks that a specified sources list file contains the requested repositories
 
 plugin: local
@@ -122,5 +119,4 @@
  VERIFICATION:
   1. Select Yes if you successfully used IPMI to remotely power this system off and on using the dedicated management port.
   2. Select No if you attempted to use the dedicated management port to remotely power this system off/on and it failed for some reason.
-  3. Skip this test if this system ONLY uses shared management/ethernet ports OR if this system does not have a BMC (Management Console)
->>>>>>> e7b1c23d
+  3. Skip this test if this system ONLY uses shared management/ethernet ports OR if this system does not have a BMC (Management Console)