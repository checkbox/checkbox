--- conflicted
+++ resolved
@@ -154,7 +154,6 @@
 command: removable_storage_test -s 10240000 -c 100 -i 3 sdio scsi
 _description: Runs a test that transfers 100 10MB files 3 times to a SDHC card.
 
-<<<<<<< HEAD
 plugin: shell
 name: stress/network_restart
 user: root
@@ -166,7 +165,7 @@
 name: stress/network_restart_log
 depends: stress/network_restart
 command: file=$CHECKBOX_DATA/network_restart.log; if [ -e "$file" ]; then iconv -t 'ascii' -c "$file"; fi
-=======
+
 plugin: manual
 name: stress/wireless_hotkey
 requires: dmi.product in ['Notebook','Laptop','Portable']
@@ -177,5 +176,4 @@
      1. Log in to desktop
      2. Press wifi hotkey at a rate of 1 press per second and slowly increase the speed of the tap, until you are tapping as fast as possible
  VERIFICATION:
-     Verify the system is not frozen and the wifi and bluetooth applets are still visible and functional
->>>>>>> be20eae9
+     Verify the system is not frozen and the wifi and bluetooth applets are still visible and functional