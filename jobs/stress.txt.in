plugin: shell
name: stress/cpu_stress_test
requires:
 package.name == 'stress'
user: root
command: stress --cpu `cpuinfo_resource | awk '/count:/ {print $2}'` --vm `awk '/MemTotal/ {num_vm = $2/262144; if (num_vm != int(num_vm)) num_vm = int(num_vm) + 1; print num_vm}' /proc/meminfo` --timeout 7200
_description:
 PURPOSE:
     Create jobs that use the CPU as much as possible for two hours. The test is considered passed if the system does not freeze.

plugin: shell
name: power-management/hibernate_30_cycles
depends: power-management/rtc
environ: CHECKBOX_DATA
user: root
command:
 if type -P fwts >/dev/null; then
  echo "Calling fwts"
  fwts_test -l $CHECKBOX_DATA/hibernate_30_cycles -s s4 --s4-device-check --s4-device-check-delay=45 --s4-sleep-delay=120 --s4-multiple=30
 else
  echo "Calling sleep_test"
  sleep_test -s disk -i 30 -w 120
 fi
_description:
 PURPOSE:
    This is an automated stress test that will force the system to hibernate/resume for 30 cycles

plugin: attachment
name: power-management/hibernate-30-cycle-log-attach
command: [ -e $CHECKBOX_DATA/hibernate_30_cycles.log ] && cat $CHECKBOX_DATA/hibernate_30_cycles.log
_description:
 Attaches the log from the 30 cycle Hibernate/Resume test if it exists

plugin: shell
name: power-management/suspend_30_cycles
depends: power-management/rtc
environ: CHECKBOX_DATA
user: root
command: 
 if type -P fwts >/dev/null; then
  echo "Calling fwts"
<<<<<<< HEAD
  set -o pipefail; fwts_test -l $CHECKBOX_DATA/suspend_30_cycles -s s3 --s3-device-check --s3-device-check-delay=30 --s3-sleep-delay=30 --s3-multiple=30 | tee $CHECKBOX_DATA/suspend_30_cycles_times.log
=======
  fwts_test -l $CHECKBOX_DATA/suspend_30_cycles -s s3 --s3-device-check --s3-device-check-delay=45 --s3-sleep-delay=30 --s3-multiple=30 | tee $CHECKBOX_DATA/suspend_30_cycles_times.log
>>>>>>> 87727c12
 else
  echo "Calling sleep_test"
  set -o pipefail; sleep_test -p s mem -i 30 | tee $CHECKBOX_DATA/suspend_30_cycles_times.log
 fi
_description:
 PURPOSE:
    This is an automated stress test that will force the system to suspend/resume for 30 cycles.

plugin: attachment
name: power-management/suspend-30-cycle-log-attach
command: [ -e $CHECKBOX_DATA/suspend_30_cycles.log ] && cat $CHECKBOX_DATA/suspend_30_cycles.log
_description:
 Attaches the log from the 30 cycle Suspend/Resume test if it exists

plugin: shell
name: power-management/suspend-30-cycles-time-check
command: [ -e $CHECKBOX_DATA/suspend_30_cycles_times.log ] && sleep_time_check $CHECKBOX_DATA/suspend_30_cycles_times.log
_description:
 Checks the sleep times to ensure that a machine suspends and resumes within a given threshold

plugin: shell
name: stress/hibernate_250_cycles
depends: power-management/rtc
environ: CHECKBOX_DATA
user: root
command:
 if type -P fwts >/dev/null; then
  echo "Calling fwts"
  fwts_test -l $CHECKBOX_DATA/hibernate_250_cycles -s s4 --s4-device-check --s4-device-check-delay=45 --s4-sleep-delay=120 --s4-multiple=250
 else
  echo "Calling sleep_test"
  sleep_test -s disk -i 250 -w 120
 fi
_description:
 PURPOSE:
    This is an automated stress test that will force the system to hibernate/resume for 250 cycles

plugin: attachment
name: stress/hibernate-250-cycle-log-attach
command: [ -e $CHECKBOX_DATA/hibernate_250_cycles.log ] && cat $CHECKBOX_DATA/hibernate_250_cycles.log
_description:
 Attaches the log from the 250 cycle Hibernate/Resume test if it exists

plugin: shell
name: stress/suspend_250_cycles
depends: power-management/rtc
environ: CHECKBOX_DATA
user: root
command:
 if type -P fwts >/dev/null; then
  echo "Calling fwts"
<<<<<<< HEAD
  set -o pipefail; fwts_test -l $CHECKBOX_DATA/suspend_250_cycles -s s3 --s3-device-check --s3-device-check-delay=30 --s3-sleep-delay=30 --s3-multiple=250 | tee $CHECKBOX_DATA/suspend_250_cycles_times.log
=======
  fwts_test -l $CHECKBOX_DATA/suspend_250_cycles -s s3 --s3-device-check --s3-device-check-delay=45 --s3-sleep-delay=30 --s3-multiple=250 | tee $CHECKBOX_DATA/suspend_250_cycles_times.log
>>>>>>> 87727c12
 else
  echo "Calling sleep_test"
  set -o pipefail; sleep_test -p s mem -i 250 | tee $CHECKBOX_DATA/suspend_250_cycles_times.log
 fi
_description:
 PURPOSE:
    This is an automated stress test that will force the system to suspend/resume for 250 cycles.

plugin: attachment
name: stress/suspend-250-cycle-log-attach
command: [ -e $CHECKBOX_DATA/suspend_250_cycles.log ] && cat $CHECKBOX_DATA/suspend_250_cycles.log
_description:
 Attaches the log from the 250 cycle Suspend/Resume test if it exists

plugin: shell
name: stress/suspend-250-cycles-time-check
command: [ -e $CHECKBOX_DATA/suspend_250_cycles_times.log ] && sleep_time_check $CHECKBOX_DATA/suspend_250_cycles_times.log
_description:
 Checks the sleep times to ensure that a machine suspends and resumes within a given threshold

plugin: shell
name: stress/reboot
requires:
 package.name == 'upstart'
 package.name == 'fwts'
command: pm_test -r 100 --silent --log-level=notset reboot
user: root
_description:
 Stress reboot system (100 cycles)

plugin: attachment
name: stress/reboot_log
depends: stress/reboot
command: tar cvfz stress_reboot.tgz $CHECKBOX_DATA/*reboot.100.log && cat $CHECKBOX_DATA/stress_reboot.tgz

plugin: shell
name: stress/poweroff
requires:
 package.name == 'upstart'
 package.name == 'fwts'
command: pm_test -r 100 --silent --log-level=notset poweroff
user: root
_description:
 Stress poweroff system (100 cycles)

plugin: attachment
name: stress/poweroff_log
depends: stress/poweroff
command: tar cvfz stress_poweroff.tgz $CHECKBOX_DATA/*poweroff.100.log && cat $CHECKBOX_DATA/stress_poweroff.tgz

plugin: shell
name: stress/reboot_check
depends: stress/reboot
command: pm_log_check --log-level=notset $CHECKBOX_DATA/*reboot.100.log $CHECKBOX_DATA/pm_log_check_reboot.100.log
_description: Check logs for the stress reboot (100 cycles) test case

plugin: attachment
name: stress/reboot_check_log
depends: stress/reboot_check
command:
 tar cvfz stress_reboot_check.tgz $CHECKBOX_DATA/pm_log_check_reboot.100.log && cat $CHECKBOX_DATA/stress_reboot_check.tgz

plugin: shell
name: stress/poweroff_check
depends: stress/poweroff
command: pm_log_check --log-level=notset $CHECKBOX_DATA/*poweroff.100.log $CHECKBOX_DATA/pm_log_check_poweroff.100.log
_description: Check logs for the stress poweroff (100 cycles) test case

plugin: attachment
name: stress/poweroff_check_log
depends: stress/poweroff_check
command:
 tar cvfz stress_poweroff_check.tgz $CHECKBOX_DATA/pm_log_check_poweroff.100.log && cat $CHECKBOX_DATA/stress_poweroff_check.tgz

plugin: shell
name: stress/graphics
requires:
 package.name == 'x11-apps'
user: root
environ: CHECKBOX_DATA
command: graphics_stress_test -d -o $CHECKBOX_DATA/graphics-stress-results && echo "Graphics Stress Test completed successfully" || echo "Graphics Stress Test completed, but there are errors. Please see the log $CHECKBOX_DATA/graphics-stress-results for details" && false
_description:
 Run the graphics stress test. This test can take a few minutes.

plugin: shell
name: stress/graphics-tarball
requires:
 package.name == 'x11-apps'
depends: stress/graphics
command: [ -e $CHECKBOX_DATA/graphics-stress-results ] && tar cvfz $CHECKBOX_DATA/graphics-stress-results.tar.gz $CHECKBOX_DATA/graphics-stress-results
_description: Attaches the graphics stress results to the submission.

plugin: shell
name: stress/usb
user: root
command: removable_storage_test -s 10240000 -c 100 -i 3 usb
_description: Runs a test that transfers 100 10MB files 3 times to usb.

plugin: shell
name: stress/sdhc
user: root
command: removable_storage_test -s 10240000 -c 100 -i 3 sdio scsi usb --memorycard
_description: Runs a test that transfers 100 10MB files 3 times to a SDHC card.

plugin: shell
name: stress/network_restart
user: root
environ: CHECKBOX_DATA
command: network_restart -t 1 -o $CHECKBOX_DATA
_description: Ping ubuntu.com and restart network interfaces 100 times

plugin: attachment
name: stress/network_restart_log
depends: stress/network_restart
command: file=$CHECKBOX_DATA/network_restart.log; if [ -e "$file" ]; then iconv -t 'ascii' -c "$file"; fi

plugin: manual
name: stress/wireless_hotkey
requires: dmi.product in ['Notebook','Laptop','Portable']
_description:
 PURPOSE:
     To make sure that stressing the wifi hotkey does not cause applets to disappear from the panel or the system to lock up
 STEPS:
     1. Log in to desktop
     2. Press wifi hotkey at a rate of 1 press per second and slowly increase the speed of the tap, until you are tapping as fast as possible
 VERIFICATION:
     Verify the system is not frozen and the wifi and bluetooth applets are still visible and functional<|MERGE_RESOLUTION|>--- conflicted
+++ resolved
@@ -39,11 +39,7 @@
 command: 
  if type -P fwts >/dev/null; then
   echo "Calling fwts"
-<<<<<<< HEAD
-  set -o pipefail; fwts_test -l $CHECKBOX_DATA/suspend_30_cycles -s s3 --s3-device-check --s3-device-check-delay=30 --s3-sleep-delay=30 --s3-multiple=30 | tee $CHECKBOX_DATA/suspend_30_cycles_times.log
-=======
-  fwts_test -l $CHECKBOX_DATA/suspend_30_cycles -s s3 --s3-device-check --s3-device-check-delay=45 --s3-sleep-delay=30 --s3-multiple=30 | tee $CHECKBOX_DATA/suspend_30_cycles_times.log
->>>>>>> 87727c12
+  set -o pipefail; fwts_test -l $CHECKBOX_DATA/suspend_30_cycles -s s3 --s3-device-check --s3-device-check-delay=45 --s3-sleep-delay=30 --s3-multiple=30 | tee $CHECKBOX_DATA/suspend_30_cycles_times.log
  else
   echo "Calling sleep_test"
   set -o pipefail; sleep_test -p s mem -i 30 | tee $CHECKBOX_DATA/suspend_30_cycles_times.log
@@ -95,11 +91,7 @@
 command:
  if type -P fwts >/dev/null; then
   echo "Calling fwts"
-<<<<<<< HEAD
-  set -o pipefail; fwts_test -l $CHECKBOX_DATA/suspend_250_cycles -s s3 --s3-device-check --s3-device-check-delay=30 --s3-sleep-delay=30 --s3-multiple=250 | tee $CHECKBOX_DATA/suspend_250_cycles_times.log
-=======
-  fwts_test -l $CHECKBOX_DATA/suspend_250_cycles -s s3 --s3-device-check --s3-device-check-delay=45 --s3-sleep-delay=30 --s3-multiple=250 | tee $CHECKBOX_DATA/suspend_250_cycles_times.log
->>>>>>> 87727c12
+  set -o pipefail; fwts_test -l $CHECKBOX_DATA/suspend_250_cycles -s s3 --s3-device-check --s3-device-check-delay=45 --s3-sleep-delay=30 --s3-multiple=250 | tee $CHECKBOX_DATA/suspend_250_cycles_times.log
  else
   echo "Calling sleep_test"
   set -o pipefail; sleep_test -p s mem -i 250 | tee $CHECKBOX_DATA/suspend_250_cycles_times.log
