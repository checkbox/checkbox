--- conflicted
+++ resolved
@@ -13,17 +13,12 @@
 plugin: manual
 name: power-management/lid
 _description:
-<<<<<<< HEAD
  PURPOSE:
      This test will check your lid sensors
  STEPS:
      1. Close your laptop lid
  VERIFICATION:
-     Did the screen go blank?
-=======
- This test verifies that the lid sensor triggers a power-save event.
- Does closing your laptop lid cause your screen to suspend?
->>>>>>> fb97b368
+    Does closing your laptop lid cause your system to suspend?
 
 plugin: manual
 name: power-management/lid_close
@@ -61,7 +56,7 @@
      3. Wait 5 seconds with the lid closed
      4. Open the lid
  VERIFICATION:
-     Did the screen turn back on when the lid was opened?
+     Did the system resume when the lid was opened?
 
 plugin: shell
 name: power-management/rtc
@@ -84,4 +79,4 @@
 requires: package.name == 'linux'
 _description: Check to see if CONFIG_NO_HZ is set in the kernel (this is just a simple regression check)
 command:
- zgrep 'CONFIG_NO_HZ=y' /boot/config-`uname -r` >/dev/null 2>&1
+ zgrep 'CONFIG_NO_HZ=y' /boot/config-`uname -r` >/dev/null 2>&1