plugin: manual
name: monitor/vga
_description:
<<<<<<< HEAD
 PURPOSE:
     This test will check your VGA port. Skip if your system does not have a VGA port
 STEPS:
     1. Connect a display (if not already connected) to the VGA port on your system
 VERIFICATION:
     Did the image displayed correctly in both screens?
=======
 This test verifies that your system's external video port(s) work correctly.
 If your system does not have a VGA port, please skip this test.
 .
 Connect a display (if not already connected) to the VGA port on your system. Is the image displayed correctly?
>>>>>>> fb97b368

plugin: manual
name: monitor/dvi
_description:
<<<<<<< HEAD
 PURPOSE:
     This test will check your DVI port. Skip if your system does not have a DVI port
 STEPS:
     1. Connect a display (if not already connected) to the DVI port on your system
 VERIFICATION:
     Did the image displayed correctly in both screens?
=======
 This test verifies that your system's external video port(s) work correctly.
 If your system does not have a DVI port, please skip this test.
 .
 Connect a display (if not already connected) to the DVI port on your system. Is the image displayed correctly?
>>>>>>> fb97b368

plugin: manual
name: monitor/displayport
_description:
<<<<<<< HEAD
 PURPOSE:
     This test will check your DisplayPort port. Skip if your system does not have a DisplayPort port
 STEPS:
     1. Connect a display (if not already connected) to the DisplayPort port on your system
 VERIFICATION:
     Did the image displayed correctly in both screens?
=======
 This test verifies that your system's external video port(s) work correctly.
 If your system does not have DisplayPort, please skip this test.
 .
 Connect a display (if not already connected) to the DisplayPort on your system. Is the image displayed correctly?
>>>>>>> fb97b368

plugin: manual
name: monitor/hdmi
_description:
<<<<<<< HEAD
 PURPOSE:
     This test will check your HDMI port. Skip if your system does not have a HDMI port
 STEPS:
     1. Connect a display (if not already connected) to the HDMI port on your system
 VERIFICATION:
     Did the image displayed correctly in both screens?
=======
 This test verifies that your system's external video port(s) work correctly.
 If your system does not have a HDMI port, please skip this test.
 .
 Connect a display (if not already connected) to the HDMI port on your system. Is the image displayed correctly?
>>>>>>> fb97b368

plugin: manual
name: monitor/svideo
_description:
<<<<<<< HEAD
 PURPOSE:
     This test will check your S-VIDEO port. Skip if your system does not have a S-VIDEO port
 STEPS:
     1. Connect a display (if not already connected) to the S-VIDEO port on your system
 VERIFICATION:
     Did the image displayed correctly in both screens?
=======
 This test verifies that your system's external video port(s) work correctly.
 If your system does not have a S-VIDEO port, please skip this test.
 .
 Connect a display (if not already connected) to the S-VIDEO port on your system. Is the image displayed correctly?
>>>>>>> fb97b368

plugin: manual
name: monitor/rca
_description:
<<<<<<< HEAD
 PURPOSE:
     This test will check your RCA port. Skip if your system does not have a RCA port
 STEPS:
     1. Connect a display (if not already connected) to the RCA port on your system
 VERIFICATION:
     Did the image displayed correctly in both screens?
=======
 This test verifies that your system's external video port(s) work correctly.
 If your system does not have a RCA port, please skip this test.
 .
 Connect a display (if not already connected) to the RCA port on your system. Is the image displayed correctly?
>>>>>>> fb97b368

plugin: manual
name: monitor/powersaving
command: xset dpms force off
_description:
<<<<<<< HEAD
 PURPOSE:
     This test will check your monitor power saving capabilities
 STEPS:
     1. Click "Test" to try the power saving capabilities of your monitor
     2. Press any key or move the mouse to recover
 VERIFICATION:
     Did the the monitor went blank and on again?
=======
 This test will verify that your system can properly control monitor power settings.
 Monitor power saving verification procedure:
  1.- Select Test to try the power saving capabilities of your monitor.
  2.- The monitor should go blank.
  3.- Press any key or move the mouse to recover.
 .
 Did the monitor go blank?
>>>>>>> fb97b368
<|MERGE_RESOLUTION|>--- conflicted
+++ resolved
@@ -1,123 +1,71 @@
 plugin: manual
 name: monitor/vga
 _description:
-<<<<<<< HEAD
  PURPOSE:
-     This test will check your VGA port. Skip if your system does not have a VGA port
+     This test will check your VGA port. Skip if your system does not have a VGA port.
  STEPS:
      1. Connect a display (if not already connected) to the VGA port on your system
  VERIFICATION:
-     Did the image displayed correctly in both screens?
-=======
- This test verifies that your system's external video port(s) work correctly.
- If your system does not have a VGA port, please skip this test.
- .
- Connect a display (if not already connected) to the VGA port on your system. Is the image displayed correctly?
->>>>>>> fb97b368
+     Was the desktop displayed correctly on both screens?
 
 plugin: manual
 name: monitor/dvi
 _description:
-<<<<<<< HEAD
  PURPOSE:
      This test will check your DVI port. Skip if your system does not have a DVI port
  STEPS:
      1. Connect a display (if not already connected) to the DVI port on your system
  VERIFICATION:
-     Did the image displayed correctly in both screens?
-=======
- This test verifies that your system's external video port(s) work correctly.
- If your system does not have a DVI port, please skip this test.
- .
- Connect a display (if not already connected) to the DVI port on your system. Is the image displayed correctly?
->>>>>>> fb97b368
+     Was the desktop displayed correctly on both screens?
 
 plugin: manual
 name: monitor/displayport
 _description:
-<<<<<<< HEAD
  PURPOSE:
      This test will check your DisplayPort port. Skip if your system does not have a DisplayPort port
  STEPS:
      1. Connect a display (if not already connected) to the DisplayPort port on your system
  VERIFICATION:
-     Did the image displayed correctly in both screens?
-=======
- This test verifies that your system's external video port(s) work correctly.
- If your system does not have DisplayPort, please skip this test.
- .
- Connect a display (if not already connected) to the DisplayPort on your system. Is the image displayed correctly?
->>>>>>> fb97b368
+     Was the desktop displayed correctly on both screens?
 
 plugin: manual
 name: monitor/hdmi
 _description:
-<<<<<<< HEAD
  PURPOSE:
      This test will check your HDMI port. Skip if your system does not have a HDMI port
  STEPS:
      1. Connect a display (if not already connected) to the HDMI port on your system
  VERIFICATION:
-     Did the image displayed correctly in both screens?
-=======
- This test verifies that your system's external video port(s) work correctly.
- If your system does not have a HDMI port, please skip this test.
- .
- Connect a display (if not already connected) to the HDMI port on your system. Is the image displayed correctly?
->>>>>>> fb97b368
+     Was the desktop displayed correctly on both screens?
 
 plugin: manual
 name: monitor/svideo
 _description:
-<<<<<<< HEAD
  PURPOSE:
      This test will check your S-VIDEO port. Skip if your system does not have a S-VIDEO port
  STEPS:
      1. Connect a display (if not already connected) to the S-VIDEO port on your system
  VERIFICATION:
-     Did the image displayed correctly in both screens?
-=======
- This test verifies that your system's external video port(s) work correctly.
- If your system does not have a S-VIDEO port, please skip this test.
- .
- Connect a display (if not already connected) to the S-VIDEO port on your system. Is the image displayed correctly?
->>>>>>> fb97b368
+     Was the desktop displayed correctly on both screens?
 
 plugin: manual
 name: monitor/rca
 _description:
-<<<<<<< HEAD
  PURPOSE:
      This test will check your RCA port. Skip if your system does not have a RCA port
  STEPS:
      1. Connect a display (if not already connected) to the RCA port on your system
  VERIFICATION:
-     Did the image displayed correctly in both screens?
-=======
- This test verifies that your system's external video port(s) work correctly.
- If your system does not have a RCA port, please skip this test.
- .
- Connect a display (if not already connected) to the RCA port on your system. Is the image displayed correctly?
->>>>>>> fb97b368
+     Was the desktop displayed correctly on both screens?
 
 plugin: manual
 name: monitor/powersaving
 command: xset dpms force off
 _description:
-<<<<<<< HEAD
  PURPOSE:
      This test will check your monitor power saving capabilities
  STEPS:
      1. Click "Test" to try the power saving capabilities of your monitor
      2. Press any key or move the mouse to recover
  VERIFICATION:
-     Did the the monitor went blank and on again?
-=======
- This test will verify that your system can properly control monitor power settings.
- Monitor power saving verification procedure:
-  1.- Select Test to try the power saving capabilities of your monitor.
-  2.- The monitor should go blank.
-  3.- Press any key or move the mouse to recover.
- .
- Did the monitor go blank?
->>>>>>> fb97b368
+     Did the the monitor go blank and turn on again?