
plugin: shell
name: bluetooth/detect-output
requires:
 package.name == 'bluez'
 device.category == 'BLUETOOTH'
<<<<<<< HEAD
user: root
environ: CHECKBOX_DATA
command:
 if rfkill list bluetooth | grep -q 'Hard blocked: yes'; then
   echo "rfkill shows BT is hard blocked"
 fi
 if rfkill list bluetooth | grep -q 'Soft blocked: yes'; then
   echo "rfkill shows BT is soft blocked, removing before testing"
   rfkill unblock bluetooth
   sleep 3
 fi
 output=$(hcitool dev | tail -n+2 | awk '{print $2}' | tee $CHECKBOX_DATA/bluetooth_address)
 echo "$output"
 if [ -z "$output" ]; then
     "BT hardware not available"
     exit 1
 fi
=======
command: set -o pipefail; hcitool dev | tail -n+2 | awk '{print $2}' | tee $CHECKBOX_DATA/bluetooth_address
>>>>>>> 7836b0e4
_description:
 Automated test to store bluetooth device information in checkbox report

plugin: manual
name: bluetooth/browse-files
depends: bluetooth/detect-output
_description:
 PURPOSE:
     This test will check that bluetooth connection works correctly
 STEPS:
     1. Enable bluetooth on any mobile device (PDA, smartphone, etc.)
     2. Click on the bluetooth icon in the menu bar
     3. Select 'Setup new device'
     4. Look for the device in the list and select it
     5. In the device write the PIN code automatically chosen by the wizard
     6. The device should pair with the computer
     7. Right-click on the bluetooth icon and select browse files
     8. Authorize the computer to browse the files in the device if needed
     9. You should be able to browse the files
 VERIFICATION:
     Did all the steps work?

plugin: manual
name: bluetooth/file-transfer
depends: bluetooth/browse-files bluetooth/detect-output
_description:
 PURPOSE:
     This test will check that you can transfer information through a bluetooth connection
 STEPS:
     1. Make sure that you're able to browse the files in your mobile device
     2. Copy a file from the computer to the mobile device
     3. Copy a file from the mobile device to the computer
 VERIFICATION:
     Were all files copied correctly?

plugin: manual
name: bluetooth/audio
depends: bluetooth/detect-output
command: arecord -d 5 -D bluetooth -f S16_LE | aplay -D bluetooth -f S16_LE
_description:
 PURPOSE:
     This test will check that you can record and hear audio using a bluetooth audio device
 STEPS:
     1. Enable the bluetooth headset
     2. Click on the bluetooth icon in the menu bar
     3. Select 'Setup new device'
     4. Look for the device in the list and select it
     5. In the device write the PIN code automatically chosen by the wizard
     6. The device should pair with the computer
     7. Click "Test" to record for five seconds and reproduce in the bluetooth device
 VERIFICATION:
     Did you hear the sound you recorded in the bluetooth

plugin: manual
name: bluetooth/HID
depends: bluetooth/detect-output
command: keyboard_test
_description:
 PURPOSE:
     This test will check that you can use a BlueTooth HID device
 STEPS:
     1. Enable either a BT mouse or keyboard
     2. Click on the bluetooth icon in the menu bar
     3. Select 'Setup new device'
     4. Look for the device in the list and select it
     5. For mice, perform actions such as moving the pointer, right and left button clicks and double clicks
     6. For keyboards, click the Test button to lauch a small tool. Enter some text into the tool and close it.
 VERIFICATION:
     Did the device work as expected?<|MERGE_RESOLUTION|>--- conflicted
+++ resolved
@@ -4,9 +4,6 @@
 requires:
  package.name == 'bluez'
  device.category == 'BLUETOOTH'
-<<<<<<< HEAD
-user: root
-environ: CHECKBOX_DATA
 command:
  if rfkill list bluetooth | grep -q 'Hard blocked: yes'; then
    echo "rfkill shows BT is hard blocked"
@@ -22,9 +19,6 @@
      "BT hardware not available"
      exit 1
  fi
-=======
-command: set -o pipefail; hcitool dev | tail -n+2 | awk '{print $2}' | tee $CHECKBOX_DATA/bluetooth_address
->>>>>>> 7836b0e4
 _description:
  Automated test to store bluetooth device information in checkbox report
 
