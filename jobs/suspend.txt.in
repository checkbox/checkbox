plugin: shell
name: suspend/network_before_suspend
depends: networking/detect
_description: Record the current network before suspending.
command: set -o pipefail; internet_test | tee $CHECKBOX_DATA/network_before_suspend.txt

plugin: shell
name: suspend/resolution_before_suspend
_description: Record the current resolution before suspending.
command: xrandr -q |grep '*'| awk '{print $1}' > $CHECKBOX_DATA/resolution_before_suspend.txt

plugin: shell
name: suspend/audio_before_suspend
requires:
 device.category == 'AUDIO'
 package.name == 'alsa-base'
_description: Record mixer settings before suspending.
command: audio_settings store --file=$CHECKBOX_DATA/audio_settings_before_suspend

plugin: shell
name: suspend/cpu_before_suspend
_description: Verify that all the CPUs are online before suspending
command: cpuinfo_resource > $CHECKBOX_DATA/cpuinfo_before_suspend

plugin: shell
name: suspend/memory_before_suspend
_description:
 Dumps memory info to a file for comparison after suspend test has been run
command: meminfo_resource > $CHECKBOX_DATA/meminfo_before_suspend

plugin: shell
name: suspend/wireless_before_suspend
depends: wireless/wireless_connection
requires: device.category == 'WIRELESS'
command: nmcli -t -f UUID con status > $CHECKBOX_DATA/connections && connect_wireless && internet_test --interface=`nmcli dev list | grep -B 1 wireless | grep GENERAL.DEVICE | awk '{print $2}'` && for con in `cat $CHECKBOX_DATA/connections`; do nmcli con up uuid "$con"; done
_description:
 This test disconnects all connections and then connects to the wireless
 interface. It then checks the connection to confirm it's working as expected.

plugin: shell
name: suspend/bluetooth_obex_before_suspend
requires:
 package.name == 'bluez' and package.name == 'obexd-client'
 device.category == 'BLUETOOTH'
command:
  if [ -z "$BTDEVADDR" ]
  then
    echo "btdevaddr option not set to device address of Bluetooth target in checkbox.ini"
    exit 1
<<<<<<< HEAD
  elif rfkill list bluetooth | grep -q 'Hard blocked: yes'
  then
    echo "rfkill shows BT is hard blocked"
  elif rfkill list bluetooth | grep -q 'Soft blocked: yes'
  then
    echo "rfkill shows BT is soft blocked, removing before testing."
    rfkill unblock bluetooth
    sleep 3
  fi
  set -o pipefail; obex_send $BTDEVADDR $CHECKBOX_SHARE/data/images/JPEG_Color_Image_Ubuntu.jpg
=======
  else
    obex_send $BTDEVADDR $CHECKBOX_SHARE/data/images/JPEG_Color_Image_Ubuntu.jpg
  fi
>>>>>>> 7836b0e4
_description:
 This is an automated Bluetooth file transfer test. It sends an image to the device specified by the BTDEVADDR environment variable.

plugin: shell
name: suspend/bluetooth_obex_send_before_suspend
requires:
 package.name == 'bluez' and package.name == 'obexftp'
 device.category == 'BLUETOOTH'
command:
<<<<<<< HEAD
=======
  set -o pipefail
>>>>>>> 7836b0e4
  if [ -z "$BTDEVADDR" ]
  then
    echo "btdevaddr option not set to device address of Bluetooth target in checkbox.ini"
    exit 1
<<<<<<< HEAD
  elif rfkill list bluetooth | grep -q 'Hard blocked: yes'
  then
    echo "rfkill list shows BT is hard blocked"
  elif rfkill list bluetooth | grep -q 'Soft blocked: yes'
  then
    echo "rfkill list shows BT is soft blocked, removing before testing"
    rfkill unblock bluetooth
    sleep 3
  fi
  set -o pipefail; bluetooth_test $CHECKBOX_SHARE/data/images/JPEG_Color_Image_Ubuntu.jpg $BTDEVADDR send 2>&1 | ansi_parser
=======
  else
    bluetooth_test $CHECKBOX_SHARE/data/images/JPEG_Color_Image_Ubuntu.jpg $BTDEVADDR send 2>&1 | ansi_parser
  fi
>>>>>>> 7836b0e4
_description:
 This is an automated Bluetooth file transfer test. It sends an image to the device specified by the BTDEVADDR environment variable.

plugin: shell
name: suspend/bluetooth_obex_browse_before_suspend
requires:
 package.name == 'bluez' and package.name == 'obexftp'
 device.category == 'BLUETOOTH'
command:
<<<<<<< HEAD
=======
  set -o pipefail
>>>>>>> 7836b0e4
  if [ -z "$BTDEVADDR" ]
  then
    echo "btdevaddr option not set to device address of Bluetooth target in checkbox.ini"
    exit 1
<<<<<<< HEAD
  elif rfkill list bluetooth | grep -q 'Hard blocked: yes'
  then
    echo "rfkill list shows BT is hard blocked"
  elif rfkill list bluetooth | grep -q 'Soft blocked: yes'
  then
    echo "rfkill list shows BT is soft blocked, removing before testing"
    rfkill unblock bluetooth
    sleep 3
  fi
  set -o pipefail; bluetooth_test $CHECKBOX_SHARE/data/images/JPEG_Color_Image_Ubuntu.jpg $BTDEVADDR browse 2>&1 | ansi_parser
=======
  else
    bluetooth_test $CHECKBOX_SHARE/data/images/JPEG_Color_Image_Ubuntu.jpg $BTDEVADDR browse 2>&1 | ansi_parser
  fi
>>>>>>> 7836b0e4
_description:
 This is an automated Bluetooth test. It emulates browsing on a remote device specified by the BTDEVADDR environment variable.

plugin: shell
name: suspend/bluetooth_obex_get_before_suspend
requires:
 package.name == 'bluez' and package.name == 'obexftp'
 device.category == 'BLUETOOTH'
command:
<<<<<<< HEAD
=======
  set -o pipefail
>>>>>>> 7836b0e4
  if [ -z "$BTDEVADDR" ]
  then
    echo "btdevaddr option not set to device address of Bluetooth target in checkbox.ini"
    exit 1
<<<<<<< HEAD
  elif rfkill list bluetooth | grep -q 'Hard blocked: yes'
  then
    echo "rfkill list shows BT is hard blocked"
  elif rfkill list bluetooth | grep -q 'Soft blocked: yes'
  then
    echo "rfkill list shows BT is soft blocked, removing before testing"
    rfkill unblock bluetooth
    sleep 3
  fi
  set -o pipefail; bluetooth_test $CHECKBOX_SHARE/data/images/JPEG_Color_Image_Ubuntu.jpg $BTDEVADDR get 2>&1 | ansi_parser
=======
  else
    bluetooth_test $CHECKBOX_SHARE/data/images/JPEG_Color_Image_Ubuntu.jpg $BTDEVADDR get 2>&1 | ansi_parser
  fi
>>>>>>> 7836b0e4
_description:
 This is an automated Bluetooth test. It receives the given file from a remote host specified by the BTDEVADDR environment variable

plugin: manual
name: suspend/bluetooth_obex_before_suspend_manual
requires:
 package.name == 'bluez' and package.name == 'obexd-client'
 device.category == 'BLUETOOTH'
command: rfkill unblock bluetooth; obex_send `bluetooth_scan` $CHECKBOX_SHARE/data/images/JPEG_Color_Image_Ubuntu.jpg
_description:
 PURPOSE:
     This test will send the image 'JPEG_Color_Image_Ubuntu.jpg' to a specified device
 STEPS:
     1. Make sure Bluetooth is enabled by checking the Bluetooth indicator applet
     1. Click "Test" and you will be prompted to enter the Bluetooth device name of a device that can accept file transfers (It may take a few moments after entering the name for the file to begin sending)
     2. Accept any prompts that appear on both devices
 VERIFICATION:
     Was the data correctly transferred?

plugin: user-verify
name: suspend/suspend_advanced
depends: power-management/rtc
requires:
 sleep.mem == 'supported'
user: root
environ: CHECKBOX_DATA
command:
 if type -P fwts >/dev/null; then
  echo "Calling fwts"
  set -o pipefail; fwts_test -l $CHECKBOX_DATA/suspend_single -s s3 --s3-sleep-delay=30 --s3-device-check --s3-device-check-delay=45 | tee $CHECKBOX_DATA/suspend_single_times.log
 else
  echo "Calling sleep_test"
  set -o pipefail; sleep_test -p | tee $CHECKBOX_DATA/suspend_single_times.log
 fi
_description:
 PURPOSE:
     This test will check suspend and resume
 STEPS:
     1. Click "Test" and your system will suspend for about 30 - 60 seconds
     2. If your system does not wake itself up after 60 seconds, please press the power button momentarily to wake the system manually
     3. If your system fails to wake at all and must be rebooted, restart System Testing after reboot and mark this test as Failed
 VERIFICATION:
     Did your system suspend and resume correctly?

plugin: shell
name: suspend/suspend_advanced_auto
depends: power-management/rtc
requires:
    sleep.mem == 'supported'
_description:
 This is the automated version of suspend/suspend_advanced.
user: root
environ: CHECKBOX_DATA
command: set -o pipefail; fwts_test -l $CHECKBOX_DATA/suspend_single -s s3 --s3-sleep-delay=30 --s3-device-check --s3-device-check-delay=45 | tee $CHECKBOX_DATA/suspend_single_times.log

plugin: attachment
name: suspend/suspend-single-log-attach
command: [ -e $CHECKBOX_DATA/suspend_single.log ] && cat $CHECKBOX_DATA/suspend_single.log
_description:
 Attaches the log from the single suspend/resume test to the results

plugin: shell
name: suspend/suspend-time-check
command: [ -e $CHECKBOX_DATA/suspend_single_times.log ] && sleep_time_check $CHECKBOX_DATA/suspend_single_times.log
_description:
 Checks the sleep times to ensure that a machine suspends and resumes within a given threshold

plugin: manual
name: power-management/usb_wakeup_keyboard
user: root
depends: suspend/suspend_advanced
command: pm-suspend
_description:
 PURPOSE:
     Wake up by USB keyboard
 STEPS:
     1. Enable "Wake by USB KB/Mouse" item in BIOS
     2. Press "Test" to enter suspend (S3) mode
     3. Press any key of USB keyboard to wake system up
 VERIFICATION:
     Did the system wake up from suspend mode when you pressed a keyboard key?

plugin: manual
name: power-management/usb_wakeup_mouse
user: root
depends: suspend/suspend_advanced
command: pm-suspend
_description:
 PURPOSE:
     Wake up by USB mouse
 STEPS:
     1. Enable "Wake by USB KB/Mouse" item in BIOS
     2. Press "Test" to enter suspend (S3) mode
     3. Press any button of USB mouse to wake system up
 VERIFICATION:
     Did the system wake up from suspend mode when you pressed the mouse button?

plugin: shell
name: suspend/network_after_suspend
depends: suspend/suspend_advanced suspend/network_before_suspend
_description: Test the network after resuming.
command: network_wait; internet_test | diff $CHECKBOX_DATA/network_before_suspend.txt -

plugin: shell
name: suspend/resolution_after_suspend
depends: suspend/suspend_advanced suspend/resolution_before_suspend
_description: Test to see that we have the same resolution after resuming as before.
command: xrandr -q |grep '*'| awk '{print $1}' | diff $CHECKBOX_DATA/resolution_before_suspend.txt -

plugin: shell
name: suspend/audio_after_suspend
requires:
 device.category == 'AUDIO'
 package.name == 'alsa-base'
depends: suspend/suspend_advanced suspend/audio_before_suspend
_description: Verify that mixer settings after suspend are the same as before suspend.
command: 
 audio_settings store --file=$CHECKBOX_DATA/audio_settings_after_suspend; diff $CHECKBOX_DATA/audio_settings_before_suspend $CHECKBOX_DATA/audio_settings_after_suspend

plugin: shell
name: suspend/cpu_after_suspend
depends: suspend/suspend_advanced suspend/cpu_before_suspend
_description: Verify that all CPUs are online after resuming.
command: cpuinfo_resource | diff $CHECKBOX_DATA/cpuinfo_before_suspend -

plugin: shell
name: suspend/cpu_after_suspend_auto
depends: suspend/suspend_advanced_auto suspend/cpu_before_suspend
_description: Verify that all CPUs are online after resuming.
command: cpuinfo_resource | diff $CHECKBOX_DATA/cpuinfo_before_suspend -

plugin: shell
name: suspend/memory_after_suspend
depends: suspend/suspend_advanced suspend/memory_before_suspend
_description:
 Verify that all memory is available after resuming from suspend.
command: meminfo_resource | diff $CHECKBOX_DATA/meminfo_before_suspend -

plugin: shell
name: suspend/memory_after_suspend_auto
depends: suspend/suspend_advanced_auto suspend/memory_before_suspend
_description:
 Verify that all memory is available after resuming from suspend.
command: meminfo_resource | diff $CHECKBOX_DATA/meminfo_before_suspend -

plugin: manual
name: suspend/display_after_suspend
depends: suspend/suspend_advanced
_description:
 PURPOSE:
     This test will check that the display is correct after suspend and resume
 STEPS:
     1. Check that your display does not show up visual artifacts after resuming.
 VERIFICATION:
     Does the display work normally after resuming from suspend?

plugin: shell
name: suspend/wireless_after_suspend
depends: suspend/suspend_advanced suspend/wireless_before_suspend
requires:
 device.category == 'WIRELESS'
command: connect_wireless && internet_test --interface=`nmcli dev list | grep -B 1 wireless | grep GENERAL.DEVICE | awk '{print $2}'` && for con in `cat $CHECKBOX_DATA/connections`; do nmcli con up uuid "$con"; done
_description:
 This test checks that the wireless interface is working after suspending the system. It
 disconnects all interfaces and then connects to the wireless interface and checks that the
 connection is working as expected.

plugin: shell
name: suspend/wireless_connection_after_suspend_wpa_bg
depends: suspend/suspend_advanced
requires:
 device.category == 'WIRELESS'
 environment.ROUTERS == 'multiple'
user: root
environ: WPA_BG_SSID WPA_BG_PSK
command: trap "rm -f /etc/NetworkManager/system-connections/$WPA_BG_SSID" EXIT; create_connection $WPA_BG_SSID --security=wpa --key=$WPA_BG_PSK; internet_test --interface=`nmcli dev status | awk '/802-11-wireless/ {print $1}'`
_description:
 Tests that the systems wireless hardware can connect to a router using WPA
 security and the 802.11b/g protocols after the system has been suspended.

plugin: shell
name: suspend/wireless_connection_after_suspend_open_bg
depends: suspend/suspend_advanced
requires:
 device.category == 'WIRELESS'
 environment.ROUTERS == 'multiple'
user: root
environ: OPEN_BG_SSID
command: trap "rm -f /etc/NetworkManager/system-connections/$OPEN_BG_SSID" EXIT; create_connection $OPEN_BG_SSID; internet_test --interface=`nmcli dev status | awk '/802-11-wireless/ {print $1}'`
_description:
 Tests that the systems wireless hardware can connect to a router using no
 security and the 802.11b/g protocols after the system has been suspended.

plugin: shell
name: suspend/wireless_connection_after_suspend_wpa_n
depends: suspend/suspend_advanced
requires:
 device.category == 'WIRELESS'
 environment.ROUTERS == 'multiple'
user: root
environ: WPA_N_SSID WPA_N_PSK
command: trap "rm -f /etc/NetworkManager/system-connections/$WPA_N_SSID" EXIT; create_connection $WPA_N_SSID --security=wpa --key=$WPA_N_PSK; internet_test --interface=`nmcli dev status | awk '/802-11-wireless/ {print $1}'`
_description:
 Tests that the systems wireless hardware can connect to a router using WPA
 security and the 802.11n protocol after the system has been suspended.

plugin: shell
name: suspend/wireless_connection_after_suspend_open_n
depends: suspend/suspend_advanced
requires:
 device.category == 'WIRELESS'
 environment.ROUTERS == 'multiple'
user: root
environ: OPEN_N_SSID
command: trap "rm -f /etc/NetworkManager/system-connections/$OPEN_N_SSID" EXIT; create_connection $OPEN_N_SSID; internet_test --interface=`nmcli dev status | awk '/802-11-wireless/ {print $1}'`
_description:
 Tests that the systems wireless hardware can connect to a router using no
 security and the 802.11n protocol after the system has been suspended.

plugin: shell
name: suspend/wireless_connection_after_suspend_wpa_bg_auto
depends: suspend/suspend_advanced_auto
requires:
 device.category == 'WIRELESS'
 environment.ROUTERS == 'multiple'
user: root
environ: WPA_BG_SSID WPA_BG_PSK
command: trap "rm -f /etc/NetworkManager/system-connections/$WPA_BG_SSID" EXIT; create_connection $WPA_BG_SSID --security=wpa --key=$WPA_BG_PSK; internet_test --interface=`nmcli dev status | awk '/802-11-wireless/ {print $1}'`
_description:
 Tests that the systems wireless hardware can connect to a router using WPA
 security and the 802.11b/g protocols after the system has been suspended.

plugin: shell
name: suspend/wireless_connection_after_suspend_open_bg_auto
depends: suspend/suspend_advanced_auto
requires:
 device.category == 'WIRELESS'
 environment.ROUTERS == 'multiple'
user: root
environ: OPEN_BG_SSID
command: trap "rm -f /etc/NetworkManager/system-connections/$OPEN_BG_SSID" EXIT; create_connection $OPEN_BG_SSID; internet_test --interface=`nmcli dev status | awk '/802-11-wireless/ {print $1}'`
_description:
 Tests that the systems wireless hardware can connect to a router using no
 security and the 802.11b/g protocols after the system has been suspended.

plugin: shell
name: suspend/wireless_connection_after_suspend_wpa_n_auto
depends: suspend/suspend_advanced_auto
requires:
 device.category == 'WIRELESS'
 environment.ROUTERS == 'multiple'
user: root
environ: WPA_N_SSID WPA_N_PSK
command: trap "rm -f /etc/NetworkManager/system-connections/$WPA_N_SSID" EXIT; create_connection $WPA_N_SSID --security=wpa --key=$WPA_N_PSK; internet_test --interface=`nmcli dev status | awk '/802-11-wireless/ {print $1}'`
_description:
 Tests that the systems wireless hardware can connect to a router using WPA
 security and the 802.11n protocol after the system has been suspended.

plugin: shell
name: suspend/wireless_connection_after_suspend_open_n_auto
depends: suspend/suspend_advanced_auto
requires:
 device.category == 'WIRELESS'
 environment.ROUTERS == 'multiple'
user: root
environ: OPEN_N_SSID
command: trap "rm -f /etc/NetworkManager/system-connections/$OPEN_N_SSID" EXIT; create_connection $OPEN_N_SSID; internet_test --interface=`nmcli dev status | awk '/802-11-wireless/ {print $1}'`
_description:
 Tests that the systems wireless hardware can connect to a router using no
 security and the 802.11n protocol after the system has been suspended.

plugin: manual
name: suspend/wireless_connection_after_suspend_wpa_bg_manual
depends: suspend/suspend_advanced
requires:
 device.category == 'WIRELESS'
 environment.ROUTERS == 'single'
user: root
environ: ROUTER_SSID ROUTER_PSK
command: trap "nmcli con delete id $ROUTER_SSID" EXIT; create_connection $ROUTER_SSID --security=wpa --key=$ROUTER_PSK && internet_test --interface=`nmcli dev status | awk '/802-11-wireless/ {print $1}'`
_description:
 PURPOSE:
     Tests that the systems wireless hardware can connect to a router using WPA
     security and the 802.11b/g protocols.
 STEPS:
     1. Open your routers configuration tool
     2. Change the settings to only accept connections on the B and G wireless bands
     3. Make sure the SSID is set to ROUTER_SSID
     4. Change the security settings to use WPA2 and ensure the PSK matches that set in ROUTER_PSK
     5. Click the 'Test' button to create a connection to the router and test the connection
 VERIFICATION:
     Verification is automated, do not change the automatically selected result.

plugin: manual
name: suspend/wireless_connection_after_suspend_open_bg_manual
depends: suspend/suspend_advanced
requires:
 device.category == 'WIRELESS'
 environment.ROUTERS == 'single'
user: root
environ: ROUTER_SSID
command: trap "nmcli con delete id $ROUTER_SSID" EXIT; create_connection $ROUTER_SSID && internet_test --interface=`nmcli dev status | awk '/802-11-wireless/ {print $1}'`
_description:
 PURPOSE:
     Tests that the systems wireless hardware can connect to a router using
     no security and the 802.11b/g protocols.
 STEPS:
     1. Open your routers configuration tool
     2. Change the settings to only accept connections on the B and G wireless bands
     3. Make sure the SSID is set to ROUTER_SSID
     4. Change the security settings to use no security
     5. Click the 'Test' button to create a connection to the router and test the connection
 VERIFICATION:
     Verification is automated, do not change the automatically selected result.

plugin: manual
name: suspend/wireless_connection_after_suspend_wpa_n_manual
depends: suspend/suspend_advanced
requires:
 device.category == 'WIRELESS'
 environment.ROUTERS == 'single'
user: root
environ: ROUTER_SSID ROUTER_PSK
command: trap "nmcli con delete id $ROUTER_SSID" EXIT; create_connection $ROUTER_SSID --security=wpa --key=$ROUTER_PSK && internet_test --interface=`nmcli dev status | awk '/802-11-wireless/ {print $1}'`
_description:
 PURPOSE:
     Tests that the systems wireless hardware can connect to a router using WPA
     security and the 802.11n protocols.
 STEPS:
     1. Open your routers configuration tool
     2. Change the settings to only accept connections on the N wireless band
     3. Make sure the SSID is set to ROUTER_SSID
     4. Change the security settings to use WPA2 and ensure the PSK matches that set in ROUTER_PSK
     5. Click the 'Test' button to create a connection to the router and test the connection
 VERIFICATION:
     Verification is automated, do not change the automatically selected result.

plugin: manual
name: suspend/wireless_connection_after_suspend_open_n_manual
depends: suspend/suspend_advanced
requires:
 device.category == 'WIRELESS'
 environment.ROUTERS == 'single'
user: root
environ: ROUTER_SSID
command: trap "nmcli con delete id $ROUTER_SSID" EXIT; create_connection $ROUTER_SSID && internet_test --interface=`nmcli dev status | awk '/802-11-wireless/ {print $1}'`
_description:
 PURPOSE:
     Tests that the systems wireless hardware can connect to a router using
     no security and the 802.11n protocol.
 STEPS:
     1. Open your routers configuration tool
     2. Change the settings to only accept connections on the N wireless band
     3. Make sure the SSID is set to ROUTER_SSID
     4. Change the security settings to use no security
     5. Click the 'Test' button to create a connection to the router and test the connection
 VERIFICATION:
     Verification is automated, do not change the automatically selected result.

plugin: shell
name: suspend/bluetooth_detect_after_suspend
depends: suspend/suspend_advanced bluetooth/detect-output
requires:
 package.name == 'bluez'
 device.category == 'BLUETOOTH'
 command:
 if rfkill list bluetooth | grep -q 'Hard blocked: yes'; then
   echo "rfkill shows BT is hard blocked"
 fi
 if rfkill list bluetooth | grep -q 'Soft blocked: yes'; then
   echo "rfkill shows BT is soft blocked, removing before testing"
   rfkill unblock bluetooth
   sleep 3
 fi
 output=$(hcitool dev | tail -n+2 | awk '{print $2}')
 echo $output | diff $CHECKBOX_DATA/bluetooth_address -
 if [ -z "$output" ]; then
     "BT hardware not available"
     exit 1
 fi
_description:
 This test grabs the hardware address of the bluetooth adapter after suspend and compares it to the address grabbed before suspend.

plugin: shell
name: suspend/bluetooth_obex_after_suspend
depends: suspend/suspend_advanced suspend/bluetooth_obex_before_suspend
requires:
 package.name == 'bluez' and package.name == 'obexd-client'
 device.category == 'BLUETOOTH'
command:
  if [ -z "$BTDEVADDR" ]
  then
    echo "btdevaddr option not set to device address of Bluetooth target in checkbox.ini"
    exit 1
<<<<<<< HEAD
  elif rfkill list bluetooth | grep -q 'Hard blocked: yes'
  then
    echo "rfkill list shows BT is hard blocked"
  elif rfkill list bluetooth | grep -q 'Soft blocked: yes'
  then
    echo "rfkill list shows BT is soft blocked, removing before testing"
    rfkill unblock bluetooth
    sleep 3
  fi
  obex_send $BTDEVADDR $CHECKBOX_SHARE/data/images/JPEG_Color_Image_Ubuntu.jpg
=======
  else
    obex_send $BTDEVADDR $CHECKBOX_SHARE/data/images/JPEG_Color_Image_Ubuntu.jpg
  fi
>>>>>>> 7836b0e4
_description:
 This is an automated Bluetooth file transfer test. It sends an image to the device specified by the BTDEVADDR environment variable.

plugin: shell
name: suspend/bluetooth_obex_after_suspend_auto
depends: suspend/suspend_advanced_auto suspend/bluetooth_obex_before_suspend
requires:
 package.name == 'bluez' and package.name == 'obexd-client'
 device.category == 'BLUETOOTH'
<<<<<<< HEAD
<<<<<<< TREE
command: rfkill unblock bluetooth; obex_send $BTDEVADDR $CHECKBOX_SHARE/data/images/JPEG_Color_Image_Ubuntu.jpg
=======
=======
>>>>>>> 7836b0e4
command:
  if [ -z "$BTDEVADDR" ]
  then
    echo "btdevaddr option not set to device address of Bluetooth target in checkbox.ini"
    exit 1
  else
    obex_send $BTDEVADDR $CHECKBOX_SHARE/data/images/JPEG_Color_Image_Ubuntu.jpg
  fi
<<<<<<< HEAD
>>>>>>> MERGE-SOURCE
=======
>>>>>>> 7836b0e4
_description:
 This is an automated Bluetooth file transfer test. It sends an image to the device specified by the BTDEVADDR environment variable.

plugin: shell
name: suspend/bluetooth_obex_send_after_suspend
depends: suspend/suspend_advanced
requires:
 package.name == 'bluez' and package.name == 'obexftp'
 device.category == 'BLUETOOTH'
command:
<<<<<<< HEAD
=======
  set -o pipefail
>>>>>>> 7836b0e4
  if [ -z "$BTDEVADDR" ]
  then
    echo "btdevaddr option not set to device address of Bluetooth target in checkbox.ini"
    exit 1
<<<<<<< HEAD
  elif rfkill list bluetooth | grep -q 'Hard blocked: yes'
  then
    echo "rfkill list shows BT is hard blocked"
  elif rfkill list bluetooth | grep -q 'Soft blocked: yes'
  then
    echo "rfkill list shows BT is soft blocked, removing before testing"
    rfkill unblock bluetooth
    sleep 3
  fi
  set -o pipefail; bluetooth_test $CHECKBOX_SHARE/data/images/JPEG_Color_Image_Ubuntu.jpg $BTDEVADDR send 2>&1 | ansi_parser
=======
  else
    bluetooth_test $CHECKBOX_SHARE/data/images/JPEG_Color_Image_Ubuntu.jpg $BTDEVADDR send 2>&1 | ansi_parser
  fi
>>>>>>> 7836b0e4
_description:
 This is an automated Bluetooth file transfer test. It sends an image to the device specified by the BTDEVADDR environment variable.

plugin: shell
name: suspend/bluetooth_obex_send_after_suspend_auto
depends: suspend/suspend_advanced_auto
requires:
 package.name == 'bluez' and package.name == 'obexftp'
 device.category == 'BLUETOOTH'
command:
<<<<<<< HEAD
=======
  set -o pipefail
>>>>>>> 7836b0e4
  if [ -z "$BTDEVADDR" ]
  then
    echo "btdevaddr option not set to device address of Bluetooth target in checkbox.ini"
    exit 1
<<<<<<< HEAD
  elif rfkill list bluetooth | grep -q 'Hard blocked: yes'
  then
    echo "rfkill list shows BT is hard blocked"
  elif rfkill list bluetooth | grep -q 'Soft blocked: yes'
  then
    echo "rfkill list shows BT is soft blocked, removing before testing"
    rfkill unblock bluetooth
    sleep 3
  fi
  set -o pipefail; bluetooth_test $CHECKBOX_SHARE/data/images/JPEG_Color_Image_Ubuntu.jpg $BTDEVADDR send 2>&1 | ansi_parser
=======
  else
    bluetooth_test $CHECKBOX_SHARE/data/images/JPEG_Color_Image_Ubuntu.jpg $BTDEVADDR send 2>&1 | ansi_parser
  fi
>>>>>>> 7836b0e4
_description:
 This is an automated Bluetooth file transfer test. It sends an image to the device specified by the BTDEVADDR environment variable.

plugin: shell
name: suspend/bluetooth_obex_browse_after_suspend
depends: suspend/suspend_advanced
requires:
 package.name == 'bluez' and package.name == 'obexftp'
 device.category == 'BLUETOOTH'
command:
<<<<<<< HEAD
=======
  set -o pipefail
>>>>>>> 7836b0e4
  if [ -z "$BTDEVADDR" ]
  then
    echo "btdevaddr option not set to device address of Bluetooth target in checkbox.ini"
    exit 1
<<<<<<< HEAD
  elif rfkill list bluetooth | grep -q 'Hard blocked: yes'
  then
    echo "rfkill list shows BT is hard blocked"
  elif rfkill list bluetooth | grep -q 'Soft blocked: yes'
  then
    echo "rfkill list shows BT is soft blocked, removing before testing"
    rfkill unblock bluetooth
    sleep 3
  fi
  set -o pipefail; bluetooth_test $CHECKBOX_SHARE/data/images/JPEG_Color_Image_Ubuntu.jpg $BTDEVADDR browse 2>&1 | ansi_parser
=======
  else
    bluetooth_test $CHECKBOX_SHARE/data/images/JPEG_Color_Image_Ubuntu.jpg $BTDEVADDR browse 2>&1 | ansi_parser
  fi
>>>>>>> 7836b0e4
_description:
 This is an automated Bluetooth test. It emulates browsing on a remote device specified by the BTDEVADDR environment variable.

plugin: shell
name: suspend/bluetooth_obex_browse_after_suspend_auto
depends: suspend/suspend_advanced_auto
requires:
 package.name == 'bluez' and package.name == 'obexftp'
 device.category == 'BLUETOOTH'
command:
<<<<<<< HEAD
=======
  set -o pipefail
>>>>>>> 7836b0e4
  if [ -z "$BTDEVADDR" ]
  then
    echo "btdevaddr option not set to device address of Bluetooth target in checkbox.ini"
    exit 1
<<<<<<< HEAD
  elif rfkill list bluetooth | grep -q 'Hard blocked: yes'
  then
    echo "rfkill list shows BT is hard blocked"
  elif rfkill list bluetooth | grep -q 'Soft blocked: yes'
  then
    echo "rfkill list shows BT is soft blocked, removing before testing"
    rfkill unblock bluetooth
    sleep 3
  fi
  set -o pipefail; bluetooth_test $CHECKBOX_SHARE/data/images/JPEG_Color_Image_Ubuntu.jpg $BTDEVADDR browse 2>&1 | ansi_parser
=======
  else
    bluetooth_test $CHECKBOX_SHARE/data/images/JPEG_Color_Image_Ubuntu.jpg $BTDEVADDR browse 2>&1 | ansi_parser
  fi
>>>>>>> 7836b0e4
_description:
 This is an automated Bluetooth test. It emulates browsing on a remote device specified by the BTDEVADDR environment variable.

plugin: shell
name: suspend/bluetooth_obex_get_after_suspend
depends: suspend/suspend_advanced
requires:
 package.name == 'bluez' and package.name == 'obexftp'
 device.category == 'BLUETOOTH'
command:
<<<<<<< HEAD
=======
  set -o pipefail
>>>>>>> 7836b0e4
  if [ -z "$BTDEVADDR" ]
  then
    echo "btdevaddr option not set to device address of Bluetooth target in checkbox.ini"
    exit 1
<<<<<<< HEAD
  elif rfkill list bluetooth | grep -q 'Hard blocked: yes'
  then
    echo "rfkill list shows BT is hard blocked"
  elif rfkill list bluetooth | grep -q 'Soft blocked: yes'
  then
    echo "rfkill list shows BT is soft blocked, removing before testing"
    rfkill unblock bluetooth
    sleep 3
  fi
  set -o pipefail; bluetooth_test $CHECKBOX_SHARE/data/images/JPEG_Color_Image_Ubuntu.jpg $BTDEVADDR get 2>&1 | ansi_parser
=======
  else
    bluetooth_test $CHECKBOX_SHARE/data/images/JPEG_Color_Image_Ubuntu.jpg $BTDEVADDR get 2>&1 | ansi_parser
  fi
>>>>>>> 7836b0e4
_description:
 This is an automated Bluetooth test. It receives the given file from a remote host specified by the BTDEVADDR environment variable

plugin: shell
name: suspend/bluetooth_obex_get_after_suspend_auto
depends: suspend/suspend_advanced_auto
requires:
 package.name == 'bluez' and package.name == 'obexftp'
 device.category == 'BLUETOOTH'
command:
<<<<<<< HEAD
=======
  set -o pipefail
>>>>>>> 7836b0e4
  if [ -z "$BTDEVADDR" ]
  then
    echo "btdevaddr option not set to device address of Bluetooth target in checkbox.ini"
    exit 1
<<<<<<< HEAD
  elif rfkill list bluetooth | grep -q 'Hard blocked: yes'
  then
    echo "rfkill list shows BT is hard blocked"
  elif rfkill list bluetooth | grep -q 'Soft blocked: yes'
  then
    echo "rfkill list shows BT is soft blocked, removing before testing"
    rfkill unblock bluetooth
    sleep 3
  fi
  set -o pipefail; bluetooth_test $CHECKBOX_SHARE/data/images/JPEG_Color_Image_Ubuntu.jpg $BTDEVADDR get 2>&1 | ansi_parser
=======
  else
    bluetooth_test $CHECKBOX_SHARE/data/images/JPEG_Color_Image_Ubuntu.jpg $BTDEVADDR get 2>&1 | ansi_parser
  fi
>>>>>>> 7836b0e4
_description:
 This is an automated Bluetooth test. It receives the given file from a remote host specified by the BTDEVADDR environment variable

plugin: manual
name: suspend/bluetooth_obex_after_suspend_manual
depends: suspend/suspend_advanced suspend/bluetooth_obex_before_suspend_manual
requires:
 package.name == 'bluez' and package.name == 'obexd-client'
 device.category == 'BLUETOOTH'
command: rfkill unblock bluetooth; obex_send `bluetooth_scan` $CHECKBOX_SHARE/data/images/JPEG_Color_Image_Ubuntu.jpg
_description:
 PURPOSE:
     This test will send the image 'JPEG_Color_Image_Ubuntu.jpg' to a specified device
 STEPS:
     1. Click "Test" and you will be prompted to enter the Bluetooth device name of a device that can accept file transfers (It may take a few moments after entering the name for the file to begin sending)
     2. Accept any prompts that appear on both devices
 VERIFICATION:
     Was the data correctly transferred?

plugin: manual
name: suspend/cycle_resolutions_after_suspend
requires: package.name == 'xorg'
depends: suspend/suspend_advanced graphics/cycle_resolution
command: xrandr_cycle --keyword=after_suspend --screenshot-dir $CHECKBOX_DATA
_description:
 PURPOSE:
     This test will cycle through the detected display modes
 STEPS:
     1. Click "Test" and the display will cycle trough the display modes
 VERIFICATION:
     Did your display look fine in the detected mode?

plugin: shell
name: suspend/cycle_resolutions_after_suspend_auto
requires: package.name == 'xorg'
depends: suspend/suspend_advanced_auto graphics/cycle_resolution
_description:
 This test will check to make sure supported video modes work after a suspend and resume.
 This is done automatically by taking screenshots and uploading them as an attachment.
command: xrandr_cycle --keyword=after_suspend --screenshot-dir $CHECKBOX_DATA

plugin: attachment
name: suspend/xrandr_screens_after_suspend.tar.gz
depends: suspend/cycle_resolutions_after_suspend_auto
command: [ -e $CHECKBOX_DATA/xrandr_screens_after_suspend.tgz ] && cat $CHECKBOX_DATA/xrandr_screens_after_suspend.tgz
_description: This attaches screenshots from the suspend/cycle_resolutions_after_suspend_auto test to the results submission.

plugin: shell
name: suspend/record_playback_after_suspend
depends: suspend/suspend_advanced
requires:
 device.category == 'AUDIO'
 package.name == 'python-gst0.10'
 package.name == 'alsa-base'
command: audio_test
_description:
 This will check to make sure that your audio device works properly after a suspend and resume.  This may work fine with speakers and onboard microphone, however, it works best if used with a cable connecting the audio-out jack to the audio-in jack.

plugin: attachment
name: suspend/suspend-auto-single-log-attach
command: [ -e $CHECKBOX_DATA/suspend_auto_single_log ] && cat $CHECKBOX_DATA/suspend_auto_single_log
_description:
 Attaches the log from the single suspend/resume test to the results

plugin: shell
name: suspend/screenshot_after_suspend
depends: suspend/suspend_advanced_auto
requires: package.name == 'fswebcam'
command: camera_test still --device=/dev/external_webcam -f ${CHECKBOX_DATA}/screenshot_after_suspend.jpg -q 2>&1 | ansi_parser
_description:
 PURPOSE:
     Take a screengrab of the current screen after suspend (logged on Unity desktop)
 STEPS:
     1. Take picture using USB webcam
 VERIFICATION:
     Review attachment manually later

plugin: attachment
name: screenshot_after_suspend.jpg
depends: suspend/screenshot_after_suspend
command: base64 ${CHECKBOX_DATA}/screenshot_after_suspend.jpg
_description: Attaches the screenshot captured in graphics/screenshot.

plugin: shell
name: suspend/gpu_lockup_after_suspend
requires:
 package.name == 'fwts'
 package.name == 'wmctrl'
 package.name == 'mesa-utils'
depends: suspend/suspend_advanced_auto
user: root
command: gpu_test
_description:
 PURPOSE:
     Do some challenging operations, suspend the system, do more challenging
     operations - then check for lockup on the GPU
 STEPS:
     1. Create 2 glxgears windows and move them quickly
     2. Switch workspaces/viewports with wmctrl
     3. Launch an HTML5 video playback in firefox
     4. Suspend/resume
 VERIFICATION:
     After a 60s workload, check kern.log for reported GPU errors

plugin: shell
name: suspend/wifi_resume_time
depends: suspend/suspend_advanced
requires:
   device.category == 'WIRELESS'
command: network_reconnect_resume_test -t 20 -d wifi
_description:
 Checks the length of time it takes to reconnect an existing wifi connection
 after a suspend/resume cycle.

plugin: shell
name: suspend/network_resume_time
depends: suspend/suspend_advanced
requires:
   device.category == 'NETWORK'
command: network_reconnect_resume_test -t 10 -d wired
_description:
 Checks the length of time it takes to reconnect an existing wired connection
  after a suspend/resume cycle.

plugin: manual
name: suspend/led_after_suspend/power
depends: suspend/suspend_advanced
_description:
 PURPOSE:
     Validate that the power LED operated the same after resuming from suspend
 STEPS:
     1. Power LED should be on while device is switched on
 VERIFICATION:
     Does the power LED remain on after resuming from suspend?

plugin: manual
name: suspend/led_after_suspend/battery-charging
depends: suspend/suspend_advanced
_description:
 PURPOSE:
     Validate that the battery light shows charging status after resuming from suspend
 STEPS:
     1. Let system run on battery for a while
     2. Plug in AC plug
 VERIFICATION:
     Did the battery indicator LED still turn orange after resuming from suspend?

plugin: manual
name: suspend/led_after_suspend/battery-charged
depends: suspend/suspend_advanced
_description:
 PURPOSE:
     Validate that the battery LED properly displays charged status after resuming from suspend
 STEPS:
     1. Let system run on battery for a short time
     2. Plug in AC
     3. Let system run on AC
 VERIFICATION:
     Does the orange battery LED still shut off when system is fully charged after resuming from suspend?

plugin: manual
name: suspend/led_after_suspend/battery-low
depends: suspend/suspend_advanced
_description:
 PURPOSE:
     Validate that the battery LED indicated low power after resuming from suspend
 STEPS:
     1. Let system run on battery for several hours
     2. Monitor battery LED carefully
 VERIFICATION:
     Does the LED light orange when battery is low after resuming from suspend?

plugin: manual
name: suspend/led_after_suspend/hdd
depends: suspend/suspend_advanced
command: led_hdd_test
_description:
 PURPOSE:
     Validate that the HDD LED still operates as expected after resuming from suspend
 STEPS:
     1. Select "Test" to write and read a temporary file for a few seconds
     2. HDD LED should blink when writing to/reading from HDD
 VERIFICATION:
     Did the HDD LED still blink with HDD activity after resuming from suspend?

plugin: manual
name: suspend/led_after_suspend/numeric-keypad
depends: suspend/suspend_advanced
command: keyboard_test
_description:
 PURPOSE:
     Validate that the numeric keypad LED operates the same before and after resuming from suspend
 STEPS:
     1. Press "Block Num" key to toggle numeric keypad LED
     2. Click on the "Test" button to open a window to verify your typing
     3. Type using the numeric keypad both when the LED is on and off
 VERIFICATION:
     1. Numeric keypad LED status should toggle everytime the "Block Num" key is pressed
     2. Numbers should only be entered in the keyboard verification window when the LED is on

plugin: manual
name: suspend/led_after_suspend/caps-lock
depends: suspend/suspend_advanced
_description:
 PURPOSE:
     Validate that the Caps Lock key operates the same before and after resuming from suspend
 STEPS:
     1. Press "Block Cap Keys" to activate/deactivate cap keys blocking
     2. Cap Keys LED should be switched on/off every time the key is pressed
 VERIFICATION:
     Did the Cap Keys LED light as expected after resuming from suspend?

plugin: manual
name: suspend/led_after_suspend/wlan
depends: suspend/suspend_advanced
_description:
 PURPOSE:
     WLAN LED verification after resuming from suspend
 STEPS:
     1. Make sure WLAN connection is established
     2. WLAN LED should light
     3. Select Test to open Firefox
     4. WLAN LED should flash while downloading data
 VERIFICATION:
     Did the WLAN LED light and flash as expected after resuming from suspend?

plugin: manual
name: suspend/led_after_suspend/wlan-disabled
depends: suspend/suspend_advanced
_description:
 PURPOSE:
     Validate that WLAN LED shuts off when disabled after resuming from suspend
 STEPS:
     1. Connect to AP
     2. Use Physical switch to disable WLAN
     3. Re-enable
     4. Use Network-Manager to disable WLAN
 VERIFICATION:
     Did the LED turn off then WLAN is disabled after resuming from suspend?

plugin: manual
name: suspend/led_after_suspend/bluetooth
depends: suspend/suspend_advanced
_description:
 PURPOSE:
     Validate that the Bluetooth LED turns on and off when BT is enabled/disabled after resuming from suspend
 STEPS:
     1. Switch bluetooth off from a hardware switch (if present)
     2. Switch bluetooth back on
     3. Switch bluetooth off from the panel applet
     4. Switch bluetooth back on
 VERIFICATION:
     Did the bluetooth LED turn off and on twice after resuming from suspend?

plugin: manual
name: suspend/led_after_suspend/camera
depends:
 camera/detect
 suspend/suspend_advanced
command: camera_test led
_description:
 PURPOSE:
     Validate that the camera LED still works as expected after resuming from suspend
 STEPS:
     1. Select Test to activate camera
     2. Camera LED should light for a few seconds
 VERIFICATION:
     Did the camera LED still turn on and off after resuming from suspend?

plugin: manual
name: suspend/led_after_suspend/touchpad
depends: suspend/suspend_advanced
_description:
 PURPOSE:
     Touchpad LED verification after resuming from suspend
 STEPS:
     1. Click on the touchpad button or press key combination to enable/disable touchpad button
     2. Slide your finger on the touchpad
 VERIFICATION:
     1. Touchpad LED status should toggle everytime the button is clicked or the key combination is pressed
     2. When the LED is on, the mouse pointer should move on touchpad usage
     3. When the LED is off, the mouse pointer should not move on touchpad usage

plugin: manual
name: suspend/led_after_suspend/wireless
depends: suspend/suspend_advanced
_description:
 PURPOSE:
     Validate Wireless (WLAN + Bluetooth) LED operated the same after resuming from suspend
 STEPS:
     1. Make sure WLAN connection is established and Bluetooth is enabled.
     2. WLAN/Bluetooth LED should light
     3. Switch WLAN and Bluetooth off from a hardware switch (if present)
     4. Switch them back on
     5. Switch WLAN and Bluetooth off from the panel applet
     6. Switch them back on
 VERIFICATION:
     Did the WLAN/Bluetooth LED light as expected after resuming from suspend?

plugin: manual
name: suspend/keys_after_suspend/brightness
depends: suspend/suspend_advanced
requires: dmi.product in ['Notebook','Laptop','Portable']
_description:
 PURPOSE:
     This test will test the brightness key after resuming from suspend
 STEPS:
     1. Press the brightness buttons on the keyboard
 VERIFICATION:
     Did the brightness change following to your key presses after resuming from suspend?

plugin: manual
name: suspend/keys_after_suspend/volume
depends: suspend/suspend_advanced
requires:
 device.category == 'KEYBOARD'
user: root
command: key_test -s '0xe02e,0xe0ae:Volume Up' '0xe030,0xe0b0:Volume Down'
_description:
 PURPOSE:
     This test will test the volume keys of your keyboard after resuming from suspend
 STEPS:
     1. Click test to open a window on which to test the volume keys.
     2. If all the keys work, the test will be marked as passed.
     3. If your computer has no volume keys, Skip this test.
 VERIFICATION:
     Did the volume change following to your key presses?

plugin: manual
name: suspend/keys_after_suspend/mute
depends: suspend/suspend_advanced
requires:
 device.category == 'KEYBOARD'
user: root
command: key_test -s '0xe020,0xe0a0:Mute'
_description:
 PURPOSE:
     This test will test the mute key of your keyboard after resuming from suspend
 STEPS:
     1. Click test to open a window on which to test the mute key.
     2. If the key works, the test will pass and the window will close.
 VERIFICATION:
     Did the volume mute following your key presses?

plugin: manual
name: suspend/keys_after_suspend/sleep
depends: suspend/suspend_advanced
requires:
 device.category == 'KEYBOARD'
_description:
 PURPOSE:
     This test will test the sleep key after resuming from suspend
 STEPS:
     1. Press the sleep key on the keyboard
     2. Wake your system up by pressing the power button
 VERIFICATION:
     Did the system go to sleep after pressing the sleep key after resuming from suspend?

plugin: manual
name: suspend/keys_after_suspend/battery-info
depends: suspend/suspend_advanced
requires: dmi.product in ['Notebook','Laptop','Portable']
user: root
command: key_test -s '0xe071,0xef1:Battery Info'
_description:
 PURPOSE:
     This test will test the battery information key after resuming from suspend
 STEPS:
     If you do not have a Battery Button, skip this test
     1. Click Test to begin
     2. Press the Battery Info button (or combo like Fn+F3)
     3: Close the Power Statistics tool if it opens
 VERIFICATION:
     Did the Battery Info key work as expected after resuming from suspend?

plugin: manual
name: suspend/keys_after_suspend/wireless
depends: suspend/suspend_advanced
requires: dmi.product in ['Notebook','Laptop','Portable']
_description:
 PURPOSE:
     This test will test the wireless key after resuming from suspend
 STEPS:
     1. Press the wireless key on the keyboard
     2. Press the same key again
 VERIFICATION:
     Did the wireless go off on the first press and on again on the second after resuming from suspend?

plugin: manual
name: suspend/keys_after_suspend/media-control
depends: suspend/suspend_advanced
requires:
 device.category == 'KEYBOARD'
user: root
command: key_test -s 0xe010,0xe090:Previous 0xe024,0xe0a4:Stop 0xe019,0xe099:Next 0xe022,0xe0a2:Play
_description:
 PURPOSE:
     This test will test the media keys of your keyboard after resuming from suspend
 STEPS:
     1. Click test to open a window on which to test the media keys.
     2. If all the keys work, the test will be marked as passed.
     3. If your computer has no media keys, Skip this test.
 VERIFICATION:
     Do the keys work as expected after resuming from suspend?

plugin: manual
name: suspend/keys_after_suspend/super
depends: suspend/suspend_advanced
requires:
 device.category == 'KEYBOARD'
user: root
command: key_test -s '0xe05b,0xe0db:Left Super Key'
_description:
 PURPOSE:
     This test will test the super key of your keyboard after resuming from suspend
 STEPS:
     1. Click test to open a window on which to test the super key.
     2. If the key works, the test will pass and the window will close.
 VERIFICATION:
     Does the super key work as expected after resuming from suspend?

plugin: manual
name: suspend/keys_after_suspend/video-out
depends: suspend/suspend_advanced
requires: dmi.product in ['Notebook','Laptop','Portable']
_description:
 PURPOSE:
     Validate that the External Video hot key is working as expected after resuming from suspend
 STEPS:
     1. Plug in an external monitor
     2. Press the display hot key to change the monitors configuration
 VERIFICATION:
     Check that the video signal can be mirrored, extended, displayed on external or onboard only, after resuming from suspend.

plugin: manual
name: suspend/keys_after_suspend/touchpad
depends: suspend/suspend_advanced
requires: dmi.product in ['Notebook','Laptop','Portable']
_description:
 PURPOSE:
     Verify touchpad hotkey toggles touchpad functionality on and off after resuming from suspend
 STEPS:
     1. Verify the touchpad is functional
     2. Tap the touchpad toggle hotkey
     3. Tap the touchpad toggle hotkey again
 VERIFICATION:
     Verify the touchpad has been disabled and re-enabled.<|MERGE_RESOLUTION|>--- conflicted
+++ resolved
@@ -47,22 +47,18 @@
   then
     echo "btdevaddr option not set to device address of Bluetooth target in checkbox.ini"
     exit 1
-<<<<<<< HEAD
-  elif rfkill list bluetooth | grep -q 'Hard blocked: yes'
+  fi
+  if rfkill list bluetooth | grep -q 'Hard blocked: yes'
   then
     echo "rfkill shows BT is hard blocked"
-  elif rfkill list bluetooth | grep -q 'Soft blocked: yes'
+  fi
+  if rfkill list bluetooth | grep -q 'Soft blocked: yes'
   then
     echo "rfkill shows BT is soft blocked, removing before testing."
     rfkill unblock bluetooth
     sleep 3
   fi
-  set -o pipefail; obex_send $BTDEVADDR $CHECKBOX_SHARE/data/images/JPEG_Color_Image_Ubuntu.jpg
-=======
-  else
-    obex_send $BTDEVADDR $CHECKBOX_SHARE/data/images/JPEG_Color_Image_Ubuntu.jpg
-  fi
->>>>>>> 7836b0e4
+  obex_send $BTDEVADDR $CHECKBOX_SHARE/data/images/JPEG_Color_Image_Ubuntu.jpg
 _description:
  This is an automated Bluetooth file transfer test. It sends an image to the device specified by the BTDEVADDR environment variable.
 
@@ -72,30 +68,22 @@
  package.name == 'bluez' and package.name == 'obexftp'
  device.category == 'BLUETOOTH'
 command:
-<<<<<<< HEAD
-=======
-  set -o pipefail
->>>>>>> 7836b0e4
   if [ -z "$BTDEVADDR" ]
   then
     echo "btdevaddr option not set to device address of Bluetooth target in checkbox.ini"
     exit 1
-<<<<<<< HEAD
-  elif rfkill list bluetooth | grep -q 'Hard blocked: yes'
+  fi
+  if rfkill list bluetooth | grep -q 'Hard blocked: yes'
   then
     echo "rfkill list shows BT is hard blocked"
-  elif rfkill list bluetooth | grep -q 'Soft blocked: yes'
+  fi
+  if rfkill list bluetooth | grep -q 'Soft blocked: yes'
   then
     echo "rfkill list shows BT is soft blocked, removing before testing"
     rfkill unblock bluetooth
     sleep 3
   fi
   set -o pipefail; bluetooth_test $CHECKBOX_SHARE/data/images/JPEG_Color_Image_Ubuntu.jpg $BTDEVADDR send 2>&1 | ansi_parser
-=======
-  else
-    bluetooth_test $CHECKBOX_SHARE/data/images/JPEG_Color_Image_Ubuntu.jpg $BTDEVADDR send 2>&1 | ansi_parser
-  fi
->>>>>>> 7836b0e4
 _description:
  This is an automated Bluetooth file transfer test. It sends an image to the device specified by the BTDEVADDR environment variable.
 
@@ -105,30 +93,22 @@
  package.name == 'bluez' and package.name == 'obexftp'
  device.category == 'BLUETOOTH'
 command:
-<<<<<<< HEAD
-=======
-  set -o pipefail
->>>>>>> 7836b0e4
   if [ -z "$BTDEVADDR" ]
   then
     echo "btdevaddr option not set to device address of Bluetooth target in checkbox.ini"
     exit 1
-<<<<<<< HEAD
-  elif rfkill list bluetooth | grep -q 'Hard blocked: yes'
+  fi
+  if rfkill list bluetooth | grep -q 'Hard blocked: yes'
   then
     echo "rfkill list shows BT is hard blocked"
-  elif rfkill list bluetooth | grep -q 'Soft blocked: yes'
+  fi
+  if rfkill list bluetooth | grep -q 'Soft blocked: yes'
   then
     echo "rfkill list shows BT is soft blocked, removing before testing"
     rfkill unblock bluetooth
     sleep 3
   fi
   set -o pipefail; bluetooth_test $CHECKBOX_SHARE/data/images/JPEG_Color_Image_Ubuntu.jpg $BTDEVADDR browse 2>&1 | ansi_parser
-=======
-  else
-    bluetooth_test $CHECKBOX_SHARE/data/images/JPEG_Color_Image_Ubuntu.jpg $BTDEVADDR browse 2>&1 | ansi_parser
-  fi
->>>>>>> 7836b0e4
 _description:
  This is an automated Bluetooth test. It emulates browsing on a remote device specified by the BTDEVADDR environment variable.
 
@@ -138,30 +118,22 @@
  package.name == 'bluez' and package.name == 'obexftp'
  device.category == 'BLUETOOTH'
 command:
-<<<<<<< HEAD
-=======
-  set -o pipefail
->>>>>>> 7836b0e4
   if [ -z "$BTDEVADDR" ]
   then
     echo "btdevaddr option not set to device address of Bluetooth target in checkbox.ini"
     exit 1
-<<<<<<< HEAD
-  elif rfkill list bluetooth | grep -q 'Hard blocked: yes'
+  fi
+  if rfkill list bluetooth | grep -q 'Hard blocked: yes'
   then
     echo "rfkill list shows BT is hard blocked"
-  elif rfkill list bluetooth | grep -q 'Soft blocked: yes'
+  fi
+  if rfkill list bluetooth | grep -q 'Soft blocked: yes'
   then
     echo "rfkill list shows BT is soft blocked, removing before testing"
     rfkill unblock bluetooth
     sleep 3
   fi
   set -o pipefail; bluetooth_test $CHECKBOX_SHARE/data/images/JPEG_Color_Image_Ubuntu.jpg $BTDEVADDR get 2>&1 | ansi_parser
-=======
-  else
-    bluetooth_test $CHECKBOX_SHARE/data/images/JPEG_Color_Image_Ubuntu.jpg $BTDEVADDR get 2>&1 | ansi_parser
-  fi
->>>>>>> 7836b0e4
 _description:
  This is an automated Bluetooth test. It receives the given file from a remote host specified by the BTDEVADDR environment variable
 
@@ -176,8 +148,8 @@
      This test will send the image 'JPEG_Color_Image_Ubuntu.jpg' to a specified device
  STEPS:
      1. Make sure Bluetooth is enabled by checking the Bluetooth indicator applet
-     1. Click "Test" and you will be prompted to enter the Bluetooth device name of a device that can accept file transfers (It may take a few moments after entering the name for the file to begin sending)
-     2. Accept any prompts that appear on both devices
+     2. Click "Test" and you will be prompted to enter the Bluetooth device name of a device that can accept file transfers (It may take a few moments after entering the name for the file to begin sending)
+     3. Accept any prompts that appear on both devices
  VERIFICATION:
      Was the data correctly transferred?
 
@@ -556,253 +528,200 @@
   then
     echo "btdevaddr option not set to device address of Bluetooth target in checkbox.ini"
     exit 1
-<<<<<<< HEAD
-  elif rfkill list bluetooth | grep -q 'Hard blocked: yes'
+  fi
+  if rfkill list bluetooth | grep -q 'Hard blocked: yes'
+  then
+    echo "rfkill shows BT is hard blocked"
+  fi
+  if rfkill list bluetooth | grep -q 'Soft blocked: yes'
+  then
+    echo "rfkill shows BT is soft blocked, removing before testing."
+    rfkill unblock bluetooth
+    sleep 3
+  fi
+  obex_send $BTDEVADDR $CHECKBOX_SHARE/data/images/JPEG_Color_Image_Ubuntu.jpg
+_description:
+ This is an automated Bluetooth file transfer test. It sends an image to the device specified by the BTDEVADDR environment variable.
+
+plugin: shell
+name: suspend/bluetooth_obex_after_suspend_auto
+depends: suspend/suspend_advanced_auto suspend/bluetooth_obex_before_suspend
+requires:
+ package.name == 'bluez' and package.name == 'obexd-client'
+ device.category == 'BLUETOOTH'
+command:
+  if [ -z "$BTDEVADDR" ]
+  then
+    echo "btdevaddr option not set to device address of Bluetooth target in checkbox.ini"
+    exit 1
+  fi
+  if rfkill list bluetooth | grep -q 'Hard blocked: yes'
+  then
+    echo "rfkill shows BT is hard blocked"
+  fi
+  if rfkill list bluetooth | grep -q 'Soft blocked: yes'
+  then
+    echo "rfkill shows BT is soft blocked, removing before testing."
+    rfkill unblock bluetooth
+    sleep 3
+  fi
+  obex_send $BTDEVADDR $CHECKBOX_SHARE/data/images/JPEG_Color_Image_Ubuntu.jpg
+_description:
+ This is an automated Bluetooth file transfer test. It sends an image to the device specified by the BTDEVADDR environment variable.
+
+plugin: shell
+name: suspend/bluetooth_obex_send_after_suspend
+depends: suspend/suspend_advanced
+requires:
+ package.name == 'bluez' and package.name == 'obexftp'
+ device.category == 'BLUETOOTH'
+command:
+  if [ -z "$BTDEVADDR" ]
+  then
+    echo "btdevaddr option not set to device address of Bluetooth target in checkbox.ini"
+    exit 1
+  fi
+  if rfkill list bluetooth | grep -q 'Hard blocked: yes'
   then
     echo "rfkill list shows BT is hard blocked"
-  elif rfkill list bluetooth | grep -q 'Soft blocked: yes'
+  fi
+  if rfkill list bluetooth | grep -q 'Soft blocked: yes'
   then
     echo "rfkill list shows BT is soft blocked, removing before testing"
     rfkill unblock bluetooth
     sleep 3
   fi
-  obex_send $BTDEVADDR $CHECKBOX_SHARE/data/images/JPEG_Color_Image_Ubuntu.jpg
-=======
-  else
-    obex_send $BTDEVADDR $CHECKBOX_SHARE/data/images/JPEG_Color_Image_Ubuntu.jpg
-  fi
->>>>>>> 7836b0e4
+  set -o pipefail; bluetooth_test $CHECKBOX_SHARE/data/images/JPEG_Color_Image_Ubuntu.jpg $BTDEVADDR send 2>&1 | ansi_parser
 _description:
  This is an automated Bluetooth file transfer test. It sends an image to the device specified by the BTDEVADDR environment variable.
 
 plugin: shell
-name: suspend/bluetooth_obex_after_suspend_auto
-depends: suspend/suspend_advanced_auto suspend/bluetooth_obex_before_suspend
-requires:
- package.name == 'bluez' and package.name == 'obexd-client'
- device.category == 'BLUETOOTH'
-<<<<<<< HEAD
-<<<<<<< TREE
-command: rfkill unblock bluetooth; obex_send $BTDEVADDR $CHECKBOX_SHARE/data/images/JPEG_Color_Image_Ubuntu.jpg
-=======
-=======
->>>>>>> 7836b0e4
+name: suspend/bluetooth_obex_send_after_suspend_auto
+depends: suspend/suspend_advanced_auto
+requires:
+ package.name == 'bluez' and package.name == 'obexftp'
+ device.category == 'BLUETOOTH'
 command:
   if [ -z "$BTDEVADDR" ]
   then
     echo "btdevaddr option not set to device address of Bluetooth target in checkbox.ini"
     exit 1
-  else
-    obex_send $BTDEVADDR $CHECKBOX_SHARE/data/images/JPEG_Color_Image_Ubuntu.jpg
-  fi
-<<<<<<< HEAD
->>>>>>> MERGE-SOURCE
-=======
->>>>>>> 7836b0e4
-_description:
- This is an automated Bluetooth file transfer test. It sends an image to the device specified by the BTDEVADDR environment variable.
-
-plugin: shell
-name: suspend/bluetooth_obex_send_after_suspend
-depends: suspend/suspend_advanced
-requires:
- package.name == 'bluez' and package.name == 'obexftp'
- device.category == 'BLUETOOTH'
-command:
-<<<<<<< HEAD
-=======
-  set -o pipefail
->>>>>>> 7836b0e4
-  if [ -z "$BTDEVADDR" ]
-  then
-    echo "btdevaddr option not set to device address of Bluetooth target in checkbox.ini"
-    exit 1
-<<<<<<< HEAD
-  elif rfkill list bluetooth | grep -q 'Hard blocked: yes'
+  fi
+  if rfkill list bluetooth | grep -q 'Hard blocked: yes'
   then
     echo "rfkill list shows BT is hard blocked"
-  elif rfkill list bluetooth | grep -q 'Soft blocked: yes'
+  fi
+  if rfkill list bluetooth | grep -q 'Soft blocked: yes'
   then
     echo "rfkill list shows BT is soft blocked, removing before testing"
     rfkill unblock bluetooth
     sleep 3
   fi
   set -o pipefail; bluetooth_test $CHECKBOX_SHARE/data/images/JPEG_Color_Image_Ubuntu.jpg $BTDEVADDR send 2>&1 | ansi_parser
-=======
-  else
-    bluetooth_test $CHECKBOX_SHARE/data/images/JPEG_Color_Image_Ubuntu.jpg $BTDEVADDR send 2>&1 | ansi_parser
-  fi
->>>>>>> 7836b0e4
 _description:
  This is an automated Bluetooth file transfer test. It sends an image to the device specified by the BTDEVADDR environment variable.
 
 plugin: shell
-name: suspend/bluetooth_obex_send_after_suspend_auto
-depends: suspend/suspend_advanced_auto
+name: suspend/bluetooth_obex_browse_after_suspend
+depends: suspend/suspend_advanced
 requires:
  package.name == 'bluez' and package.name == 'obexftp'
  device.category == 'BLUETOOTH'
 command:
-<<<<<<< HEAD
-=======
-  set -o pipefail
->>>>>>> 7836b0e4
   if [ -z "$BTDEVADDR" ]
   then
     echo "btdevaddr option not set to device address of Bluetooth target in checkbox.ini"
     exit 1
-<<<<<<< HEAD
-  elif rfkill list bluetooth | grep -q 'Hard blocked: yes'
+  fi
+  if rfkill list bluetooth | grep -q 'Hard blocked: yes'
   then
     echo "rfkill list shows BT is hard blocked"
-  elif rfkill list bluetooth | grep -q 'Soft blocked: yes'
+  fi
+  if rfkill list bluetooth | grep -q 'Soft blocked: yes'
   then
     echo "rfkill list shows BT is soft blocked, removing before testing"
     rfkill unblock bluetooth
     sleep 3
   fi
-  set -o pipefail; bluetooth_test $CHECKBOX_SHARE/data/images/JPEG_Color_Image_Ubuntu.jpg $BTDEVADDR send 2>&1 | ansi_parser
-=======
-  else
-    bluetooth_test $CHECKBOX_SHARE/data/images/JPEG_Color_Image_Ubuntu.jpg $BTDEVADDR send 2>&1 | ansi_parser
-  fi
->>>>>>> 7836b0e4
-_description:
- This is an automated Bluetooth file transfer test. It sends an image to the device specified by the BTDEVADDR environment variable.
-
-plugin: shell
-name: suspend/bluetooth_obex_browse_after_suspend
-depends: suspend/suspend_advanced
+  set -o pipefail; bluetooth_test $CHECKBOX_SHARE/data/images/JPEG_Color_Image_Ubuntu.jpg $BTDEVADDR browse 2>&1 | ansi_parser
+_description:
+ This is an automated Bluetooth test. It emulates browsing on a remote device specified by the BTDEVADDR environment variable.
+
+plugin: shell
+name: suspend/bluetooth_obex_browse_after_suspend_auto
+depends: suspend/suspend_advanced_auto
 requires:
  package.name == 'bluez' and package.name == 'obexftp'
  device.category == 'BLUETOOTH'
 command:
-<<<<<<< HEAD
-=======
-  set -o pipefail
->>>>>>> 7836b0e4
   if [ -z "$BTDEVADDR" ]
   then
     echo "btdevaddr option not set to device address of Bluetooth target in checkbox.ini"
     exit 1
-<<<<<<< HEAD
-  elif rfkill list bluetooth | grep -q 'Hard blocked: yes'
+  fi
+  if rfkill list bluetooth | grep -q 'Hard blocked: yes'
   then
     echo "rfkill list shows BT is hard blocked"
-  elif rfkill list bluetooth | grep -q 'Soft blocked: yes'
+  fi
+  if rfkill list bluetooth | grep -q 'Soft blocked: yes'
   then
     echo "rfkill list shows BT is soft blocked, removing before testing"
     rfkill unblock bluetooth
     sleep 3
   fi
   set -o pipefail; bluetooth_test $CHECKBOX_SHARE/data/images/JPEG_Color_Image_Ubuntu.jpg $BTDEVADDR browse 2>&1 | ansi_parser
-=======
-  else
-    bluetooth_test $CHECKBOX_SHARE/data/images/JPEG_Color_Image_Ubuntu.jpg $BTDEVADDR browse 2>&1 | ansi_parser
-  fi
->>>>>>> 7836b0e4
 _description:
  This is an automated Bluetooth test. It emulates browsing on a remote device specified by the BTDEVADDR environment variable.
 
 plugin: shell
-name: suspend/bluetooth_obex_browse_after_suspend_auto
-depends: suspend/suspend_advanced_auto
+name: suspend/bluetooth_obex_get_after_suspend
+depends: suspend/suspend_advanced
 requires:
  package.name == 'bluez' and package.name == 'obexftp'
  device.category == 'BLUETOOTH'
 command:
-<<<<<<< HEAD
-=======
-  set -o pipefail
->>>>>>> 7836b0e4
   if [ -z "$BTDEVADDR" ]
   then
     echo "btdevaddr option not set to device address of Bluetooth target in checkbox.ini"
     exit 1
-<<<<<<< HEAD
-  elif rfkill list bluetooth | grep -q 'Hard blocked: yes'
+  fi
+  if rfkill list bluetooth | grep -q 'Hard blocked: yes'
   then
     echo "rfkill list shows BT is hard blocked"
-  elif rfkill list bluetooth | grep -q 'Soft blocked: yes'
+  fi
+  if rfkill list bluetooth | grep -q 'Soft blocked: yes'
   then
     echo "rfkill list shows BT is soft blocked, removing before testing"
     rfkill unblock bluetooth
     sleep 3
   fi
-  set -o pipefail; bluetooth_test $CHECKBOX_SHARE/data/images/JPEG_Color_Image_Ubuntu.jpg $BTDEVADDR browse 2>&1 | ansi_parser
-=======
-  else
-    bluetooth_test $CHECKBOX_SHARE/data/images/JPEG_Color_Image_Ubuntu.jpg $BTDEVADDR browse 2>&1 | ansi_parser
-  fi
->>>>>>> 7836b0e4
-_description:
- This is an automated Bluetooth test. It emulates browsing on a remote device specified by the BTDEVADDR environment variable.
-
-plugin: shell
-name: suspend/bluetooth_obex_get_after_suspend
-depends: suspend/suspend_advanced
+  set -o pipefail; bluetooth_test $CHECKBOX_SHARE/data/images/JPEG_Color_Image_Ubuntu.jpg $BTDEVADDR get 2>&1 | ansi_parser
+_description:
+ This is an automated Bluetooth test. It receives the given file from a remote host specified by the BTDEVADDR environment variable
+
+plugin: shell
+name: suspend/bluetooth_obex_get_after_suspend_auto
+depends: suspend/suspend_advanced_auto
 requires:
  package.name == 'bluez' and package.name == 'obexftp'
  device.category == 'BLUETOOTH'
 command:
-<<<<<<< HEAD
-=======
-  set -o pipefail
->>>>>>> 7836b0e4
   if [ -z "$BTDEVADDR" ]
   then
     echo "btdevaddr option not set to device address of Bluetooth target in checkbox.ini"
     exit 1
-<<<<<<< HEAD
-  elif rfkill list bluetooth | grep -q 'Hard blocked: yes'
+  fi
+  if rfkill list bluetooth | grep -q 'Hard blocked: yes'
   then
     echo "rfkill list shows BT is hard blocked"
-  elif rfkill list bluetooth | grep -q 'Soft blocked: yes'
+  fi
+  if rfkill list bluetooth | grep -q 'Soft blocked: yes'
   then
     echo "rfkill list shows BT is soft blocked, removing before testing"
     rfkill unblock bluetooth
     sleep 3
   fi
   set -o pipefail; bluetooth_test $CHECKBOX_SHARE/data/images/JPEG_Color_Image_Ubuntu.jpg $BTDEVADDR get 2>&1 | ansi_parser
-=======
-  else
-    bluetooth_test $CHECKBOX_SHARE/data/images/JPEG_Color_Image_Ubuntu.jpg $BTDEVADDR get 2>&1 | ansi_parser
-  fi
->>>>>>> 7836b0e4
-_description:
- This is an automated Bluetooth test. It receives the given file from a remote host specified by the BTDEVADDR environment variable
-
-plugin: shell
-name: suspend/bluetooth_obex_get_after_suspend_auto
-depends: suspend/suspend_advanced_auto
-requires:
- package.name == 'bluez' and package.name == 'obexftp'
- device.category == 'BLUETOOTH'
-command:
-<<<<<<< HEAD
-=======
-  set -o pipefail
->>>>>>> 7836b0e4
-  if [ -z "$BTDEVADDR" ]
-  then
-    echo "btdevaddr option not set to device address of Bluetooth target in checkbox.ini"
-    exit 1
-<<<<<<< HEAD
-  elif rfkill list bluetooth | grep -q 'Hard blocked: yes'
-  then
-    echo "rfkill list shows BT is hard blocked"
-  elif rfkill list bluetooth | grep -q 'Soft blocked: yes'
-  then
-    echo "rfkill list shows BT is soft blocked, removing before testing"
-    rfkill unblock bluetooth
-    sleep 3
-  fi
-  set -o pipefail; bluetooth_test $CHECKBOX_SHARE/data/images/JPEG_Color_Image_Ubuntu.jpg $BTDEVADDR get 2>&1 | ansi_parser
-=======
-  else
-    bluetooth_test $CHECKBOX_SHARE/data/images/JPEG_Color_Image_Ubuntu.jpg $BTDEVADDR get 2>&1 | ansi_parser
-  fi
->>>>>>> 7836b0e4
 _description:
  This is an automated Bluetooth test. It receives the given file from a remote host specified by the BTDEVADDR environment variable
 
