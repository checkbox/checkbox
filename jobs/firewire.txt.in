--- conflicted
+++ resolved
@@ -1,28 +1,12 @@
 plugin: manual
 name: firewire/hdd
 _description:
-<<<<<<< HEAD
  PURPOSE:
      This test will check that the firewire port works
  STEPS:
      1. Plug a Firewire HDD into the computer
-     2. A window should be opened asking which action should be performed (open folder, photo manager, etc)
+     2. Either a window asking which action should be performed (open folder, photo manager, etc) or a file browser will open.
      3. Copy some files from your internal HDD to the firewire HDD
      4. Copy some files from the firewire HDD to your internal HDD
  VERIFICATION:
-     Do the copy operations work as expected?
-=======
- This test will verify that Firewire (IEEE1394) ports on your system function. the test assumes you are using a Firewire HDD as those are the most common Firewire devices. If you have a different type of device, see the Firewire - Other instructions below.
- Firewire HDD verification procedure:
-  1.- Plug a Firewire HDD into the computer.
-  2.- A window should be opened asking which action should be performed (open folder, photo manager, etc).
-  3.- Copy some files from your internal HDD to the firewire HDD.
-  4.- Copy some files from the firewire HDD to your internal HDD.
- .
- Firewire Other device verification procedure:
-  1.- Plug the Firewire Device into the computer.
-  2.- Configure the device as necessary.
-  3.- Attempt to use the device.
- .
- Does the device work as expected?
->>>>>>> fb97b368
+     Do the copy operations work as expected?