--- conflicted
+++ resolved
@@ -11,10 +11,10 @@
 command: usb_test -l
 _description:
  PURPOSE:
-     This test will check your USB connection
+     This test will check your USB connection.
  STEPS:
-     1. Plug in one or more USB keys or hard drives
-     2. Click on "Test"
+     1. Plug in one or more USB keys or hard drives.
+     2. Click on "Test".
  INFO:
      $output
  VERIFICATION:
@@ -27,10 +27,10 @@
 command: keyboard_test
 _description:
  PURPOSE:
-     This test will check your USB connection
+     This test will check your USB connection.
  STEPS:
-     1. Plug a USB keyboard into the computer
-     2. Click on "Test" and enter some text
+     1. Plug a USB keyboard into the computer.
+     2. Click on "Test" and enter some text.
  VERIFICATION:
      Does the keyboard work?
 
@@ -40,10 +40,10 @@
 requires: package.name == 'linux'
 _description:
  PURPOSE:
-     This test will check your USB connection
+     This test will check your USB connection.
  STEPS:
-     1. Plug a USB mouse into the computer
-     2. Perform some single/double/right click operations
+     1. Plug a USB mouse into the computer.
+     2. Perform some single/double/right click operations.
  VERIFICATION:
      Does the mouse work correctly?
 
@@ -54,12 +54,12 @@
 command: watch_command -q -r 5 lsusb
 _description:
  PURPOSE:
-     This test will check your USB connection
+     This test will check your USB connection.
  STEPS:
-     1. Click "Test" and insert a USB device within 5 seconds
-     2. Do not unplug the device after the test
+     1. Click "Test" and insert a USB device within 5 seconds.
+     2. Do not unplug the device after the test.
  VERIFICATION:
-     The verification of this test is automated
+     The verification of this test is automated.
 
 plugin: manual
 name: usb/remove
@@ -68,35 +68,26 @@
 command: watch_command -q -r 5 lsusb
 _description:
  PURPOSE:
-     This test will check your USB connection
+     This test will check your USB connection.
  STEPS:
-     1. Click "Test" and remove the USB device within 5 seconds
-     2. Do not unplug the device after the test
+     1. Click "Test" and remove the USB device within 5 seconds.
+     2. Do not unplug the device after the test.
  VERIFICATION:
-     The verification of this test is automated
+     The verification of this test is automated.
 
 plugin: manual
 name: usb/storage-transfer
 requires: package.name == 'linux'
 command: usb_test -t
 _description:
-<<<<<<< HEAD
  PURPOSE:
-     This test will check your USB connection
+     This test will check your USB connection.
  STEPS:
-     1. Plug a USB HDD or thumbdrive into the computer
-     2. An icon should appear on the desktop and in the "Places" menu at the top of the screen
-     3. Click "Test" to begin the test
+     1. Plug a USB HDD or thumbdrive into the computer.
+     2. An icon should appear on the Launcher.
+     3. Click "Test" to begin the test.
  VERIFICATION:
-     The verification of this test is automated
-=======
- USB storage verification procedure:
- 1.- Plug a USB HDD or thumbdrive into the computer
- 2.- An icon should appear on the desktop and in the "Places" menu at the top of the screen.
- 3.- Click Test to begin
- .
- If the test is successful, you should see the Yes radio button marked.
->>>>>>> fb97b368
+     The verification of this test is automated.
 
 plugin: shell
 name: usb/storage-automated
@@ -109,23 +100,13 @@
 name: usb/panels
 requires: package.name == 'linux'
 _description:
-<<<<<<< HEAD
  PURPOSE:
-     This test will check your USB connection
+     This test will check your USB connection.
  STEPS:
-     1. Connect a USB storage device to an external USB slot on this computer
-     2. An icon should appear on the desktop and in the "Places" menu at the top of the screen
-     3. Confirm that the icon appears
-     4. Eject the device
-     5. Repeat with each external USB slot
+     1. Connect a USB storage device to an external USB slot on this computer.
+     2. An icon should appear on the Launcher.
+     3. Confirm that the icon appears.
+     4. Eject the device.
+     5. Repeat with each external USB slot.
  VERIFICATION:
-     Do all USB slots work with the device?
-=======
- Connect a USB storage device to an external USB slot on this computer. \
- An icon should appear on the Launcher.
- .
- Confirm that the icon appears, then eject the device. Repeat with each external \
- USB slot.
- .
- Do all USB slots work with the device?
->>>>>>> fb97b368
+     Do all USB slots work with the device?