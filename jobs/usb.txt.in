--- conflicted
+++ resolved
@@ -51,20 +51,12 @@
 name: usb/insert
 depends: usb/detect
 requires: package.name == 'linux'
-<<<<<<< HEAD
-command: watch_command -q -r 15 lsusb
-=======
 command: watch_command -q -r 10 lsusb
->>>>>>> 70f906ae
 _description:
  PURPOSE:
      This test will check your USB connection.
  STEPS:
-<<<<<<< HEAD
-     1. Click "Test" and insert a USB device within 15 seconds.
-=======
      1. Click "Test" and insert a USB device within 10 seconds.
->>>>>>> 70f906ae
      2. Do not unplug the device after the test.
  VERIFICATION:
      The verification of this test is automated.
@@ -73,27 +65,18 @@
 name: usb/remove
 depends: usb/storage-transfer
 requires: package.name == 'linux'
-<<<<<<< HEAD
-command: watch_command -q -r 15 lsusb
-=======
 command: watch_command -q -r 10 lsusb
->>>>>>> 70f906ae
 _description:
  PURPOSE:
      This test will check your USB connection.
  STEPS:
-<<<<<<< HEAD
-     1. Click "Test" and remove the USB device within 15 seconds.
-=======
      1. Click "Test" and remove the USB device within 10 seconds.
->>>>>>> 70f906ae
      2. Do not unplug the device after the test.
  VERIFICATION:
      The verification of this test is automated.
 
 plugin: manual
 name: usb/storage-transfer
-depends: usb/insert
 requires: package.name == 'linux'
 depends: usb/insert
 command: removable_storage_test -d usb -t
