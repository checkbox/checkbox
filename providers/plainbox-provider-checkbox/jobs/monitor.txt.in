<<<<<<< HEAD
plugin: manual
id: monitor/vga
requires: display.vga == 'supported' or display.dp == 'supported'
_description:
 PURPOSE:
     This test will check your VGA port.
 STEPS:
     Skip this test if your system does not have a VGA port.
     1. Connect a display (if not already connected) to the VGA port on your system
 VERIFICATION:
     Was the desktop displayed correctly on both screens?
=======
id: monitor/generator_vga
_description: VGA port test
_summary: VGA port test
plugin: local
command:
 cat <<'EOF' | run_templates -t -s 'graphics_card_resource'
 id: monitor/`echo ${index}`_vga_`echo "${product}" | sed 's/ /_/g;s/[^_a-zA-Z0-9-]//g'`
 requires: display.vga == 'supported'
 plugin: manual
 _description:
  PURPOSE:
      This test will check your VGA port.
  STEPS:
      Skip this test if your system does not have a VGA port.
      1. Connect a display (if not already connected) to the VGA port on your system
  VERIFICATION:
      Was the desktop displayed correctly on both screens?
 EOF
>>>>>>> 0901ce0c

id: monitor/generator_dvi
_description: DVI port test
_summary: DVI port test
plugin: local
command:
 cat <<'EOF' | run_templates -t -s 'graphics_card_resource'
 id: monitor/`echo ${index}`_dvi_`echo "${product}" | sed 's/ /_/g;s/[^_a-zA-Z0-9-]//g'`
 requires: display.dvi == 'supported'
 plugin: manual
 _description:
  PURPOSE:
      This test will check your DVI port.
  STEPS:
      Skip this test if your system does not have a DVI port.
      1. Connect a display (if not already connected) to the DVI port on your system
  VERIFICATION:
      Was the desktop displayed correctly on both screens?
 EOF

id: monitor/generator_displayport
_description: DisplayPort test
_summary: DisplayPort test
plugin: local
command:
 cat <<'EOF' | run_templates -t -s 'graphics_card_resource'
 id: monitor/`echo ${index}`_displayport_`echo "${product}" | sed 's/ /_/g;s/[^_a-zA-Z0-9-]//g'`
 requires: display.dp == 'supported'
 plugin: manual
 _description:
  PURPOSE:
      This test will check your DisplayPort port.
  STEPS:
      Skip this test if your system does not have a DisplayPort port.
      1. Connect a display (if not already connected) to the DisplayPort port on your system
  VERIFICATION:
      Was the desktop displayed correctly on both screens?
 EOF

id: monitor/generator_hdmi
_description: HDMI port test
_summary: HDMI port test
plugin: local
command:
 cat <<'EOF' | run_templates -t -s 'graphics_card_resource'
 id: monitor/`echo ${index}`_hdmi_`echo "${product}" | sed 's/ /_/g;s/[^_a-zA-Z0-9-]//g'`
 requires: display.hdmi == 'supported'
 plugin: manual
 _description:
  PURPOSE:
      This test will check your HDMI port.
  STEPS:
      Skip this test if your system does not have a HDMI port.
      1. Connect a display (if not already connected) to the HDMI port on your system
  VERIFICATION:
      Was the desktop displayed correctly on both screens?
 EOF

id: monitor/generator_svideo
_description: S-VIDEO port test
_summary: S-VIDEO port test
plugin: local
command:
 cat <<'EOF' | run_templates -t -s 'graphics_card_resource'
 id: monitor/`echo ${index}`_svideo_`echo "${product}" | sed 's/ /_/g;s/[^_a-zA-Z0-9-]//g'`
 requires: display.svideo == 'supported'
 plugin: manual
 _description:
  PURPOSE:
      This test will check your S-VIDEO port.
  STEPS:
      Skip this test if your system does not have a S-VIDEO port.
      1. Connect a display (if not already connected) to the S-VIDEO port on your system
  VERIFICATION:
      Was the desktop displayed correctly on both screens?
 EOF

id: monitor/generator_rca
_description: RCA port test
_summary: RCA port test
plugin: local
command:
 cat <<'EOF' | run_templates -t -s 'graphics_card_resource'
 id: monitor/`echo ${index}`_rca_`echo "${product}" | sed 's/ /_/g;s/[^_a-zA-Z0-9-]//g'`
 requires: display.rca == 'supported'
 plugin: manual
 _description:
  PURPOSE:
      This test will check your RCA port.
  STEPS:
      Skip this test if your system does not have a RCA port.
      1. Connect a display (if not already connected) to the RCA port on your system
  VERIFICATION:
      Was the desktop displayed correctly on both screens?
 EOF

id: monitor/generator_multi-head
_description: Multi-monitor test
_summary: Multi-monitor test
plugin: local
command:
 cat <<'EOF' | run_templates -t -s 'graphics_card_resource'
 id: monitor/`echo ${index}`_multi-head_`echo "${product}" | sed 's/ /_/g;s/[^_a-zA-Z0-9-]//g'`
 requires: dmi.product in ['Desktop','Low Profile Desktop','Tower','Mini Tower']
 plugin: manual
 _description:
  PURPOSE:
      This test verifies that multi-monitor output works on your desktop system. This is NOT the same test as the external monitor tests you would run on your laptop.  You will need two monitors to perform this test.
  STEPS:
      Skip this test if your video card does not support multiple monitors.
      1. If your second monitor is not already connected, connect it now
      2. Open the "Displays" tool (open the dash and search for "Displays")
      3. Configure your output to provide one desktop across both monitors
      4. Open any application and drag it from one monitor to the next.
  VERIFICATION:
      Was the stretched desktop displayed correctly across both screens?
 EOF

id: monitor/generator_powersaving
_description: Monitor power-saving test
_summary: Monitor power-saving test
plugin: local
command:
 cat <<'EOF' | run_templates -t -s 'graphics_card_resource'
 id: monitor/`echo ${index}`_powersaving_`echo "${product}" | sed 's/ /_/g;s/[^_a-zA-Z0-9-]//g'`
 plugin: user-interact-verify
 command: xset dpms force off
 _description:
  PURPOSE:
      This test will check your monitor power saving capabilities
  STEPS:
      1. Click "Test" to try the power saving capabilities of your monitor
      2. Press any key or move the mouse to recover
  VERIFICATION:
      Did the monitor go blank and turn on again?
 EOF

id: monitor/generator_dim_brightness
_description: Screen dimming test
_summary: Screen dimming test
plugin: local
command:
 cat <<'EOF' | run_templates -t -s 'graphics_card_resource'
 id: monitor/`echo ${index}`_dim_brightness_`echo "${product}" | sed 's/ /_/g;s/[^_a-zA-Z0-9-]//g'`
 requires: dmi.product in ['Notebook','Laptop','Portable','All In One','All-In-One','AIO']
 plugin: user-interact-verify
 user: root
 command: brightness_test
 _description:
  PURPOSE:
      This test will test changes to screen brightness
  STEPS:
      1. Click "Test" to try to dim the screen.
      2. Check if the screen was dimmed approximately to half of the maximum brightness.
      3. The screen will go back to the original brightness in 2 seconds.
  VERIFICATION:
      Was your screen dimmed approximately to half of the maximum brightness?
 EOF

plugin: manual
id: monitor/thunderbolt
imports: from 2013.com.canonical.plainbox import manifest
requires: manifest.has_thunderbolt == 'True'
_summary: Display connected via Thunderbolt
_description:
 PURPOSE:
     This test will check your Thunderbolt port as a monitor interconnect.
 STEPS:
     1. Connect a display (if not already connected) to the Thunderbolt port on
        your system
     2. Switch display modes between in your Display Settings, check if it can be
        set to mirrored, extended, displayed on external or onboard only
 VERIFICATION:
     Was the desktop displayed correctly on the Thunderbolt-connected screen in
     every mode?
<|MERGE_RESOLUTION|>--- conflicted
+++ resolved
@@ -1,16 +1,3 @@
-<<<<<<< HEAD
-plugin: manual
-id: monitor/vga
-requires: display.vga == 'supported' or display.dp == 'supported'
-_description:
- PURPOSE:
-     This test will check your VGA port.
- STEPS:
-     Skip this test if your system does not have a VGA port.
-     1. Connect a display (if not already connected) to the VGA port on your system
- VERIFICATION:
-     Was the desktop displayed correctly on both screens?
-=======
 id: monitor/generator_vga
 _description: VGA port test
 _summary: VGA port test
@@ -18,7 +5,7 @@
 command:
  cat <<'EOF' | run_templates -t -s 'graphics_card_resource'
  id: monitor/`echo ${index}`_vga_`echo "${product}" | sed 's/ /_/g;s/[^_a-zA-Z0-9-]//g'`
- requires: display.vga == 'supported'
+ requires: display.vga == 'supported' or display.dp == 'supported'
  plugin: manual
  _description:
   PURPOSE:
@@ -29,7 +16,6 @@
   VERIFICATION:
       Was the desktop displayed correctly on both screens?
  EOF
->>>>>>> 0901ce0c
 
 id: monitor/generator_dvi
 _description: DVI port test
