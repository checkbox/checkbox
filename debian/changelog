checkbox (0.14.1) quantal; urgency=low

  [Brendan Donegan]
  * Fixed up a few things with the gpu_lockup tests. Removed depends,
    renamed to gpu_lockup_suspend to reflect behaviour and removed the
    requirement on Firefox
  * Changed suspend_advanced and suspend_advanced_auto to use less
    strict definition of fwts s3 test.

  [Javier Collado]
  * Make sure that jobs are topologically ordered (LP: #990075)

  [Marc Tardif]
  * New version 0.14.1 for Quantal Quetzal development.
  * jobs/suspend.txt.in: Fixed trailing newline on otherwise empty line.
  * scripts/run_templates: Fixed calls to Popen to use universal_newlines
    to return strings instead of bytes (LP: #1018354)

<<<<<<< HEAD
  [Daniel Manrique]
  * Fixed duplicate suspend/bluetooth_obex_after_suspend job name.
  * scripts/dpkg_resource: Changed encoding from ascii to utf-8 to handle
    non-ascii locales (LP: #1018353)

  [Jeff Lane]
  * Migrated audio/external-HDMI-playback into checkbox. Modified the
    command to match our other audio tests that save and reset mixer
    levels.

 -- Daniel Manrique <roadmr@ubuntu.com>  Wed, 27 Jun 2012 11:23:01 -0400
=======
  [ Javier Collado ]
  * Keep job ordering as close to  whitelist as possible (LP: #1017951)

 -- Javier Collado <javier.collado@canonical.com>  Tue, 26 Jun 2012 16:07:04 +0200
>>>>>>> b307b2bd

checkbox (0.14) quantal; urgency=low

  New upstream release (LP: #1016746):

  [Brendan Donegan]
  * [FEATURE] Python 2 to 3 conversion:
    * scripts/create_connection - switched to using argparse and fixed
      representation of octal literal
    * scripts/internet_test - ran 2to3 tool and decoded result of
      check_output. Also replaced optparse with argparse
    * scripts/memory_info
    * scripts/removable_storage_test - ran 2to3 tool and fixed some
      encoding issues
    * scripts/removable_storage_watcher - ran 2to3 tool and swapped
      use of gobject with gi.repository.GObject
    * scripts/xrandr_cycle - ran 2to3 tool and fixed encoding issue
    * scripts/obex_send - ran 2to3 tool and swapped
      use of gobject with gi.repository.GObject
  * Update touchpad.py to use gsettings instead of deprecated gconf
    (LP: #1004212)
  * Instead of checking output of nmcli con up in create_connection,
    check the return code is success instead (LP: #1013537)
  * base64 encode the after suspend screenshot attachement so that it can
    be uploaded properly (LP: #1016126)
  * Fixed simple type in xorg_memory_test, introduced by Python3
    conversion (LP: #1016387)
  * [FEATURE] Add suspend/bluetooth_obex_after_suspend_auto test to be
    used during fully automated SRU testing

  [Marc Tardif]
  * [FEATURE] Reworked media_keys_test into key_test, making it more generic
    and able to test for any key that sends an scancode. Used it to implement
    a test for the Super key.
  * [FEATURE] Added new interactive and auto-verifying touchpad scrolling
    test.
  * [FEATURE] Python 2 to 3 conversion:
    * scripts/ansi_parser
    * scripts/cking_suite
    * scripts/floppy_test
    * scripts/network_bandwidth_test
    * scripts/cpu_scaling_test
  * Removed sleep_test script no longer used by any test definition.
  * [FEATURE] Deprecated scripts:
    * scripts/autotest_filter and scripts/autotest_suite
    * scripts/ltp_filter and scripts/ltp_suite
    * scripts/mago_filter and scripts/mago_suite
    * scripts/qa_regression_suite

  [Daniel Manrique]
  * New version 0.14 for Quantal Quetzal development.
  * Set the correct user (root) for fwts-wakealarm test (LP: #1004102)
  * Set correct user (root) for usb/storage-preinserted, so it works correctly
    on servers (LP: #1004131)
  * Log (at level INFO) name of each message we execute, so the currently
    running job can be determined by looking at the logfile, rather than
    hunting through process lists.
  * [FEATURE] Added script and jobs to collect and attach output from
    alsa-info.sh.
  * Assume utf-8 encoding always, when opening template files.
    (LP: #1015174)
  * [FEATURE] Replaced the context menu in the selection tree with explicit
    "select/deselect all" buttons.

  [Javier Collado]
  * Submission screen in Qt interface updated to support certification client:
    - customize contents depending on the upload target (launchpad or certification)
    - display links to the report properly in the show_entry method
  * Fixed qt interface show_entry method preopulates widget that gets
    user input (LP: #1000451)
  * Added customizable deselect_warning message in qt show_tree method (LP: #1000443)
  * show_error method shows long text properly in gtk/qt interfaces (LP:
    #1012052)

  [Jeff Lane]
  * [FEATURE] Changes to Power Management testing in Checkbox:
    * scripts/pm_test: added a slightly modified version of OEM team's pm.py
      script for reboot/poweroff testing
    * jobs/hibernate.txt.in: modified hibernate test to use fwts and added new
      jobs to attach log files from hibernate testing.
    * jobs/power-management.txt.in: added new poweroff and reboot jobs using pm_test
      script. Added jobs to attach logs from reboot and poweroff tests to
      results.
    * jobs/stress.txt.in: modified suspend_30_cycles and hibernate_30_cycles to
      use fwts. Added jobs to attach logs from 30 cycle tests to results.
    * jobs/suspend.txt.in: Modified suspend_advanced and suspend_advanced_auto to use
      fwts. Added job to attach log from suspend_advanced and suspend_advanced_auto
      to results.
  * [FEATURE] jobs/miscellanea.txt.in: added a job to gather tester info for
    certification purposes. Not to be used for UF.
  * [FEATURE] Python 2 to 3 conversion:
    * scripts/cpu_topology: ran 2to3, made modificates based on code review and
      tested script to verify functionality.
    * scripts/disk_smart: ported to Python 3. Inserted bits to decode byte
      data returned by Popen. Fixed list_handler to decode bytes types to clean
      up debug output.  Added bits to improve debug output. Migrated from
      optparse to argparse.
    * scripts/network_check: ran 2to3 and that was all that was needed. Also
      took the liberty of migrating from optparse to ArgParse sine we're
      Python3 only now.
    * scripts/network_device_info: ran 2to3 and changed shebang.
    * scripts/network_info: ran 2to3 and changed shebang. Fixed encoding issue
      with interface[:15] (needed to be a bytes object).
    * scripts/fwts_test: ran 2to3 and changed shebang, fixed an encoding bug
      with Popen output. Cleaned up the final output to be more useful for
      debugging test failures.
    * scripts/keyboard_test: nothing to do for conversion beyond changing shebang.
    * scripts/network_ntp_test: 2to3 changed nothing, so modified shebang.
      Fixed an encoding issue with Popen output in. Re-inserted a call to
      SilentCall() that was removed from TimeSkew() by someone in a previous
      revision, which made the TimeSkew() function do nothing. Fixed an
      unbuffered I/O error in SilentCall() discovered while testing Python3
      changes.
    * scripts/optical_detect, scripts/optical_read_test: ran 2to3 and changed
      shebang. Changes were minimal.
    * scripts/xorg_memory_test: 2to3 made minimal changes, modifed shebang.
      Converted optparse code to argparse code and replaced sys.argv[] stuff
      with more useful positional arguments. Removed a redundant import that
      2to3 injected.
    * scripts/resolution_test: ran 2to3 with minimal changes. Changed shebang.
      Converted optparse to argparse and removed unnecessary calls to
      sys.argv[]
    * scripts/pm_log_check: ran 2to3 and changed shebang.
    * scripts/pm_test: ran 2to3 and changed shebang. After a lot of trial and
      error, changed the way xinput is called to avoid confusing bytecode
      embedded in the command output that was causing problems with
      bytes.decode() on the "after reboot" hardware checks.

  [Jeff Marcom]
  * [FEATURE] Python 2 to 3 conversion:
    * scripts/memory_info
    * scripts/memory_test
    * scripts/touchpad_test
  * Deprecated: wake_on_lan_test
  * Update touchpad.py to use gsettings instead of deprecated gconf
    (LP: #1004212)

  [Marc Tardif]
  * [FEATURE] Reworked media_keys_test into key_test, making it more generic
    and able to test for any key that sends an scancode. Used it to implement
    a test for the Super key.
  * [FEATURE] Added new interactive and auto-verifying touchpad scrolling
    test.
  * Removed sleep_test script no longer used by any test definition.
  * Migrated project minus scripts to Python 3.

  [Sylvain Pineau]
  * [FEATURE] Python 2 to 3 conversion:
    * scripts/gst_pipeline_test. Migrated to PyGI.
    * scripts/removable_resource: Add a resource job to identify removable
      block devices. __disks__ jobs updated to run only on internal drives.
  * [FEATURE] jobs/benchmarks.txt.in, scripts/pts_run: Add a reworked launcher
    for phoronix-test-suite tests.
  * [FEATURE] Python 2 to 3 conversion:
  * jobs/stress.txt.in: add OEM team's stress tests (including reboot and poweroff)
    and log analysis jobs

 -- Marc Tardif <marc@ubuntu.com>  Fri, 22 Jun 2012 17:04:14 -0400

checkbox (0.13.8) precise; urgency=low

  [Brendan Donegan]
  * Run fwts_test as root so that the log can be written to on servers and
    also because it's supposed to be run as root (LP: #989701)
  * Fixed cpu_offlining to work properly on systems with ten or more CPU
    cores. (LP: #926136)
  * Give more verbose output from fwts_test script and upload results log as an
    attachment. (LP: #992607)
  * Fix identation on optical/read-automated (LP: #991737)
  * Fixed problem with fwts test log attachment (No bug filed)

  [Nathan Williams]
  * fix typo in jobs/optical.txt.in (lp: #987652)

  [Jeff Lane]
  * Bumped revision to 0.13.8
  * scripts/removable_storage_watcher: increased default timeout to 20 seconds
    to account for time for testers to plug devices in and for the system to
    register the insert/remove event (LP: #978925)
  * [FEATURE] plugins/jobs_prompt.py, plugins/recover_prompt.py, 
    plugins/suites_prompt.py: Added "Fail last test" functionality. Now if a
    test causes a crash (checkbox, system or otherwise), when we recover we
    have the option to just mark the last test failed and move on, or re-run
    the last test and try again.
  * [FEATURE] jobs/local.txt.in, jobs/sniff.txt.in added 8 simple manual sniff 
    tests to be used for test purposes when developing features.
  * [FEATURE] data/whitelists/sniff.whitelist added a whitelist to make use of 
    the basic sniff tests.

  [Daniel Manrique]
  * [FEATURE] checkbox/user_interface.py, checkbox/qt-interface.py,
    plugins/jobs_prompt.py, plugins/recover_prompt.py,
    plugins/suites_prompt.py: Made some modifications to the recover prompt
    changes that better handle accented and other characters in translation.
    This avoides a situation where the recovery could fail due to accented
    characters in translations.

  [Łukasz Zemczak]
  * [FEATURE] checkbox_gtk/gtk_interface.py: Capture ESC keypresses so that
    Checkbox doesn't close/die when user presses ESC.

  [Sylvain Pineau]
  * [FEATURE] jobs/info.txt.in: added new attachments, lspci -vvnnQ and
    lsusb -vv and ensure outputs of lscpi, lsusb and dmidecode return UTF8.

  [Tim Chen]
  * Use nmcli con delete instead of deleting the connection file, also avoid
    bringing eth0 down when running the wireless_monitoring tests.

 -- Jeff Lane <jeff@ubuntu.com>  Mon, 14 May 2012 10:20:59 -0400

checkbox (0.13.7) precise; urgency=low

  [Tiago Salem Herrmann]
  * checkbox_qt/qt_interface.py, qt/frontend/qtfront.cpp,
    qt/frontend/qtfront.h: Do async calls to some ui methods and avoid
    unexpected dbus timeouts (LP: #962333)

  [Sylvain Pineau]
  * qt/frontend/qtfront.cpp: Submit/View results buttons are disabled until
    every selected test has been run (LP: #937715)

  [Jeff Lane]
  * Converted submissionWarningLabel and text to submissionUbuntuFriendlyLabel
    wtih instructional text for submitting results. This is a workaround for
    the bug causing the warning to be displayed at all times rather than only
    when testing is incomplete. (LP: #967457)
  * [FEATURE] Modified stress jobs so that they are all automated per decision
     made during the cert sprint.
  * Removed dhclient call from networking/multi_nic tests because of a bug in
    dhclient that can cause it to hang when run on eth0. New test requirement
    will be that the tester must configure and bring up all ethernet devices
    prior to running checkbox. Also added a check to make sure we're not trying
    to run the test on a device that's not active. (LP: #926229)

  [Daniel Manrique]
  * jobs/optical.txt.in: Change test descriptions to avoid confusing
    instruction to press the "Next" button (which is incorrect). (LP: #971181)
  * jobs/local.txt.in: Fixed touchpad local job which was using suspend.txt 
    as the job source) (LP: #979344) 
  * jobs/mediacards.txt.in: Added usb and scsi devices to
    removable_storage_test commands (LP: #979356)

 -- Jeff Lane <jeff@ubuntu.com>  Wed, 11 Apr 2012 19:23:45 -0400

checkbox (0.13.6) precise; urgency=low

  [Jeff Lane]
  * Removed files in /data that are not used in any job descriptions
    (LP: #957396)

  [Javier Collado]
  * plugins/jobs_info.py: Checkbox doesn't warn that invalid whitelist patterns
    are being used (LP: #937651)
  * [FEATURE] Added smoke test jobs, whitelist and local job to use for
    checkbox development purposes.
  * Fixed "camera_test detect" problem with missing args attributes (LP:
    #967419)

  [Marc Tardif]
  * Fixed string_to_type conversion in network_bandwidth_test (LP: #954587)

  [Sylvain Pineau]
  * qt/frontend/qtfront.cpp, qt/frontend/qtfront.h, plugins/suites_prompt.py,
    checkbox_qt/qt_interface.py, plugins/jobs_prompt.py: The selection tree is
    now updated when recovering from a previous run (LP: #937696)

  [Brendan Donegan]
  * [FEATURE] Added touchpad tests from CE QA Checkbox to allow touchpad
    testing to be performed

  [Daniel Manrique]
  * Internationalization support in checkbox-qt; updated checkbox.pot file
    (LP: #951054) 

 -- Javier Collado <javier.collado@canonical.com>  Wed, 28 Mar 2012 17:02:53 -0400

checkbox (0.13.5) precise; urgency=low

  New upstream release (LP: #960633):

  [Tiago Salem Herrmann]
  * qt/frontend/qtfront.ui: If the test text is too long, then it is cut off
    (LP: #950111)
  * checkbox/user_interface.py, checkbox_qt/qt_interface.py,
    plugins/user_interface.py, qt/frontend/qtfront.cpp, qt/frontend/qtfront.h:
    Correctly update automated test execution status in the Selection tab
    (LP: #950105).
  * qt/frontend/qtfront.cpp: Avoid QDBusArgument warnings when running
    checkbox-qt from a terminal (LP: #957476)
  * checkbox_qt/qt_interface.py, qt/frontend/qtfront.cpp,
    qt/frontend/qtfront.h, qt/frontend/qtfront.ui: add a popup comment box
    for each test under the "Run" tab. (LP: #959452)
  * checkbox/user_interface.py, qt/frontend/qtfront.cpp,
    qt/frontend/qtfront.h, checkbox_qt/qt_interface.py: Set
    interface.direction to NEXT if all the tests were executed and the user
    either analyzed or submitted the results. (LP: #956329)
  * checkbox/user_interface.py, plugins/user_interface.py,
    qt/frontend/qtfront.cpp, qt/frontend/qtfront.h,
    checkbox_qt/qt_interface.py: Use the ui persistent storage to keep some ui
    configuration values. (LP: #937626)
  * checkbox/user_interface.py: Avoid using fork() + call() to run a web
    browser. Use Popen instead.(LP: #956307)
  * qt/frontend/qtfront.ui, qt/frontend/qtfront.cpp, qt/frontend/qtfront.h:
    Removed welcome tab (LP: #957090)

  [Jeff Lane]
  * Reset default checkbox log level to INFO from DEBUG to make logs less
    confusing and verbose. (LP: #949745) 
  * Removed dependency on bluetooth/detect-output on the
    suspend/suspend_advanced job. (LP: #955375)
  * jobs/mediacard.txt.in, scripts/removable_storage_test,
    scripts/removable_storage_watcher: Modified removable_storage_watcher and
    removable_storage_test to accept list of busses to watch to resolve
    problems on systems with MMC readers that present themselves as USB
    devices rather than SDIO (LP: #953160)
  * jobs/optical.txt.in: Fixed the job descriptions for optical/read and
    optical/cdrom-audio-playback to account for changes in Precise and make
    them less confusing (LP: #954606)
  * Created automated version of optical/read for server testing
    Fixed issues with optical_read_test script:
    - test could pass if /dev/cdrom did not exist
    - test could pass if /dev/cdrom was inaccessible
    - test could pass if no optical device was passed in (LP: #945178)
  * Removed hard coded paths from scripts (LP: #949435)

  [Marc Tardif]
  * Linted qt_interface which had a few syntax errors (LP: #949957)
  * plugins/apport_prompt.py: Fixed apport integration was producing a trace
    (LP: #959463)

  [Daniel Manrique]
  * Bumped revision number to 0.13.5 in trunk
  * jobs/keys.txt.in: Fix definition for keys/media-keys test which failed to
    run (LP: #954480)
  * Reverted feature to keep tests ordered, as the sortkey attribute causes
    undesirable secondary effects.

  [Sylvain Pineau]
  * Show the UF invalidation warning if all test cases are unchecked from the
    right click menu (LP: #956757)
  * checkbox_qt/qt_interface.py, qt/frontend/qtfront.cpp,
    qt/frontend/qtfront.h: Tests now select Yes on PASS status (LP: #954556)

  [Brendan Donegan]
  * jobs/suspend.txt.in: Fixed dependencies on wireless and suspend_advanced
    jobs.
  * Changed screenshot jobs to use /dev/external_webcam which will be set by
    a udev rule (LP: #956885)

 -- Jeff Lane <jeff@ubuntu.com>  Fri, 16 Mar 2012 19:14:09 -0400

checkbox (0.13.4) precise; urgency=low

  [Brendan Donegan]
  * Added 'scsi' as a valid bus ID for determining product in udevadm.py
    (LP: #940249)
  * Added 'cciss' as a valid bus ID for determining product in udevadm.py
    (LP: #942548)
  * Updated command fields in composite disk jobs to address the ! in 
    some disk paths (LP: #942769)
  * Updated create_connection to poll for registration of connection and 
    then attempt to bring it up (LP: #944662)
  * Fixed command run by wireless_connection tests so that they fail if the
    internet_test fails, but still clean up the connection file (LP: #944176)
  * Fixed wireless_connection_open_* jobs to not provide security options
    (LP: #947163)

  [Daniel Manrique]
  * Tweaks to internet_test: don't try to ping an IP that's unreachable from 
    the specified interface (or at all), try to find something pingable via
    other means.

  [Javier Collado]
  * Added python-cairo as a dependency for checkbox-gtk (LP: #940163)
  * Updated camera_test script to use better tool for capturing the image
    and allow specifying a device to use, plus other improvements. Create a
    job which takes a capture from the webcam of the desktop.
  * Added jobs to take screenshots after suspend and attach the resulting jpg

  [Marc Tardif]
  * Tidied up logic for determining DISK device product and vendor 
    (LP: #942548)
  * Fixed filename matching expression for local jobs (LP: #942273)
  * Fixed duplicate System Testing applications after upgrade (LP: #940627)

  [Aurelien Gateau]
  * lib/template.py, lib/template_i18n.py, plugins/jobs_info.py,
    plugins/suites_prompt.py: Add a "sortkey" attribute to jobs, the sortkey
    order matches the order in which they appear in jobfiles.
  * checkbox_gtk/gtk_interface.py: Shows jobs and suites in sortkey order
    (that is, as they appear in job definition files, rather than
    alphabetically).
  * checkbox_gtk/gtk_interface.py, gtk/checkbox-gtk.ui,
    plugins/jobs_prompt.py: Added a progress bar showing tests completed and
    total.

  [Sylvain Pineau]
  * Updated gst_pipeline_test to add a --fullscreen option for video playback.
  * Add python-gtk2 dependency, Gst from gi.repository don't work well with 
    messages (See https://bugzilla.gnome.org/show_bug.cgi?id=631901).
  * Add a new job to capture screen during fullscreen video playback.

  [Tiago Salem Herrmann]
  * checkbox_qt/qt_interface.py, qt/frontend/qtfront.cpp,
    qt/frontend/qtfront.h, qt/frontend/treemodel.cpp, qt/frontend/treemodel.h:
    Makes it possible for the job selection tree to have more than 2 levels of
    children nodes.
 
  [Tim Chen]
  * Modifications to removable_storage_test to handle cases where removable
    media is not mounted prior to test running. (LP: #944623)

 -- Jeff Lane <jeff@ubuntu.com>  Thu, 08 Mar 2012 09:29:10 -0500

checkbox (0.13.3) precise; urgency=low

  New upstream release (LP: #939549):
 
  [Brendan Donegan]
  * Typo in command for for miscellanea/virtualization-check (LP: #934243)
  * Resized test selection views in checkbox-qt (LP: #937113)

  [Daniel Manrique]
  * Use GObject from gi.repository instead of gobject (LP: #937099)
  * Disable flushing to disk after every file access during gathering phase for
    a significant speed boost. (LP: #939019)

  [Javier Collado]
  * Fixed running of disk/read_performance tests (LP: #933528)
  
  [Sylvain Pineau]
  * Fix depends fields in info and suspend test suites (LP: #934051) 
  * Display results report in non-graphical interfaces (LP: #937657)

  [ Tiago Salem Herrmann ]
  * Remove auto generated qt resource file (LP: #938863)
 
  [Ara Pulido]
  * Fix the Ubuntu Friendly warning message (LP: #939448)

 -- Marc Tardif <marc@ubuntu.com>  Thu, 16 Feb 2012 10:31:18 -0500

checkbox (0.13.2) precise; urgency=low

  New upstream release (LP: #933090):

  [Jeff Lane]
  * Added a Hard Disk Stats Test that was part of a much older merge request
    for server test suite.
  * Modified apport-directory to provide feedback
  * Added new optical_write_test script and created appropriate jobs to refine
    optical drive testing
  * Created new resource job that creates an optical.{CD-R,DVD-R} resource to
    determine if a machine's optical drive supports writing or is read-only.
  * Added virt-check test to determine if a server will work as an OpenStack
    Compute Node.
  * Moved apport-directory changes from an old branch to checkbox where the
    job now resides.

  [Marc Tardif]
  * Removed trailing directories from the devpath of disk devices (LP: #925582)
  * Fixed awk regular expression in max_diskspace_used script (LP: #926312)
  * Implemented anonymous submissions to Launchpad with a dummy e-mail
    address.
  * Qt: Moved widgets around in Results window.
  * Changed options and arguments passed to show_tree method, and related UI
    changes.
  * Simplified running checkbox-qt from source tree, by compiling if needed.
  * Added support for decimals and multiple partitions in max_diskspace_used.
  * Fixed reference to xrandr_detect_modes replaced by VESA_drivers_not_in_use.
  * Fixed depends in debian/control file for checkbox-qt.

  [Daniel Manrique]
  * Changed way of obtaining preferred browser to ensure we honor the user's
    preference rather than Chromium's clobbering of
    /etc/alternatives/gnome-www-browser (LP: #925603) 
  * Added submission_path_prompt config variable; if set, it will be shown to
    the user before the test selection screen, and the value entered will
    override the default filename for the xml report.
  * plugins/suites_prompt.py: Fixed jobs being run despite being deselected. 
  * Qt: Changed color of the step bubbles to Ubuntu Orange, and made it
    parametrizable.
  * Qt: View report functionality.
  * Qt: Set the runtime application icon.
  * Fixed typo in network/info.
  * Fixed typo in create_connection.

  [Brendan Donegan]
  * Changed checkbox-cli text to clearly explain what + does (LP: #926417)
  * Changed progress bar of Qt UI to standard rather than custom one,
    prettified tabs and updated Launchpad email text amongst other UI tweaks
    in qt/frontend/qtfront.ui
  * Fixed some oversights in the mediacard job files regarding test 
    descriptions and card types.
  * Tweaked the memory_compare script a bit to make it easier to maintain.
  * Used regexes in default whitelist.

  [Javier Collado]
  * Removed job that installed ipmitool by default (LP: #931954)

  [Tiago Salem Herrmann]
  * Implementation of Qt frontend for checkbox.
  * Qt-related features and bugfixes:
  * Qt: Added welcome screen image and background color.
  * Qt: Removed maximize/restore button.
  * Qt: added select/deselect all popup menu.
  * Qt: Status screen
  * Qt: Antialiasing hint for step numbers and question mark.
  
  [Sylvain Pineau]
  * Tests will run in in order specified by the whitelist.
  * JobStore caches most of a job's attributes in memory to speed up sorting.

 -- Jeff Lane <jeff@ubuntu.com>  Wed, 15 Feb 2012 00:11:21 -0500

checkbox (0.13.1) precise; urgency=low

  New upstream release (LP: #925090):

  [Brendan Donegan]
  * Fixed the cpu_topology script so that it doesn't mistake the word
    'processor' in the value of another field for the field 'processor'
    (LP: #882161)
  * Added create_connection script and jobs to automatically create/test a
    wireless network connection.
  * Updated wireless job dependencies.
  * Add wireless performance data collecting tests.
  * Changed is_laptop test to a shell test and implemented a check_is_laptop
    script to check automatically for a systems 'laptopness' (LP: #886668)
  * Fixed connect_wireless script which continued failing to correctly
    identify wireless connections.
  * Don't fail the sleep_test if the wake alarm is still set (LP: #911161)
  * Add requirement for mem sleep state to be supported to the
    suspend_advanced_auto job (LP: #804190)
  * Fixed the camera/display test and removed the camera/video one.
  * Added display resource and matching requirements to external video 
    output tests.
  * Added removable_storage_watcher script to replace watch_command to make
    testing USB, FireWire and MMC devices easier and more cohesive.
  * Added memory_compare script to automate the memory/info job
  * Switch audio settings to correct device before running audio tests
    (LP: #916859)
  * Nixed graphics/xorg-version-output job and updated other job dependencies,
    since it is redundant with graphics/xorg-version. (LP: #671144)

  [Gabor Kelemen]
  * Fixed last two remaining strings with backslashes (LP: #868571)
  * Fix misplaced parentheses, so translation can work (LP: #904876)

  [Marc Tardif]
  * Refactored install scripts to be agnostic of variant name: 
    install/postinst, install/config and debian/*.postinst.
  * Using title defined in user_interface plugin in GTK interface.
  * Updated default.whitelist to reflect renamed jobs.
  * Removed files with non-printable characters from submission.xml.
  * Fixed parser for submission files with empty question comments
    and context info (LP: #912546)
  * Added support for skipping tests when the depends don't pass
    (LP: #509598)
  * Removed extraneous code from the sleep_test.
  * Refactored logic to check for network after suspend.
  * Removed deprecated hwtest package.
  * cpu_offlining was incorrectly using return instead of exit.

  [Daniel Manrique]
  * Update control files under debian/ to eliminate (most) lintian warnings
    (LP: #352986)
  * Environment variables specified with environ: in a job description will be
    passed to the backend for it to add to its environment. (LP: #897889)
  * Handle malformed LANGUAGE environment variable values (LP: #912946)
  * Added interactive media_keys_test script.
  * Make creation of wireless connection files more robust (LP: #923836)
  * Recommend gstreamer-gconf to enable media tests on kubuntu (LP: #898641)
  * Add bluetooth device requirement to obex jobs (LP: #921128)
  * Add a plugin conf variable for the welcome string (shown on the first
    screen when checkbox runs), so it can be changed without much effort.
  * Remove superflous bluetooth/detect job
  * Fixed typo in jobs/local.txt.in (phoronix misspelled as peripherals).
  * Rearranged a misplaced changelog entry.
  * Updated debian/control to remove unneeded Uploader: field.

  [Robert Roth]
  * Fixed spelling mistakes in user_apps job file. (LP: #904209)

  [Jeff Lane]
  * Created automated network info test to get some config info during automated 
    runs. (LP: #912038)
  * Added requires to suspend wireless jobs so they won't run if wireless isn't
    present (LP: #907150)
  * Fixed issue in usb_test with unwritable filesystems (LP: #912522)
  * Fixed USB tests so that insert, storage, remove run in proper order
  * Removed usb_storage_after_suspend since it's superfluous, all other USB
    tests already run after suspend.
  * Modifed usb_test to handle firewire drives as well, renamed script to
    removable_storage_test

  [Aurélien Gâteau]
  * Improvements to Recover dialog and show_info method.

  [ Javier Collado ]
  * Error while creating binary package fixed (LP: #921576)

  [ Sylvain Pineau ]
  * Replaced xrandr_display_modes with automated check for VESA driver
  * Refactored Unity compatibility tests

 -- Daniel Manrique <daniel.manrique@canonical.com>  Fri, 10 Feb 2012 11:19:05 -0500

checkbox (0.13) precise; urgency=low

  New upstream release (LP: #892268):

  [Marc Tardif]
  * Generate a submission.xml file that contains all device and attachment
  * Write the report before reporting the validation error.
  * Changed device.product to dmi.product for the formfactor (LP: #875312)

  [Daniel Manrique]
  * Use gettext for string (LP: #869267)
  * Move progress indicator to main checkbox dialog instead of a 
    transient window (LP: #868995)
  * Ignore malformed dpkg entries in package_resource (LP: #794747)
  * Reset window title after finishing a manual test (LP: #874690)
  * Handle "@" in locale names (as in ca@valencia).

  [Jeff Lane]
  * Went through all the job files and:
    * Updated descriptions to match Unity UI structure
    * Added descriptions where necessary
    * Added further details to some descriptions
    * Moved some jobs to more appropriate files
    * Fixed job names in older job files to match new naming scheme 
      (suite/testname)
    * Added jobs to local.txt to ensure all job files are now parsed
      (this allows easier addition of existing tests to whitelists)
    * Changed remaining manual job descriptions to match the new format
  * Updated CD and DVD write tests to be more clear about when to skip
    them (LP: #772794)

  [Ara Pulido]
  * Rewrote all job descriptions to match OEM QA syntax

  [Brendan Donegan]  
  * Fix the code that assigns keys in checkbox-cli so that it never assigns
    keys which have other uses. (LP: #877467)
  * Show details of unmet job requirements (LP: #855852)
  * Ensure that connect_wireless chooses a wireless connection from the list
    of available connections (LP: #877752)
  * Have the bluetooth/detect tests require a device with the category
    BLUETOOTH to run, thus preventing the test from failing on systems with
    no Bluetooth device (LP: #862322)
  * Rename attachment jobs to not have a forward slash in their name
    (LP: #887964)
  * Guard against trying to write files to logical partitions on USB sticks
    (which will obviously fail) in usb_test (LP: #887049)
  * Make the OpenGL test ignore the return value of glxgears and improve
    the test description (LP: #890725)
  * Allow input/mouse test to run if a TOUCH device is present
    (LP: #886129)

  [ Javier Collado ]
  * Broken job dependencies fixed (LP: #888447)
  * Regex support when specifying blacklists and whitelists on the
    commandline (LP: #588647)

 -- Daniel Manrique <daniel.manrique@canonical.com>  Thu, 18 Nov 2011 12:46:21 -0500

checkbox (0.12.8) oneiric; urgency=low

  New upstream release (LP: #862579):

  [Brendan Donegan]
  * Remove test for FTP connection from network_check script (LP: #854222)
  * Update a parameter in usb_test to have it run faster.
  * Remove record_playback_after_suspend from Ubuntu Friendly whitelist (LP: #855540)
  * Fix minor typo in multi-monitor friendly resolution_test script which caused 
    minimum_resolution test to fail (LP: #855599)
  * Remove storage_devices_test from Ubuntu Friendly whitelist since bonnie++  (which it uses) is not installed by default (LP: #855841)
  * Changed description and name to reflect Ubuntu Friendly branding. Now when a user searches for Ubuntu Friendly in the lens, Checkbox will appear (LP: #852036)
  * Reset the selections at the test suite prompt if No is selected at the recover prompt (LP: #861208)
  * Save the connection name(s) instead of the interface name so that they can be reconnected to properly after the wireless before/after suspend tests have completed (LP: #861502)
  * Make connect_wireless use the UUID of the connection instead of the name for greater reliability (LP: #862190)

  [Daniel Manrique]
  * Restored _recover attribute, re-enabling welcome and test selection
    screens (LP: #852204)
  * Remove memory/test from the Ubuntu Friendly whitelist (LP: #853799)
  * Use diff instead of grep, better comparing of empty files (LP: #852014)
  * Apport integration: new mandatory "tag" value in ApportOptions (LP: #852201)
  * Add warning prior to starting the tests (LP: #855328)
  * Apport integration: Fix instantiation of Gtk.RadioButton, needed due 
    to PyGI related API changes (LP: #805679)
  * Remove ping -R parameter that apparently caused ICMP packets to be dropped
    by some routers (LP: #861404)

  [ Evan Broder ]
  * Replace resolution_test with an implementation which uses GdkScreen to
    be multimonitor-aware (LP: #632987)

  [Jeff Lane]
  * Fix names of optical drive tests and remove a non-existing test from the
    whitelist (LP: #854808) 
  * Fix wireless_*_suspend jobs so they recreate iface file instead of append
    each time (LP: #855845)
    (LP: #852201)
  * Clarify better the intend of the is_laptop question (LP: #861844)
  * Fixed dependencies for tests that depend on suspend/suspend_advanced 
    (LP: #860651)

  [Tim Chen]
  * Fix cpu_scaling_test (LP: #811177)
 
  [Ara Pulido]
  * Avoid connect_wireless messing with AP with similar names (LP: #861538)
  * Remove bluetooth/file-transfer from the list of tests to run, since due to
    bug 834348 it always fails.

  [Marc Tardif]
  * Added support for wildcards when verifying the transport certificate.
  * Applying depends across suites (LP: #861218)

 -- Daniel Manrique <daniel.manrique@canonical.com>  Thu, 29 Sep 2011 13:12:01 -0400

checkbox (0.12.7) oneiric; urgency=low

  New upstream release (LP: #850395):

  [Brendan Donegan]
  * Redirecting stderr to pipe to fix the gconf_resource script (LP: #832321)
  * Clear jobs directory when user selects No to recover question (LP: #836623)

  [Daniel Manrique]
  * checkbox/job.py: Guard against bogus timeout values (LP: #827859)
  * More explicit handling of string decoding/encoding, avoids problems with
    non-ascii characters (LP: #833747)
  * Changed architecture from all to any for checkbox base, to build
    architecture-specific binaries (LP: #833696)

  [Jeff Lane]
  * Several corrections necessary due to test name changes or typos found in
    job files

  [Marc Tardif]
  * Connecting hyper text widgets only once (LP: #827904)
  * Detecting MMC readers as OTHER instead of DISK (LP: #822948)
  * Validating the hostname in the SSL certificate (LP: #625076)
  * Validating the submission.xml (LP: #838123)

 -- Daniel Manrique <daniel.manrique@canonical.com>  Fri, 14 Sep 2011 17:15:26 -0400

checkbox (0.12.6) oneiric; urgency=low

  New upstream release (LP: #841983):

  [ Daniel Manrique ]
  * Work around PyGTK API changes that kept checkbox from starting up
    (LP: #839675).

 -- Daniel Manrique <daniel.manrique@canonical.com>  Mon, 05 Sep 2011 12:47:58 -0400

checkbox (0.12.5) oneiric; urgency=low

  New upstream release (LP: #838745):

  [Ara Pulido]
  * Created a "suspend" suite and renamed relevant tests.

  [Brendan Donegan]
  * Removed redundant tests in power-management suite.
  * Fixed dependencies in power-management suite.

  [Daniel Manrique]
  * Changed name of apt-get test to reflect the suite it's in.
  * Fixed typos in job definitions that caused them to not be run.
  * Added missing description to info/hdparm test (LP: #832351)
  * Quote command to obtain bluetooth address, to avoid hanging if 
    a device is not present (LP: #836756).
  * Added BLUETOOTH category to udev parser.
  * Removed some tests from default whitelist.
  * Fixed dependencies for keys/sleep.
  
  [Jeff Lane]
  * Added new USB storage transfer test
  * Re-worked and added automated audio test

  [Marc Tardif]
  * Added WIRELESS category to udev parser.

 -- Ara Pulido <ara@ubuntu.com>  Thu, 01 Sep 2011 12:23:07 +0100

checkbox (0.12.4) oneiric; urgency=low

  New upstream release (LP: #824180):

  [Brendan Donegan]
  * Refactored job definition files.
  * Fixed dependencies and test naming.
  * Added Online CPU before/after suspend test.
  * Automated wireless tests.
  * Removed redundant sru_suite.txt, updated dependencies accordingly.
  * Automated bluetooth_obex tests.

  [Daniel Manrique]
  * Further improvements to make frontend/backend communication more reliable.
    Prevents stuck backends, failure to close the GUI due to lack of reply
    from the backend, and test specifying "user" not being run.
  * scripts/keyboard_test modified to account for pygi-related GTK API
    changes. (LP: #804369)
  * scripts/sleep_test: improve handling of NetworkManager DBus API
    changes. (LP: #808423)
  * scripts/cdimage_resource: properly handle releases with "LTS" in their
    name (LP: #814085)
  * Updated minimum_resolution test as per latest system requirements, leaving
    just one unified test. (LP: #767166)

  [Javier Collado]
  * Checkbox exits with EX_NOINPUT if a whitelist or blacklist file is
    specified and cannot be found.
  * Deselect a test suite automatically when none of its children is selected,
    in the GTK interface. (LP: #651878)
  * Make the "Next" button the default action when Enter is pressed, to 
    streamline testing with the GTK interface.

  [Marc Tardif]
  * Fixed udevam not being found because /sbin not in PATH (LP: #597305)
  * Fixed hardware attachments for udev and dmi (LP: #822682)

  [Sylvain Pineau]
  * Expose the message store to other plugins, via firing an expose-msgstore
    event.

  [Andrew Faulkner]
  * Fix description for nautilus_file_create job (LP: #821141) 

  [Kenneth Wimer]
  * New header image that follows brand guidelines (LP: #554202)

 -- Daniel Manrique <daniel.manrique@canonical.com>  Wed, 10 Aug 2011 15:16:39 -0400

checkbox (0.12.3) oneiric; urgency=low

  [Marc Tardif]
  * Only reading CHECKBOX_* environment variables in config (LP: #802458)
  * Imported scripts and jobs from Platform Services.

  [Chad A. Davis]
  * Switch to dh_python2 and debhelper7 (LP: #788514)

  [Barry Warsaw]
  * Fix checkbox_clean.run() to ignore missing executables, as is the case
    in a fresh checkout.

 -- Daniel Manrique <daniel.manrique@canonical.com>  Fri, 01 Jul 2011 11:37:27 -0400

checkbox (0.12.2) oneiric; urgency=low

  New upstream release (LP: #800199):

  [Brendan Donegan]
  * Added interface parameter to internet_test script.

  [Daniel Manrique]
  * GTK GUI: Change assignment of TreeStore model to TreeView to account for
    pygi-related API changes. Also seems to fix lingering select/deselect all
    buttons. (LP: #796666) (LP: #796622)
  * GTK GUI: Fix call to Gtk buffer get_text to add now-mandatory fourth
    parameter, keeps the GUI from misbehaving in connection to fixed bug.
    (LP: #796827)
  * GTK GUI: Fix handling of mouse events in gtk_hypertext_view.py which
    prevented displaying the final report.
  * Put test name as part of the window title, as an aid to
    reporting/debugging (LP: #744190)
  * plugins/apport_prompt.py: Add test name to "Do you want to report a bug?"
    dialog to make it clearer.

  [Sylvain Pineau]
  * Fix evaluation of job requirements (LP: #798200)
  * Added "in" operator to job requirements.

 -- Marc Tardif <marc@ubuntu.com>  Tue, 21 Jun 2011 09:41:57 -0400

checkbox (0.12.1) oneiric; urgency=low

  New upstream release (LP: #796629):

  [Brendan Donegan]
  * Fix timeout in sleep_test script (LP: #665299)
  * Fix traces in hyper_text_view module (LP: #796508)
  * Added camera test (LP: #764222)

  [Daniel Manrique]
  * Fix GUI definition file so main window uses "natural request", growing
    when child widgets require so (LP: #776734)
  * Fix open/read blocking behavior and backend/frontend communications to
    avoid hangs and lingering backends. (LP: #588539)
  * Render header text dynamically over the image background, and updated pot
    file with the new string. (LP: #621880)

  [Robert Roth]
  * Improve command line key prompts (LP: #786924)

 -- Marc Tardif <marc@ubuntu.com>  Fri, 03 Jun 2011 17:00:11 -0400

checkbox (0.12) oneiric; urgency=low

  New upstream release (LP: #784076):
  * Removed dead pixel test.

  [Bilal Akhtar]
  * Port checkbox to Gtk3/PyGI (LP: #783822)

 -- Marc Tardif <marc@ubuntu.com>  Tue, 17 May 2011 09:48:07 -0400

checkbox (0.11.4) natty; urgency=low

  * Changed udev_resource to report CAPTURE for USB VIDEO devices
  * Fixed eval of resources with names like list item names
  
  [Carl Milette]
  * Fixed hard coded disk in disk_bench_test so that it matches convention
    utilizing udev_resource for finding devices. (LP: #507943)

 -- Jeff Lane <jeff@ubuntu.com>  Fri, 22 Apr 2011 11:05:19 -0400

checkbox (0.11.3) natty; urgency=low

  New upstream release (LP: #751928):
  * Fixed sleep_test crashing with ioerror (LP: #630785)
  * Fixed keyerror when running some manual tests (LP: #729431)

  [Ara Pulido]
  * Improved debconf messages and ordering (LP: #553777)
  * Video bugs should be reported as a display symptom (LP: #744964)
  * Added checkbox log to apport report

  [Gerhard Burger]
  * Fixed punctuation inconsistencies in verification procedures (LP: #744167):

 -- Marc Tardif <marc@ubuntu.com>  Tue, 05 Apr 2011 16:19:17 -0400

checkbox (0.11.2) natty; urgency=low

  New upstream release (LP: #736919):
  * Added version to dpkg dependency
  * Added multiarch support to install script (LP: #727411)
  * Fixed submitting data twice (LP: #531010)
  * Fixed job descriptions for checkbox-cli (LP: #221400)

  [Daniel Manrique]
  * Fixed strings in audio tests and updated pot file (LP: #691241)
  
  [Jochen Kemnade]
  * Fixed grammar in user-apps tests (LP: #642001)

  [Jeff Lane]
  * Added reboot instructions to suspend/hibernate tests (LP: #420493)
  * Made the firewire instructions make more sense (LP: #693068)
  
  [Michael Terry]
  * Fixed several strings appear in English although translated (LP: #514401)
    - jobs/fingerprint.txt.in
    - jobs/media.txt.in
    - jobs/monitor.txt.in
    - jobs/sleep.txt.in
    - jobs/firewire.txt.in
    - po/checkbox.pot
  * Fixed grammar (LP: #525454)
    + jobs/fingerprint.txt.in

 -- Jeff Lane <jeff@ubuntu.com>  Tue, 29 Mar 2011 09:17:36 -0400

checkbox (0.11.1) natty; urgency=low

  New upstream release (LP: #725110):
  * Checking for lock file before firing stop-all event (LP: #719552)
  * Changed description of nautilus_file_copy job (LP: #709688)

  [Javier Collado]
  * Fixed title in progress dialog

 -- Marc Tardif <marc@ubuntu.com>  Fri, 25 Feb 2011 11:56:43 -0500

checkbox (0.11) natty; urgency=low

  New upstream release (LP: #719073):
  * Changed support for persist plugin as optional (LP: #561816)

  [Ara Pulido]
  * Fixed lintian errors and warnings

  [Eitan Isaacson]
  * Migrate the UI from libglade to gtkbuilder  

 -- Marc Tardif <marc@ubuntu.com>  Mon, 14 Feb 2011 18:19:27 -0500

checkbox (0.10.4) maverick; urgency=low

  * Fixed parsing of config parameters (LP: #689140)

 -- Marc Tardif <marc@ubuntu.com>  Tue, 14 Sep 2010 12:43:51 -0400

checkbox (0.10.3) maverick; urgency=low

  New upstream release (LP: #638333):
  * Fixed verification of SSL validity (LP: #625076)
  * Improved audio test questions.

 -- Marc Tardif <marc@ubuntu.com>  Tue, 14 Sep 2010 12:43:51 -0400

checkbox (0.10.2) maverick; urgency=low

  New upstream release (LP: #617583):
  * Fixed sleep_test to check the connection if using network-manager.
  * Fixed reporting bugs against alsa-base and xorg (LP: #607214)
  * Fixed apport dialog no longer appearing (LP: #607217)
  * Reduced data file size for the desktop image.
  * Updated report to be more pretty.

 -- Marc Tardif <marc@ubuntu.com>  Fri, 13 Aug 2010 16:23:16 -0400

checkbox (0.10.1) maverick; urgency=low

  New upstream release (LP: #597295):
  * Added support for urwid interface.
  * Added sound check test.
  * Added document viewer test.
  * Added update-manager and nautilus tests.
  * Added resolution tests.
  * Added sleep tests.

 -- Marc Tardif <marc@ubuntu.com>  Tue, 22 Jun 2010 10:43:52 -0400

checkbox (0.10) maverick; urgency=low

  * Added media tests (LP: #397944)
  * Added support for comments in templates.

 -- Marc Tardif <marc@ubuntu.com>  Tue, 04 May 2010 11:51:22 -0400

checkbox (0.9.2) lucid; urgency=low

  New upstream release (LP: #567568):
  * Added referer when sending submissions to Launchpad (LP: #550973)
  * Added suggests to checkbox package in debian/control file (LP: #352740)
  * Fixed udev_resource script to be more resilient (LP: #556824)
  * Fixed cdimage_resource script to read casper.log (LP: #558728)
  * Fixed reporting all resources found for a job (LP: #560948)
  * Fixed stalling when using kdesudo to start backend (LP: #557443)
  * Fixed starting the appropriate default browser on UNR (LP: #563050)
  * Fixed ansi_parser script when outputting to stdout (LP: #560952)
  * Fixed opening the report with the gconf preferred browser (LP: #562580)
  * Fixed suspend_test to use relative time for wakealarm (LP: #349768)
  * Fixed backend not getting terminated upon closing (LP: #553328)

 -- Marc Tardif <marc@ubuntu.com>  Tue, 06 Apr 2010 14:17:46 -0400

checkbox (0.9.1) lucid; urgency=low

  New upstream release (LP: #548800):
  * Added cpu_scaling_test script.
  * Fixed hard drive detection (LP: #549714)
  * Fixed backend to handle empty messages (LP: #536645)
  * Fixed parsing of package resource (LP: #539691)
  * Fixed malformed xml report (LP: #485445)
  * Fixed running root manual tests as normal user (LP: #383559)
  * Fixed writing apport files only after submitting (LP: #530380)
  * Fixed audio test instructions (LP: #529205)
  * Fixed gathering chassis information (LP: #537435)
  * Fixed detection of disks in kvm (LP: #552998)
  * Fixed udev_resource script to be more resilient (LP: #552999)
  * Fixed filter_packages script to use new resources.

 -- Marc Tardif <marc@ubuntu.com>  Sun, 07 Mar 2010 15:05:44 -0400

checkbox (0.9) lucid; urgency=low

  * Introduced job_prompt plugin to treat all jobs (suites, tests, etc.) as composites.
  * Replaced the registry and resource scripts and centralized job iteration.
  * Replaced dependency on dbus by using sudo/gksu/kdesudo instead.
  * Replaced mktemp with mkdtemp for security purposes.
  * Fixed strings in fingerprint and modem tests (LP: #457759)
  * Fixed client side validation of Launchpad form (LP: #438671)
  * Added device information to tags when reporting bugs with apport.
  * Added shorthands for blacklist-file and whitelist-file.
  * Added support for apport default configuration (LP: #465447)
  * Added support for scrolled options list (LP: #411526)
  * Added support for tests generated by suites to run as root.
  * Added support for requirements in attachments.
  * Added support for armv7l processor
  * Added Autotest integration
  * Added LTP integration
  * Added Phoronix integration
  * Added qa-regression-testing integration

 -- Marc Tardif <marc@ubuntu.com>  Wed, 04 Nov 2009 19:36:09 -0400

checkbox (0.8.5) karmic; urgency=low

  * Fixed translation of suites and tests files (LP: #456115)
  * Fixed checking the status of command registries (LP: #457502)
  * Fixed selecting suites in the command line (LP: #457559)
  * Fixed reporting of bugs to contain test description (LP: #427932)
  * Fixed execute permissions on scripts (LP: #459606)
  * Renamed processors_info plugin to singular because processor
    information is reported as a single structure with a count attribute
  * Updated translation files.

 -- Marc Tardif <marc@ubuntu.com>  Mon, 26 Oct 2009 12:17:30 -0400

checkbox (0.8.4) karmic; urgency=low

  * Fixed failing dependencies when not available (LP: #430051)
  * Fixed supporting udevadm not providing DEVPATH variable (LP: #430084)
  * Fixed supporting audio devices without a /proc/asound entry (LP: #430086)
  * Fixed running when python-apport package is not installed (LP: #430103)
  * Fixed X error when exiting after reporting a bug (LP: #430776)
  * Fixed prompting to report a bug according to GNOME HIG (LP: #429701)
  * Fixed prompting for answer in checkbox-cli (LP: #429764)
  * Fixed resolution_test message for fglrx driver (LP: #346816)
  * Fixed adding of manpage symlinks for gtk and cli (LP: #426641)
  * Fixed recovering from connecting to the backend (LP: #446693)
  * Fixed backend to use dbus instead of policykit (LP: #435714)
  * Fixed interpolation of output variable in cli (LP: #450673)
  * Fixed selection of suites in cli (LP: #450713)
  * Fixed parsing of virtio-pci devices (LP: #450774)

 -- Marc Tardif <marc@ubuntu.com>  Tue, 13 Oct 2009 16:44:12 -0400

checkbox (0.8.3) karmic; urgency=low

  * Fixed trailing newline requirement in test definitions (LP: #427993)
  * Fixed reporting firmware version as product name (LP: #428563)
  * Fixed detecting pci and usb audio devices (LP: #429558)
  * Fixed prompting to report a bug when there's no package (LP: #429668)

 -- Marc Tardif <marc@ubuntu.com>  Sat, 12 Sep 2009 15:37:40 -0400

checkbox (0.8.2) karmic; urgency=low

  * Fixed adding test information when reporting with apport (LP: #423798)
  * Fixed tagging bugs when reporting with apport (LP: #423799)
  * Fixed expressing package aliases for the linux package (LP: #423805)
  * Fixed detecting the disk category in devices (LP: #423864)
  * Fixed supporting apport symptoms when reporting bugs (LP: #424063)
  * Fixed gathering of dmi information for Launchpad report (LP: #424454)
  * Fixed tests using gksudo returning empty output (LP: #425284)

  [Javier Collado]
  * Fixed reporting of output in shell plugin (LP: #393894)

 -- Marc Tardif <marc@ubuntu.com>  Mon, 31 Aug 2009 17:16:38 -0500

checkbox (0.8.1) karmic; urgency=low

  * New upstream version:
    * Added disk tests.
    * Added fingerprint reader tests.
    * Added firewire tets.
    * Added kms tests.
    * Added media tests.
  * Fixed dependency on hal and using udev instead (LP: #399319)
  * Fixed calling ubuntu-bug when a test fails (LP: #418978)

 -- Marc Tardif <marc@ubuntu.com>  Tue, 26 Aug 2009 17:36:05 -0500

checkbox (0.8~alpha4) karmic; urgency=low

  * New upstream version:
    * Changed icon.
    * Added timeout property to lock_prompt plugin.
    * Added concept of attachments to tests.
    * Added support for backslahes in templates to wrap lines.
    * Added support blacklisting and whitelisting both tests and suites.
    * Introduced the concept of jobs for suites, tests and attachments.
    * Removed upstart event which is no longer needed.
    * Replaced architecture and category with requires in test definitions.
  * Fixed pygst dependency (LP: #334442)
  * Fixed configuration file updates during install (LP: #330596)
  * Fixed DBus exceptions (LP: #344916, #359440)
  * Fixed and expanded translations (LP: #347038)
  * Fixed ignored system proxy settings (LP: #345548)
  * Fixed parsing blank lines in templates (LP: #393907)
  * Fixed escaping of lists (LP: #394001)
  * Fixed timeout in manual tests (LP: #377986)
  * Fixed CLI interface dialog.
  * Fixed support for FreeDesktop XDG base directory specification (LP: #363549)
  * Added general and package specific apport hooks

  [ Gabor Keleman ]
  * Fixed untranslated strings in tests (LP: #374666)
  * Fixed untranslated last screen (LP: #374646)

 -- Marc Tardif <marc@ubuntu.com>  Wed, 19 Aug 2009 15:36:05 -0500

checkbox (0.7) jaunty; urgency=low

  [ Dave Murphy ]
  * Fixed viewing of report files in Firefox 3 (LP: #331481)
  * Added additional contextual information
   * /etc/sysctl* (LP: #331055)
   * /etc/modprobe.d (LP: #331056)
   * /etc/modules (LP: #331057)
  * Fixed packaging for Jaunty
   * https://lists.ubuntu.com/archives/ubuntu-devel/2009-February/027439.html
   * Uses --install-layout=deb
   * Installs to dist-packages instead of site-packages

  [ Andy Whitcroft ]
  * suspend_test: update suspend_test to version V6 matching kernel version.
    The version here will become the master copy.
  * suspend_test: add a --dry-run mode to simplify developement
  * suspend_test: add a automation mode for checkbox integration
  * suspend_test: add a new pm-suspend test
  * suspend_test: record and restore timer_delay around the variable
    time test.
  * suspend_test: release v7.
  * suspend_test: initial version of suspend power consumption test
    from a patch by Pete Graner.
  * suspend_test: power -- made the sleep time configurable
  * suspend_test: detect batteries and disable ac/power tests
  * suspend_test: disable dbus tests when we have no primary user
  * suspend_test: handle AC transitions better
  * suspend_test: enable power test as part of --full
  * suspend_test: reduce the noise in the test instructions
  * suspend_test: use minutes in output when that is more appropriate
  * suspend_test: track actual AC transitions and report them
  * suspend_test: only mention AC at all if we have a battery
  * suspend_test: report useful data at the bottom for posting
  * suspend_test: document the new power test in the usage
  * suspend_test: power -- indicate when the result is unreliable
  * suspend_test: report -- fix up spacing issues
  * suspend_test: release v8

 -- Dave Murphy <schwuk@ubuntu.com>  Tue, 17 Mar 2009 09:46:16 +0000

checkbox (0.6) jaunty; urgency=low

  * New upstream version:
    * Added suspend_test script - for more details see:
      https://wiki.ubuntu.com/KernelTeam/SuspendResumeTesting
    * Added XSL Stylesheet and the ability to view generated reports
    * Added support for PolicyKit to run the application as a user
    * Added logging for backend and logrotation script.
  * Fixed calling ucf was run via debconf (LP: #330502)

 -- Marc Tardif <marc@ubuntu.com>  Tue, 17 Feb 2009 15:36:05 +0000

checkbox (0.5) jaunty; urgency=low

  * New upstream version:
    * Added concept of hyper text view to display clickable links.
    * Added concept of properties to components.
    * Added pci information to launchpad report.
    * Added dmi information to launchpad report.
    * Added text area to keyboard test.
    * Removed sourcing of base postrm script.
    * Updated translations from Launchpad.
  * Fixed handling of interrupt signal (LP: #327810)
  * Fixed display of text in graphical interface (LP: #240374)
  * Fixed support for regexes in blacklist and whitelist (LP: #327177)
  * Fixed opening of subunit log file (LP: #325737)
  * Fixed internet test.

 -- Marc Tardif <marc@ubuntu.com>  Tue, 20 Jan 2009 18:55:20 -0500

checkbox (0.4) jaunty; urgency=low

  * Setup bzr-builddeb in native mode.
  * Removed LGPL notice from the copyright file.

 -- Marc Tardif <marc@ubuntu.com>  Tue, 20 Jan 2009 16:46:15 -0500

checkbox (0.3) jaunty; urgency=low

  * New upstream version:
    * Renamed hwtest to checkbox.
    * Renamed auto tests to shell tests.
    * Added watch file.
    * Added README file pointing to the Ubuntu wiki.
    * Added subunit to the test suite.
    * Added the subunit_report plugin to produce a standard test report.
    * Added pvs registry.
    * Added support for int return values to recursive registry eval.
    * Added debug information when a command registry returns an error.
    * Added mounts registry.
    * Added patches to upgrade the configuration files.
    * Added support for CHECKBOX_OPTIONS environment variable.
    * Added usage information.
    * Added gconf registry.
    * Added logging to checkbox event.
    * Added locking plugin.
    * Added message store and schema types.
    * Added caching to automatic tests so that they are not run multiple
      times.
    * Added persistence to category and system_id.
    * Added lshw registry and plugin.
    * Added newlines to German introduction message.
  * Fixed e-mail address should be remembered (LP: #156725)
  * Fixed $output variable does not seem to be reinterpolated when
    testing again (LP: #189404)
  * Fixed command line interface does not provide a test nor test again
    option (LP: #189423)
  * Fixed translation template unavailable, even though hwtest is in main
    (LP: #202447)
  * Fixed internet_test should support providing a destination other
    than canonical.com (LP: #216111)
  * Fixed hwtest loads editor backup files from suite dir (LP: #237954)
  * Fixed application should only have one instance running (LP: #266899)
  * Fixed disk information should be gathered (LP: #267889)
  * Fixed typo: payback device (LP: #288331)
  * Fixed tests skipped by constraint should be reported (LP: #304176)
  * Fixed manual tests which have commands should not be run automatically
    (LP: #304231)
  * Fixed CHECKBOX_DATA mapping is not working (LP: #304736)

 -- Marc Tardif <marc@ubuntu.com>  Fri, 16 Jan 2009 12:05:32 -0500

hwtest (0.1-0ubuntu10) hardy; urgency=low

  * Fixed xalign and yalign in exchange summary.

 -- Marc Tardif <marc@interunion.ca>  Mon, 21 Apr 2008 15:07:39 -0400

hwtest (0.1-0ubuntu9) hardy; urgency=low

  * Fixed internet_test to ping default gateway rather than canonical.com.
  * Fixed python-support issues to support upgrades of hwtest.
  * Fixed tooltip to be HIG compliant.
  * Fixed category to use GTK;System;Settings;.
  * Fixed command line interface to support escape characters.
  * Using python-central instead of python-support.
  * Added support to i18n the .desktop file.
  * Added support for http_proxy and https_proxy.
  * Added summary of information being submitted.

 -- Marc Tardif <marc@interunion.ca>  Thu, 17 Apr 2008 12:01:50 -0400

hwtest (0.1-0ubuntu8) hardy; urgency=low

  * debian/patches/01_change_menu_category.patch:
    - change the category so the item is moved to system, administration and not
      the only entry in applications, system tools on a default installation

 -- Sebastien Bacher <seb128@canonical.com>  Mon, 14 Apr 2008 15:49:06 +0200

hwtest (0.1-0ubuntu7) hardy; urgency=low

  * Fixed packaging bugs.
  * Improved internationalization.
  * Renamed questions and answers to tests and results.

 -- Marc Tardif <marc@interunion.ca>  Thu,  6 Mar 2008 10:58:43 -0500

hwtest (0.1-0ubuntu6) hardy; urgency=low

  * Upload to hardy/universe (without the .bzr files).
  * Make package conformant with current Python policy.

 -- Matthias Klose <doko@ubuntu.com>  Tue, 11 Mar 2008 14:06:02 +0000

hwtest (0.1-0ubuntu5) hardy; urgency=low

  * Set default timeout to None instead of 60 seconds.
  * Updated copyright information.
  * Reverted to using gksu to limit dependencies.
  * Removed dependency on python-apt.

 -- Marc Tardif <marc@interunoin.ca>  Thu, 28 Feb 2008 17:07:07 -0500

hwtest (0.1-0ubuntu4) hardy; urgency=low

  * Improved text in questions text file.
  * Improved user experience by only showing auto questions
    progress bar when there are actual questions.
  * Also improved the user experience by showing a progress
    bar while building the report.

 -- Marc Tardif <marc@interunion.ca>  Wed, 27 Feb 2008 23:12:24 -0500

hwtest (0.1-0ubuntu3) hardy; urgency=low

  * Fixed hwtest_cli so that it doesn't strip the DISPLAY environment
    variable.
  * Fixed system_info plugin so that it does a better effort for
    gathering system information instead of relying on non standard
    information from HAL.

 -- Marc Tardif <marc@interunion.ca>  Wed, 27 Feb 2008 10:52:33 -0500

hwtest (0.1-0ubuntu2) hardy; urgency=low

  * Fixed packaging following lintian error.
  * Added packages registry and plugin.

 -- Marc Tardif <marc@interunion.ca>  Tue,  5 Feb 2008 15:02:26 -0500

hwtest (0.1-0ubuntu1) hardy; urgency=low

  * Initial Release.

 -- Marc Tardif <marc@interunion.ca>  Mon, 17 Sep 2007 17:25:54 -0300<|MERGE_RESOLUTION|>--- conflicted
+++ resolved
@@ -9,6 +9,7 @@
 
   [Javier Collado]
   * Make sure that jobs are topologically ordered (LP: #990075)
+  * Keep job ordering as close to whitelist as possible (LP: #1017951)
 
   [Marc Tardif]
   * New version 0.14.1 for Quantal Quetzal development.
@@ -16,7 +17,6 @@
   * scripts/run_templates: Fixed calls to Popen to use universal_newlines
     to return strings instead of bytes (LP: #1018354)
 
-<<<<<<< HEAD
   [Daniel Manrique]
   * Fixed duplicate suspend/bluetooth_obex_after_suspend job name.
   * scripts/dpkg_resource: Changed encoding from ascii to utf-8 to handle
@@ -27,13 +27,7 @@
     command to match our other audio tests that save and reset mixer
     levels.
 
- -- Daniel Manrique <roadmr@ubuntu.com>  Wed, 27 Jun 2012 11:23:01 -0400
-=======
-  [ Javier Collado ]
-  * Keep job ordering as close to  whitelist as possible (LP: #1017951)
-
  -- Javier Collado <javier.collado@canonical.com>  Tue, 26 Jun 2012 16:07:04 +0200
->>>>>>> b307b2bd
 
 checkbox (0.14) quantal; urgency=low
 
