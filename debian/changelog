checkbox (0.14) quantal; urgency=low

  [Brendan Donegan]
  * [FEATURE] Python 2 to 3 conversion:
    * scripts/create_connection - switched to using argparse and fixed
      representation of octal literal
    * scripts/internet_test - ran 2to3 tool and decoded result of
      check_output. Also replaced optparse with argparse
    * scripts/memory_info
    * scripts/removable_storage_test - ran 2to3 tool and fixed some
      encoding issues
    * scripts/removable_storage_watcher - ran 2to3 tool and swapped
      use of gobject with gi.repository.GObject
    * scripts/xrandr_cycle - ran 2to3 tool and fixed encoding issue
    * scripts/obex_send - ran 2to3 tool and swapped
      use of gobject with gi.repository.GObject
  * Update touchpad.py to use gsettings instead of deprecated gconf
    (LP: #1004212)
  * Instead of checking output of nmcli con up in create_connection,
    check the return code is success instead (LP: #1013537)
  * base64 encode the after suspend screenshot attachement so that it can
    be uploaded properly (LP: #1016126)
  * Fixed simple type in xorg_memory_test, introduced by Python3
    conversion (LP: #1016387)
    

  [Marc Tardif]
  * [FEATURE] Reworked media_keys_test into key_test, making it more generic
    and able to test for any key that sends an scancode. Used it to implement
    a test for the Super key.
  * [FEATURE] Added new interactive and auto-verifying touchpad scrolling
    test.
  * [FEATURE] Python 2 to 3 conversion:
    * scripts/ansi_parser
    * scripts/cking_suite
    * scripts/floppy_test
    * scripts/network_bandwidth_test
    * scripts/cpu_scaling_test
  * Removed sleep_test script no longer used by any test definition.

  [Daniel Manrique]
  * New version 0.14 for Quantal Quetzal development.
  * Set the correct user (root) for fwts-wakealarm test (LP: #1004102)
  * Set correct user (root) for usb/storage-preinserted, so it works correctly
    on servers (LP: #1004131)
  * Log (at level INFO) name of each message we execute, so the currently
    running job can be determined by looking at the logfile, rather than
    hunting through process lists.
  * [FEATURE] Added script and jobs to collect and attach output from
    alsa-info.sh.
  * Assume utf-8 encoding always, when opening template files. 
    (LP: #1015174) 

  [Javier Collado]
  * Submission screen in Qt interface updated to support certification client:
    - customize contents depending on the upload target (launchpad or certification)
    - display links to the report properly in the show_entry method
  * Fixed qt interface show_entry method preopulates widget that gets
    user input (LP: #1000451)
  * Added customizable deselect_warning message in qt show_tree method (LP: #1000443)
  * show_error method shows long text properly in gtk/qt interfaces (LP:
    #1012052)

  [Jeff Lane]
  * [FEATURE] Changes to Power Management testing in Checkbox:
    * scripts/pm_test: added a slightly modified version of OEM team's pm.py
      script for reboot/poweroff testing
    * jobs/hibernate.txt.in: modified hibernate test to use fwts and added new
      jobs to attach log files from hibernate testing.
    * jobs/power-management.txt.in: added new poweroff and reboot jobs using pm_test
      script. Added jobs to attach logs from reboot and poweroff tests to
      results.  
    * jobs/stress.txt.in: modified suspend_30_cycles and hibernate_30_cycles to
      use fwts. Added jobs to attach logs from 30 cycle tests to results.
    * jobs/suspend.txt.in: Modified suspend_advanced and suspend_advanced_auto to use 
      fwts. Added job to attach log from suspend_advanced and suspend_advanced_auto 
      to results.
  * [FEATURE] jobs/miscellanea.txt.in: added a job to gather tester info for
    certification purposes. Not to be used for UF.
  * [FEATURE] Python 2 to 3 conversion:
    * scripts/cpu_topology: ran 2to3, made modificates based on code review and
      tested script to verify functionality.
    * scripts/disk_smart: ported to Python 3. Inserted bits to decode byte
      data returned by Popen. Fixed list_handler to decode bytes types to clean
      up debug output.  Added bits to improve debug output. Migrated from
      optparse to argparse.
    * scripts/network_check: ran 2to3 and that was all that was needed. Also
      took the liberty of migrating from optparse to ArgParse sine we're
      Python3 only now.
    * scripts/network_device_info: ran 2to3 and changed shebang.
    * scripts/network_info: ran 2to3 and changed shebang. Fixed encoding issue
      with interface[:15] (needed to be a bytes object).
    * scripts/fwts_test: ran 2to3 and changed shebang, fixed an encoding bug
      with Popen output. Cleaned up the final output to be more useful for
      debugging test failures.
    * scripts/keyboard_test: nothing to do for conversion beyond changing shebang.
    * scripts/network_ntp_test: 2to3 changed nothing, so modified shebang.
      Fixed an encoding issue with Popen output in. Re-inserted a call to
      SilentCall() that was removed from TimeSkew() by someone in a previous
      revision, which made the TimeSkew() function do nothing. Fixed an
      unbuffered I/O error in SilentCall() discovered while testing Python3
      changes. 
    * scripts/optical_detect, scripts/optical_read_test: ran 2to3 and changed
      shebang. Changes were minimal.
    * scripts/xorg_memory_test: 2to3 made minimal changes, modifed shebang.
      Converted optparse code to argparse code and replaced sys.argv[] stuff
      with more useful positional arguments. Removed a redundant import that
      2to3 injected.
    * scripts/resolution_test: ran 2to3 with minimal changes. Changed shebang.
      Converted optparse to argparse and removed unnecessary calls to
      sys.argv[]
<<<<<<< HEAD
    * scripts/pm_log_check: ran 2to3 and changed shebang.
    * scripts/pm_test: ran 2to3 and changed shebang. After a lot of trial and
      error, changed the way xinput is called to avoid confusing bytecode
      embedded in the command output that was causing problems with
      bytes.decode() on the "after reboot" hardware checks.
=======
  * plugins/intro_prompt: Modified the welcome message to explain to testers
    that they will be prompted for their password and the reason why they are
    being asked as well as a reassurance that their password is not stored by
    checkbox nor used anywhere else. (LP: #886661)
>>>>>>> 0158016a

  [Jeff Marcom]
  * [FEATURE] Python 2 to 3 conversion:
    * scripts/memory_info
    * scripts/memory_test
    * scripts/touchpad_test
  * Deprecated: wake_on_lan_test
  * Update touchpad.py to use gsettings instead of deprecated gconf
    (LP: #1004212)
  [Marc Tardif]
  [Marc Tardif]
  * [FEATURE] Reworked media_keys_test into key_test, making it more generic
    and able to test for any key that sends an scancode. Used it to implement
    a test for the Super key.
  * [FEATURE] Added new interactive and auto-verifying touchpad scrolling
    test.
  * Removed sleep_test script no longer used by any test definition.
  * Migrated project minus scripts to Python 3.
  [Sylvain Pineau]
  [Sylvain Pineau]
  * [FEATURE] jobs/benchmarks.txt.in, scripts/pts_run: Add a reworked launcher 
    for phoronix-test-suite tests.
  * [FEATURE] Python 2 to 3 conversion:
    * scripts/gst_pipeline_test. Migrated to PyGI.
    * scripts/removable_resource: Add a resource job to identify removable
      block devices. __disks__ jobs updated to run only on internal drives.
    * scripts/camera_test. Migrated to PyGI.    
    * scripts/gpu_test
  * Fullscreen playbacks are now performed with Totem instead of gst_pipeline_test.  
  * scripts/pm_log_check: added a slightly modified version of OEM team's pm_check.py
    script to analyze pm_test logs
  * jobs/stress.txt.in: add OEM team's stress tests (including reboot and poweroff)
    and log analysis jobs      

<<<<<<< HEAD
 -- Jeff Lane <jeff@ubuntu.com>  Fri, 22 Jun 2012 09:05:27 -0400
=======
 -- Jeff Lane <jeff@ubuntu.com>  Thu, 21 Jun 2012 09:27:34 -0400
>>>>>>> 0158016a

checkbox (0.13.8) precise; urgency=low

  [Brendan Donegan]
  * Run fwts_test as root so that the log can be written to on servers and
    also because it's supposed to be run as root (LP: #989701)
  * Fixed cpu_offlining to work properly on systems with ten or more CPU
    cores. (LP: #926136)
  * Give more verbose output from fwts_test script and upload results log as an
    attachment. (LP: #992607)
  * Fix identation on optical/read-automated (LP: #991737)
  * Fixed problem with fwts test log attachment (No bug filed)

  [Nathan Williams]
  * fix typo in jobs/optical.txt.in (lp: #987652)

  [Jeff Lane]
  * Bumped revision to 0.13.8
  * scripts/removable_storage_watcher: increased default timeout to 20 seconds
    to account for time for testers to plug devices in and for the system to
    register the insert/remove event (LP: #978925)
  * [FEATURE] plugins/jobs_prompt.py, plugins/recover_prompt.py, 
    plugins/suites_prompt.py: Added "Fail last test" functionality. Now if a
    test causes a crash (checkbox, system or otherwise), when we recover we
    have the option to just mark the last test failed and move on, or re-run
    the last test and try again.
  * [FEATURE] jobs/local.txt.in, jobs/sniff.txt.in added 8 simple manual sniff 
    tests to be used for test purposes when developing features.
  * [FEATURE] data/whitelists/sniff.whitelist added a whitelist to make use of 
    the basic sniff tests.

  [Daniel Manrique]
  * [FEATURE] checkbox/user_interface.py, checkbox/qt-interface.py,
    plugins/jobs_prompt.py, plugins/recover_prompt.py,
    plugins/suites_prompt.py: Made some modifications to the recover prompt
    changes that better handle accented and other characters in translation.
    This avoides a situation where the recovery could fail due to accented
    characters in translations.

  [Łukasz Zemczak]
  * [FEATURE] checkbox_gtk/gtk_interface.py: Capture ESC keypresses so that
    Checkbox doesn't close/die when user presses ESC.

  [Sylvain Pineau]
  * [FEATURE] jobs/info.txt.in: added new attachments, lspci -vvnnQ and
    lsusb -vv and ensure outputs of lscpi, lsusb and dmidecode return UTF8.

  [Tim Chen]
  * Use nmcli con delete instead of deleting the connection file, also avoid
    bringing eth0 down when running the wireless_monitoring tests.

 -- Jeff Lane <jeff@ubuntu.com>  Mon, 14 May 2012 10:20:59 -0400

checkbox (0.13.7) precise; urgency=low

  [Tiago Salem Herrmann]
  * checkbox_qt/qt_interface.py, qt/frontend/qtfront.cpp,
    qt/frontend/qtfront.h: Do async calls to some ui methods and avoid
    unexpected dbus timeouts (LP: #962333)

  [Sylvain Pineau]
  * qt/frontend/qtfront.cpp: Submit/View results buttons are disabled until
    every selected test has been run (LP: #937715)

  [Jeff Lane]
  * Converted submissionWarningLabel and text to submissionUbuntuFriendlyLabel
    wtih instructional text for submitting results. This is a workaround for
    the bug causing the warning to be displayed at all times rather than only
    when testing is incomplete. (LP: #967457)
  * [FEATURE] Modified stress jobs so that they are all automated per decision
     made during the cert sprint.
  * Removed dhclient call from networking/multi_nic tests because of a bug in
    dhclient that can cause it to hang when run on eth0. New test requirement
    will be that the tester must configure and bring up all ethernet devices
    prior to running checkbox. Also added a check to make sure we're not trying
    to run the test on a device that's not active. (LP: #926229)

  [Daniel Manrique]
  * jobs/optical.txt.in: Change test descriptions to avoid confusing
    instruction to press the "Next" button (which is incorrect). (LP: #971181)
  * jobs/local.txt.in: Fixed touchpad local job which was using suspend.txt 
    as the job source) (LP: #979344) 
  * jobs/mediacards.txt.in: Added usb and scsi devices to
    removable_storage_test commands (LP: #979356)

 -- Jeff Lane <jeff@ubuntu.com>  Wed, 11 Apr 2012 19:23:45 -0400

checkbox (0.13.6) precise; urgency=low

  [Jeff Lane]
  * Removed files in /data that are not used in any job descriptions
    (LP: #957396)

  [Javier Collado]
  * plugins/jobs_info.py: Checkbox doesn't warn that invalid whitelist patterns
    are being used (LP: #937651)
  * [FEATURE] Added smoke test jobs, whitelist and local job to use for
    checkbox development purposes.
  * Fixed "camera_test detect" problem with missing args attributes (LP:
    #967419)

  [Marc Tardif]
  * Fixed string_to_type conversion in network_bandwidth_test (LP: #954587)

  [Sylvain Pineau]
  * qt/frontend/qtfront.cpp, qt/frontend/qtfront.h, plugins/suites_prompt.py,
    checkbox_qt/qt_interface.py, plugins/jobs_prompt.py: The selection tree is
    now updated when recovering from a previous run (LP: #937696)

  [Brendan Donegan]
  * [FEATURE] Added touchpad tests from CE QA Checkbox to allow touchpad
    testing to be performed

  [Daniel Manrique]
  * Internationalization support in checkbox-qt; updated checkbox.pot file
    (LP: #951054) 

 -- Javier Collado <javier.collado@canonical.com>  Wed, 28 Mar 2012 17:02:53 -0400

checkbox (0.13.5) precise; urgency=low

  New upstream release (LP: #960633):

  [Tiago Salem Herrmann]
  * qt/frontend/qtfront.ui: If the test text is too long, then it is cut off
    (LP: #950111)
  * checkbox/user_interface.py, checkbox_qt/qt_interface.py,
    plugins/user_interface.py, qt/frontend/qtfront.cpp, qt/frontend/qtfront.h:
    Correctly update automated test execution status in the Selection tab
    (LP: #950105).
  * qt/frontend/qtfront.cpp: Avoid QDBusArgument warnings when running
    checkbox-qt from a terminal (LP: #957476)
  * checkbox_qt/qt_interface.py, qt/frontend/qtfront.cpp,
    qt/frontend/qtfront.h, qt/frontend/qtfront.ui: add a popup comment box
    for each test under the "Run" tab. (LP: #959452)
  * checkbox/user_interface.py, qt/frontend/qtfront.cpp,
    qt/frontend/qtfront.h, checkbox_qt/qt_interface.py: Set
    interface.direction to NEXT if all the tests were executed and the user
    either analyzed or submitted the results. (LP: #956329)
  * checkbox/user_interface.py, plugins/user_interface.py,
    qt/frontend/qtfront.cpp, qt/frontend/qtfront.h,
    checkbox_qt/qt_interface.py: Use the ui persistent storage to keep some ui
    configuration values. (LP: #937626)
  * checkbox/user_interface.py: Avoid using fork() + call() to run a web
    browser. Use Popen instead.(LP: #956307)
  * qt/frontend/qtfront.ui, qt/frontend/qtfront.cpp, qt/frontend/qtfront.h:
    Removed welcome tab (LP: #957090)

  [Jeff Lane]
  * Reset default checkbox log level to INFO from DEBUG to make logs less
    confusing and verbose. (LP: #949745) 
  * Removed dependency on bluetooth/detect-output on the
    suspend/suspend_advanced job. (LP: #955375)
  * jobs/mediacard.txt.in, scripts/removable_storage_test,
    scripts/removable_storage_watcher: Modified removable_storage_watcher and
    removable_storage_test to accept list of busses to watch to resolve
    problems on systems with MMC readers that present themselves as USB
    devices rather than SDIO (LP: #953160)
  * jobs/optical.txt.in: Fixed the job descriptions for optical/read and
    optical/cdrom-audio-playback to account for changes in Precise and make
    them less confusing (LP: #954606)
  * Created automated version of optical/read for server testing
    Fixed issues with optical_read_test script:
    - test could pass if /dev/cdrom did not exist
    - test could pass if /dev/cdrom was inaccessible
    - test could pass if no optical device was passed in (LP: #945178)
  * Removed hard coded paths from scripts (LP: #949435)

  [Marc Tardif]
  * Linted qt_interface which had a few syntax errors (LP: #949957)
  * plugins/apport_prompt.py: Fixed apport integration was producing a trace
    (LP: #959463)

  [Daniel Manrique]
  * Bumped revision number to 0.13.5 in trunk
  * jobs/keys.txt.in: Fix definition for keys/media-keys test which failed to
    run (LP: #954480)
  * Reverted feature to keep tests ordered, as the sortkey attribute causes
    undesirable secondary effects.

  [Sylvain Pineau]
  * Show the UF invalidation warning if all test cases are unchecked from the
    right click menu (LP: #956757)
  * checkbox_qt/qt_interface.py, qt/frontend/qtfront.cpp,
    qt/frontend/qtfront.h: Tests now select Yes on PASS status (LP: #954556)

  [Brendan Donegan]
  * jobs/suspend.txt.in: Fixed dependencies on wireless and suspend_advanced
    jobs.
  * Changed screenshot jobs to use /dev/external_webcam which will be set by
    a udev rule (LP: #956885)

 -- Jeff Lane <jeff@ubuntu.com>  Fri, 16 Mar 2012 19:14:09 -0400

checkbox (0.13.4) precise; urgency=low

  [Brendan Donegan]
  * Added 'scsi' as a valid bus ID for determining product in udevadm.py
    (LP: #940249)
  * Added 'cciss' as a valid bus ID for determining product in udevadm.py
    (LP: #942548)
  * Updated command fields in composite disk jobs to address the ! in 
    some disk paths (LP: #942769)
  * Updated create_connection to poll for registration of connection and 
    then attempt to bring it up (LP: #944662)
  * Fixed command run by wireless_connection tests so that they fail if the
    internet_test fails, but still clean up the connection file (LP: #944176)
  * Fixed wireless_connection_open_* jobs to not provide security options
    (LP: #947163)

  [Daniel Manrique]
  * Tweaks to internet_test: don't try to ping an IP that's unreachable from 
    the specified interface (or at all), try to find something pingable via
    other means.

  [Javier Collado]
  * Added python-cairo as a dependency for checkbox-gtk (LP: #940163)
  * Updated camera_test script to use better tool for capturing the image
    and allow specifying a device to use, plus other improvements. Create a
    job which takes a capture from the webcam of the desktop.
  * Added jobs to take screenshots after suspend and attach the resulting jpg

  [Marc Tardif]
  * Tidied up logic for determining DISK device product and vendor 
    (LP: #942548)
  * Fixed filename matching expression for local jobs (LP: #942273)
  * Fixed duplicate System Testing applications after upgrade (LP: #940627)

  [Aurelien Gateau]
  * lib/template.py, lib/template_i18n.py, plugins/jobs_info.py,
    plugins/suites_prompt.py: Add a "sortkey" attribute to jobs, the sortkey
    order matches the order in which they appear in jobfiles.
  * checkbox_gtk/gtk_interface.py: Shows jobs and suites in sortkey order
    (that is, as they appear in job definition files, rather than
    alphabetically).
  * checkbox_gtk/gtk_interface.py, gtk/checkbox-gtk.ui,
    plugins/jobs_prompt.py: Added a progress bar showing tests completed and
    total.

  [Sylvain Pineau]
  * Updated gst_pipeline_test to add a --fullscreen option for video playback.
  * Add python-gtk2 dependency, Gst from gi.repository don't work well with 
    messages (See https://bugzilla.gnome.org/show_bug.cgi?id=631901).
  * Add a new job to capture screen during fullscreen video playback.

  [Tiago Salem Herrmann]
  * checkbox_qt/qt_interface.py, qt/frontend/qtfront.cpp,
    qt/frontend/qtfront.h, qt/frontend/treemodel.cpp, qt/frontend/treemodel.h:
    Makes it possible for the job selection tree to have more than 2 levels of
    children nodes.
 
  [Tim Chen]
  * Modifications to removable_storage_test to handle cases where removable
    media is not mounted prior to test running. (LP: #944623)

 -- Jeff Lane <jeff@ubuntu.com>  Thu, 08 Mar 2012 09:29:10 -0500

checkbox (0.13.3) precise; urgency=low

  New upstream release (LP: #939549):
 
  [Brendan Donegan]
  * Typo in command for for miscellanea/virtualization-check (LP: #934243)
  * Resized test selection views in checkbox-qt (LP: #937113)

  [Daniel Manrique]
  * Use GObject from gi.repository instead of gobject (LP: #937099)
  * Disable flushing to disk after every file access during gathering phase for
    a significant speed boost. (LP: #939019)

  [Javier Collado]
  * Fixed running of disk/read_performance tests (LP: #933528)
  
  [Sylvain Pineau]
  * Fix depends fields in info and suspend test suites (LP: #934051) 
  * Display results report in non-graphical interfaces (LP: #937657)

  [ Tiago Salem Herrmann ]
  * Remove auto generated qt resource file (LP: #938863)
 
  [Ara Pulido]
  * Fix the Ubuntu Friendly warning message (LP: #939448)

 -- Marc Tardif <marc@ubuntu.com>  Thu, 16 Feb 2012 10:31:18 -0500

checkbox (0.13.2) precise; urgency=low

  New upstream release (LP: #933090):

  [Jeff Lane]
  * Added a Hard Disk Stats Test that was part of a much older merge request
    for server test suite.
  * Modified apport-directory to provide feedback
  * Added new optical_write_test script and created appropriate jobs to refine
    optical drive testing
  * Created new resource job that creates an optical.{CD-R,DVD-R} resource to
    determine if a machine's optical drive supports writing or is read-only.
  * Added virt-check test to determine if a server will work as an OpenStack
    Compute Node.
  * Moved apport-directory changes from an old branch to checkbox where the
    job now resides.

  [Marc Tardif]
  * Removed trailing directories from the devpath of disk devices (LP: #925582)
  * Fixed awk regular expression in max_diskspace_used script (LP: #926312)
  * Implemented anonymous submissions to Launchpad with a dummy e-mail
    address.
  * Qt: Moved widgets around in Results window.
  * Changed options and arguments passed to show_tree method, and related UI
    changes.
  * Simplified running checkbox-qt from source tree, by compiling if needed.
  * Added support for decimals and multiple partitions in max_diskspace_used.
  * Fixed reference to xrandr_detect_modes replaced by VESA_drivers_not_in_use.
  * Fixed depends in debian/control file for checkbox-qt.

  [Daniel Manrique]
  * Changed way of obtaining preferred browser to ensure we honor the user's
    preference rather than Chromium's clobbering of
    /etc/alternatives/gnome-www-browser (LP: #925603) 
  * Added submission_path_prompt config variable; if set, it will be shown to
    the user before the test selection screen, and the value entered will
    override the default filename for the xml report.
  * plugins/suites_prompt.py: Fixed jobs being run despite being deselected. 
  * Qt: Changed color of the step bubbles to Ubuntu Orange, and made it
    parametrizable.
  * Qt: View report functionality.
  * Qt: Set the runtime application icon.
  * Fixed typo in network/info.
  * Fixed typo in create_connection.

  [Brendan Donegan]
  * Changed checkbox-cli text to clearly explain what + does (LP: #926417)
  * Changed progress bar of Qt UI to standard rather than custom one,
    prettified tabs and updated Launchpad email text amongst other UI tweaks
    in qt/frontend/qtfront.ui
  * Fixed some oversights in the mediacard job files regarding test 
    descriptions and card types.
  * Tweaked the memory_compare script a bit to make it easier to maintain.
  * Used regexes in default whitelist.

  [Javier Collado]
  * Removed job that installed ipmitool by default (LP: #931954)

  [Tiago Salem Herrmann]
  * Implementation of Qt frontend for checkbox.
  * Qt-related features and bugfixes:
  * Qt: Added welcome screen image and background color.
  * Qt: Removed maximize/restore button.
  * Qt: added select/deselect all popup menu.
  * Qt: Status screen
  * Qt: Antialiasing hint for step numbers and question mark.
  
  [Sylvain Pineau]
  * Tests will run in in order specified by the whitelist.
  * JobStore caches most of a job's attributes in memory to speed up sorting.

 -- Jeff Lane <jeff@ubuntu.com>  Wed, 15 Feb 2012 00:11:21 -0500

checkbox (0.13.1) precise; urgency=low

  New upstream release (LP: #925090):

  [Brendan Donegan]
  * Fixed the cpu_topology script so that it doesn't mistake the word
    'processor' in the value of another field for the field 'processor'
    (LP: #882161)
  * Added create_connection script and jobs to automatically create/test a
    wireless network connection.
  * Updated wireless job dependencies.
  * Add wireless performance data collecting tests.
  * Changed is_laptop test to a shell test and implemented a check_is_laptop
    script to check automatically for a systems 'laptopness' (LP: #886668)
  * Fixed connect_wireless script which continued failing to correctly
    identify wireless connections.
  * Don't fail the sleep_test if the wake alarm is still set (LP: #911161)
  * Add requirement for mem sleep state to be supported to the
    suspend_advanced_auto job (LP: #804190)
  * Fixed the camera/display test and removed the camera/video one.
  * Added display resource and matching requirements to external video 
    output tests.
  * Added removable_storage_watcher script to replace watch_command to make
    testing USB, FireWire and MMC devices easier and more cohesive.
  * Added memory_compare script to automate the memory/info job
  * Switch audio settings to correct device before running audio tests
    (LP: #916859)
  * Nixed graphics/xorg-version-output job and updated other job dependencies,
    since it is redundant with graphics/xorg-version. (LP: #671144)

  [Gabor Kelemen]
  * Fixed last two remaining strings with backslashes (LP: #868571)
  * Fix misplaced parentheses, so translation can work (LP: #904876)

  [Marc Tardif]
  * Refactored install scripts to be agnostic of variant name: 
    install/postinst, install/config and debian/*.postinst.
  * Using title defined in user_interface plugin in GTK interface.
  * Updated default.whitelist to reflect renamed jobs.
  * Removed files with non-printable characters from submission.xml.
  * Fixed parser for submission files with empty question comments
    and context info (LP: #912546)
  * Added support for skipping tests when the depends don't pass
    (LP: #509598)
  * Removed extraneous code from the sleep_test.
  * Refactored logic to check for network after suspend.
  * Removed deprecated hwtest package.
  * cpu_offlining was incorrectly using return instead of exit.

  [Daniel Manrique]
  * Update control files under debian/ to eliminate (most) lintian warnings
    (LP: #352986)
  * Environment variables specified with environ: in a job description will be
    passed to the backend for it to add to its environment. (LP: #897889)
  * Handle malformed LANGUAGE environment variable values (LP: #912946)
  * Added interactive media_keys_test script.
  * Make creation of wireless connection files more robust (LP: #923836)
  * Recommend gstreamer-gconf to enable media tests on kubuntu (LP: #898641)
  * Add bluetooth device requirement to obex jobs (LP: #921128)
  * Add a plugin conf variable for the welcome string (shown on the first
    screen when checkbox runs), so it can be changed without much effort.
  * Remove superflous bluetooth/detect job
  * Fixed typo in jobs/local.txt.in (phoronix misspelled as peripherals).
  * Rearranged a misplaced changelog entry.
  * Updated debian/control to remove unneeded Uploader: field.

  [Robert Roth]
  * Fixed spelling mistakes in user_apps job file. (LP: #904209)

  [Jeff Lane]
  * Created automated network info test to get some config info during automated 
    runs. (LP: #912038)
  * Added requires to suspend wireless jobs so they won't run if wireless isn't
    present (LP: #907150)
  * Fixed issue in usb_test with unwritable filesystems (LP: #912522)
  * Fixed USB tests so that insert, storage, remove run in proper order
  * Removed usb_storage_after_suspend since it's superfluous, all other USB
    tests already run after suspend.
  * Modifed usb_test to handle firewire drives as well, renamed script to
    removable_storage_test

  [Aurélien Gâteau]
  * Improvements to Recover dialog and show_info method.

  [ Javier Collado ]
  * Error while creating binary package fixed (LP: #921576)

  [ Sylvain Pineau ]
  * Replaced xrandr_display_modes with automated check for VESA driver
  * Refactored Unity compatibility tests

 -- Daniel Manrique <daniel.manrique@canonical.com>  Fri, 10 Feb 2012 11:19:05 -0500

checkbox (0.13) precise; urgency=low

  New upstream release (LP: #892268):

  [Marc Tardif]
  * Generate a submission.xml file that contains all device and attachment
  * Write the report before reporting the validation error.
  * Changed device.product to dmi.product for the formfactor (LP: #875312)

  [Daniel Manrique]
  * Use gettext for string (LP: #869267)
  * Move progress indicator to main checkbox dialog instead of a 
    transient window (LP: #868995)
  * Ignore malformed dpkg entries in package_resource (LP: #794747)
  * Reset window title after finishing a manual test (LP: #874690)
  * Handle "@" in locale names (as in ca@valencia).

  [Jeff Lane]
  * Went through all the job files and:
    * Updated descriptions to match Unity UI structure
    * Added descriptions where necessary
    * Added further details to some descriptions
    * Moved some jobs to more appropriate files
    * Fixed job names in older job files to match new naming scheme 
      (suite/testname)
    * Added jobs to local.txt to ensure all job files are now parsed
      (this allows easier addition of existing tests to whitelists)
    * Changed remaining manual job descriptions to match the new format
  * Updated CD and DVD write tests to be more clear about when to skip
    them (LP: #772794)

  [Ara Pulido]
  * Rewrote all job descriptions to match OEM QA syntax

  [Brendan Donegan]  
  * Fix the code that assigns keys in checkbox-cli so that it never assigns
    keys which have other uses. (LP: #877467)
  * Show details of unmet job requirements (LP: #855852)
  * Ensure that connect_wireless chooses a wireless connection from the list
    of available connections (LP: #877752)
  * Have the bluetooth/detect tests require a device with the category
    BLUETOOTH to run, thus preventing the test from failing on systems with
    no Bluetooth device (LP: #862322)
  * Rename attachment jobs to not have a forward slash in their name
    (LP: #887964)
  * Guard against trying to write files to logical partitions on USB sticks
    (which will obviously fail) in usb_test (LP: #887049)
  * Make the OpenGL test ignore the return value of glxgears and improve
    the test description (LP: #890725)
  * Allow input/mouse test to run if a TOUCH device is present
    (LP: #886129)

  [ Javier Collado ]
  * Broken job dependencies fixed (LP: #888447)
  * Regex support when specifying blacklists and whitelists on the
    commandline (LP: #588647)

 -- Daniel Manrique <daniel.manrique@canonical.com>  Thu, 18 Nov 2011 12:46:21 -0500

checkbox (0.12.8) oneiric; urgency=low

  New upstream release (LP: #862579):

  [Brendan Donegan]
  * Remove test for FTP connection from network_check script (LP: #854222)
  * Update a parameter in usb_test to have it run faster.
  * Remove record_playback_after_suspend from Ubuntu Friendly whitelist (LP: #855540)
  * Fix minor typo in multi-monitor friendly resolution_test script which caused 
    minimum_resolution test to fail (LP: #855599)
  * Remove storage_devices_test from Ubuntu Friendly whitelist since bonnie++  (which it uses) is not installed by default (LP: #855841)
  * Changed description and name to reflect Ubuntu Friendly branding. Now when a user searches for Ubuntu Friendly in the lens, Checkbox will appear (LP: #852036)
  * Reset the selections at the test suite prompt if No is selected at the recover prompt (LP: #861208)
  * Save the connection name(s) instead of the interface name so that they can be reconnected to properly after the wireless before/after suspend tests have completed (LP: #861502)
  * Make connect_wireless use the UUID of the connection instead of the name for greater reliability (LP: #862190)

  [Daniel Manrique]
  * Restored _recover attribute, re-enabling welcome and test selection
    screens (LP: #852204)
  * Remove memory/test from the Ubuntu Friendly whitelist (LP: #853799)
  * Use diff instead of grep, better comparing of empty files (LP: #852014)
  * Apport integration: new mandatory "tag" value in ApportOptions (LP: #852201)
  * Add warning prior to starting the tests (LP: #855328)
  * Apport integration: Fix instantiation of Gtk.RadioButton, needed due 
    to PyGI related API changes (LP: #805679)
  * Remove ping -R parameter that apparently caused ICMP packets to be dropped
    by some routers (LP: #861404)

  [ Evan Broder ]
  * Replace resolution_test with an implementation which uses GdkScreen to
    be multimonitor-aware (LP: #632987)

  [Jeff Lane]
  * Fix names of optical drive tests and remove a non-existing test from the
    whitelist (LP: #854808) 
  * Fix wireless_*_suspend jobs so they recreate iface file instead of append
    each time (LP: #855845)
    (LP: #852201)
  * Clarify better the intend of the is_laptop question (LP: #861844)
  * Fixed dependencies for tests that depend on suspend/suspend_advanced 
    (LP: #860651)

  [Tim Chen]
  * Fix cpu_scaling_test (LP: #811177)
 
  [Ara Pulido]
  * Avoid connect_wireless messing with AP with similar names (LP: #861538)
  * Remove bluetooth/file-transfer from the list of tests to run, since due to
    bug 834348 it always fails.

  [Marc Tardif]
  * Added support for wildcards when verifying the transport certificate.
  * Applying depends across suites (LP: #861218)

 -- Daniel Manrique <daniel.manrique@canonical.com>  Thu, 29 Sep 2011 13:12:01 -0400

checkbox (0.12.7) oneiric; urgency=low

  New upstream release (LP: #850395):

  [Brendan Donegan]
  * Redirecting stderr to pipe to fix the gconf_resource script (LP: #832321)
  * Clear jobs directory when user selects No to recover question (LP: #836623)

  [Daniel Manrique]
  * checkbox/job.py: Guard against bogus timeout values (LP: #827859)
  * More explicit handling of string decoding/encoding, avoids problems with
    non-ascii characters (LP: #833747)
  * Changed architecture from all to any for checkbox base, to build
    architecture-specific binaries (LP: #833696)

  [Jeff Lane]
  * Several corrections necessary due to test name changes or typos found in
    job files

  [Marc Tardif]
  * Connecting hyper text widgets only once (LP: #827904)
  * Detecting MMC readers as OTHER instead of DISK (LP: #822948)
  * Validating the hostname in the SSL certificate (LP: #625076)
  * Validating the submission.xml (LP: #838123)

 -- Daniel Manrique <daniel.manrique@canonical.com>  Fri, 14 Sep 2011 17:15:26 -0400

checkbox (0.12.6) oneiric; urgency=low

  New upstream release (LP: #841983):

  [ Daniel Manrique ]
  * Work around PyGTK API changes that kept checkbox from starting up
    (LP: #839675).

 -- Daniel Manrique <daniel.manrique@canonical.com>  Mon, 05 Sep 2011 12:47:58 -0400

checkbox (0.12.5) oneiric; urgency=low

  New upstream release (LP: #838745):

  [Ara Pulido]
  * Created a "suspend" suite and renamed relevant tests.

  [Brendan Donegan]
  * Removed redundant tests in power-management suite.
  * Fixed dependencies in power-management suite.

  [Daniel Manrique]
  * Changed name of apt-get test to reflect the suite it's in.
  * Fixed typos in job definitions that caused them to not be run.
  * Added missing description to info/hdparm test (LP: #832351)
  * Quote command to obtain bluetooth address, to avoid hanging if 
    a device is not present (LP: #836756).
  * Added BLUETOOTH category to udev parser.
  * Removed some tests from default whitelist.
  * Fixed dependencies for keys/sleep.
  
  [Jeff Lane]
  * Added new USB storage transfer test
  * Re-worked and added automated audio test

  [Marc Tardif]
  * Added WIRELESS category to udev parser.

 -- Ara Pulido <ara@ubuntu.com>  Thu, 01 Sep 2011 12:23:07 +0100

checkbox (0.12.4) oneiric; urgency=low

  New upstream release (LP: #824180):

  [Brendan Donegan]
  * Refactored job definition files.
  * Fixed dependencies and test naming.
  * Added Online CPU before/after suspend test.
  * Automated wireless tests.
  * Removed redundant sru_suite.txt, updated dependencies accordingly.
  * Automated bluetooth_obex tests.

  [Daniel Manrique]
  * Further improvements to make frontend/backend communication more reliable.
    Prevents stuck backends, failure to close the GUI due to lack of reply
    from the backend, and test specifying "user" not being run.
  * scripts/keyboard_test modified to account for pygi-related GTK API
    changes. (LP: #804369)
  * scripts/sleep_test: improve handling of NetworkManager DBus API
    changes. (LP: #808423)
  * scripts/cdimage_resource: properly handle releases with "LTS" in their
    name (LP: #814085)
  * Updated minimum_resolution test as per latest system requirements, leaving
    just one unified test. (LP: #767166)

  [Javier Collado]
  * Checkbox exits with EX_NOINPUT if a whitelist or blacklist file is
    specified and cannot be found.
  * Deselect a test suite automatically when none of its children is selected,
    in the GTK interface. (LP: #651878)
  * Make the "Next" button the default action when Enter is pressed, to 
    streamline testing with the GTK interface.

  [Marc Tardif]
  * Fixed udevam not being found because /sbin not in PATH (LP: #597305)
  * Fixed hardware attachments for udev and dmi (LP: #822682)

  [Sylvain Pineau]
  * Expose the message store to other plugins, via firing an expose-msgstore
    event.

  [Andrew Faulkner]
  * Fix description for nautilus_file_create job (LP: #821141) 

  [Kenneth Wimer]
  * New header image that follows brand guidelines (LP: #554202)

 -- Daniel Manrique <daniel.manrique@canonical.com>  Wed, 10 Aug 2011 15:16:39 -0400

checkbox (0.12.3) oneiric; urgency=low

  [Marc Tardif]
  * Only reading CHECKBOX_* environment variables in config (LP: #802458)
  * Imported scripts and jobs from Platform Services.

  [Chad A. Davis]
  * Switch to dh_python2 and debhelper7 (LP: #788514)

  [Barry Warsaw]
  * Fix checkbox_clean.run() to ignore missing executables, as is the case
    in a fresh checkout.

 -- Daniel Manrique <daniel.manrique@canonical.com>  Fri, 01 Jul 2011 11:37:27 -0400

checkbox (0.12.2) oneiric; urgency=low

  New upstream release (LP: #800199):

  [Brendan Donegan]
  * Added interface parameter to internet_test script.

  [Daniel Manrique]
  * GTK GUI: Change assignment of TreeStore model to TreeView to account for
    pygi-related API changes. Also seems to fix lingering select/deselect all
    buttons. (LP: #796666) (LP: #796622)
  * GTK GUI: Fix call to Gtk buffer get_text to add now-mandatory fourth
    parameter, keeps the GUI from misbehaving in connection to fixed bug.
    (LP: #796827)
  * GTK GUI: Fix handling of mouse events in gtk_hypertext_view.py which
    prevented displaying the final report.
  * Put test name as part of the window title, as an aid to
    reporting/debugging (LP: #744190)
  * plugins/apport_prompt.py: Add test name to "Do you want to report a bug?"
    dialog to make it clearer.

  [Sylvain Pineau]
  * Fix evaluation of job requirements (LP: #798200)
  * Added "in" operator to job requirements.

 -- Marc Tardif <marc@ubuntu.com>  Tue, 21 Jun 2011 09:41:57 -0400

checkbox (0.12.1) oneiric; urgency=low

  New upstream release (LP: #796629):

  [Brendan Donegan]
  * Fix timeout in sleep_test script (LP: #665299)
  * Fix traces in hyper_text_view module (LP: #796508)
  * Added camera test (LP: #764222)

  [Daniel Manrique]
  * Fix GUI definition file so main window uses "natural request", growing
    when child widgets require so (LP: #776734)
  * Fix open/read blocking behavior and backend/frontend communications to
    avoid hangs and lingering backends. (LP: #588539)
  * Render header text dynamically over the image background, and updated pot
    file with the new string. (LP: #621880)

  [Robert Roth]
  * Improve command line key prompts (LP: #786924)

 -- Marc Tardif <marc@ubuntu.com>  Fri, 03 Jun 2011 17:00:11 -0400

checkbox (0.12) oneiric; urgency=low

  New upstream release (LP: #784076):
  * Removed dead pixel test.

  [Bilal Akhtar]
  * Port checkbox to Gtk3/PyGI (LP: #783822)

 -- Marc Tardif <marc@ubuntu.com>  Tue, 17 May 2011 09:48:07 -0400

checkbox (0.11.4) natty; urgency=low

  * Changed udev_resource to report CAPTURE for USB VIDEO devices
  * Fixed eval of resources with names like list item names
  
  [Carl Milette]
  * Fixed hard coded disk in disk_bench_test so that it matches convention
    utilizing udev_resource for finding devices. (LP: #507943)

 -- Jeff Lane <jeff@ubuntu.com>  Fri, 22 Apr 2011 11:05:19 -0400

checkbox (0.11.3) natty; urgency=low

  New upstream release (LP: #751928):
  * Fixed sleep_test crashing with ioerror (LP: #630785)
  * Fixed keyerror when running some manual tests (LP: #729431)

  [Ara Pulido]
  * Improved debconf messages and ordering (LP: #553777)
  * Video bugs should be reported as a display symptom (LP: #744964)
  * Added checkbox log to apport report

  [Gerhard Burger]
  * Fixed punctuation inconsistencies in verification procedures (LP: #744167):

 -- Marc Tardif <marc@ubuntu.com>  Tue, 05 Apr 2011 16:19:17 -0400

checkbox (0.11.2) natty; urgency=low

  New upstream release (LP: #736919):
  * Added version to dpkg dependency
  * Added multiarch support to install script (LP: #727411)
  * Fixed submitting data twice (LP: #531010)
  * Fixed job descriptions for checkbox-cli (LP: #221400)

  [Daniel Manrique]
  * Fixed strings in audio tests and updated pot file (LP: #691241)
  
  [Jochen Kemnade]
  * Fixed grammar in user-apps tests (LP: #642001)

  [Jeff Lane]
  * Added reboot instructions to suspend/hibernate tests (LP: #420493)
  * Made the firewire instructions make more sense (LP: #693068)
  
  [Michael Terry]
  * Fixed several strings appear in English although translated (LP: #514401)
    - jobs/fingerprint.txt.in
    - jobs/media.txt.in
    - jobs/monitor.txt.in
    - jobs/sleep.txt.in
    - jobs/firewire.txt.in
    - po/checkbox.pot
  * Fixed grammar (LP: #525454)
    + jobs/fingerprint.txt.in

 -- Jeff Lane <jeff@ubuntu.com>  Tue, 29 Mar 2011 09:17:36 -0400

checkbox (0.11.1) natty; urgency=low

  New upstream release (LP: #725110):
  * Checking for lock file before firing stop-all event (LP: #719552)
  * Changed description of nautilus_file_copy job (LP: #709688)

  [Javier Collado]
  * Fixed title in progress dialog

 -- Marc Tardif <marc@ubuntu.com>  Fri, 25 Feb 2011 11:56:43 -0500

checkbox (0.11) natty; urgency=low

  New upstream release (LP: #719073):
  * Changed support for persist plugin as optional (LP: #561816)

  [Ara Pulido]
  * Fixed lintian errors and warnings

  [Eitan Isaacson]
  * Migrate the UI from libglade to gtkbuilder  

 -- Marc Tardif <marc@ubuntu.com>  Mon, 14 Feb 2011 18:19:27 -0500

checkbox (0.10.4) maverick; urgency=low

  * Fixed parsing of config parameters (LP: #689140)

 -- Marc Tardif <marc@ubuntu.com>  Tue, 14 Sep 2010 12:43:51 -0400

checkbox (0.10.3) maverick; urgency=low

  New upstream release (LP: #638333):
  * Fixed verification of SSL validity (LP: #625076)
  * Improved audio test questions.

 -- Marc Tardif <marc@ubuntu.com>  Tue, 14 Sep 2010 12:43:51 -0400

checkbox (0.10.2) maverick; urgency=low

  New upstream release (LP: #617583):
  * Fixed sleep_test to check the connection if using network-manager.
  * Fixed reporting bugs against alsa-base and xorg (LP: #607214)
  * Fixed apport dialog no longer appearing (LP: #607217)
  * Reduced data file size for the desktop image.
  * Updated report to be more pretty.

 -- Marc Tardif <marc@ubuntu.com>  Fri, 13 Aug 2010 16:23:16 -0400

checkbox (0.10.1) maverick; urgency=low

  New upstream release (LP: #597295):
  * Added support for urwid interface.
  * Added sound check test.
  * Added document viewer test.
  * Added update-manager and nautilus tests.
  * Added resolution tests.
  * Added sleep tests.

 -- Marc Tardif <marc@ubuntu.com>  Tue, 22 Jun 2010 10:43:52 -0400

checkbox (0.10) maverick; urgency=low

  * Added media tests (LP: #397944)
  * Added support for comments in templates.

 -- Marc Tardif <marc@ubuntu.com>  Tue, 04 May 2010 11:51:22 -0400

checkbox (0.9.2) lucid; urgency=low

  New upstream release (LP: #567568):
  * Added referer when sending submissions to Launchpad (LP: #550973)
  * Added suggests to checkbox package in debian/control file (LP: #352740)
  * Fixed udev_resource script to be more resilient (LP: #556824)
  * Fixed cdimage_resource script to read casper.log (LP: #558728)
  * Fixed reporting all resources found for a job (LP: #560948)
  * Fixed stalling when using kdesudo to start backend (LP: #557443)
  * Fixed starting the appropriate default browser on UNR (LP: #563050)
  * Fixed ansi_parser script when outputting to stdout (LP: #560952)
  * Fixed opening the report with the gconf preferred browser (LP: #562580)
  * Fixed suspend_test to use relative time for wakealarm (LP: #349768)
  * Fixed backend not getting terminated upon closing (LP: #553328)

 -- Marc Tardif <marc@ubuntu.com>  Tue, 06 Apr 2010 14:17:46 -0400

checkbox (0.9.1) lucid; urgency=low

  New upstream release (LP: #548800):
  * Added cpu_scaling_test script.
  * Fixed hard drive detection (LP: #549714)
  * Fixed backend to handle empty messages (LP: #536645)
  * Fixed parsing of package resource (LP: #539691)
  * Fixed malformed xml report (LP: #485445)
  * Fixed running root manual tests as normal user (LP: #383559)
  * Fixed writing apport files only after submitting (LP: #530380)
  * Fixed audio test instructions (LP: #529205)
  * Fixed gathering chassis information (LP: #537435)
  * Fixed detection of disks in kvm (LP: #552998)
  * Fixed udev_resource script to be more resilient (LP: #552999)
  * Fixed filter_packages script to use new resources.

 -- Marc Tardif <marc@ubuntu.com>  Sun, 07 Mar 2010 15:05:44 -0400

checkbox (0.9) lucid; urgency=low

  * Introduced job_prompt plugin to treat all jobs (suites, tests, etc.) as composites.
  * Replaced the registry and resource scripts and centralized job iteration.
  * Replaced dependency on dbus by using sudo/gksu/kdesudo instead.
  * Replaced mktemp with mkdtemp for security purposes.
  * Fixed strings in fingerprint and modem tests (LP: #457759)
  * Fixed client side validation of Launchpad form (LP: #438671)
  * Added device information to tags when reporting bugs with apport.
  * Added shorthands for blacklist-file and whitelist-file.
  * Added support for apport default configuration (LP: #465447)
  * Added support for scrolled options list (LP: #411526)
  * Added support for tests generated by suites to run as root.
  * Added support for requirements in attachments.
  * Added support for armv7l processor
  * Added Autotest integration
  * Added LTP integration
  * Added Phoronix integration
  * Added qa-regression-testing integration

 -- Marc Tardif <marc@ubuntu.com>  Wed, 04 Nov 2009 19:36:09 -0400

checkbox (0.8.5) karmic; urgency=low

  * Fixed translation of suites and tests files (LP: #456115)
  * Fixed checking the status of command registries (LP: #457502)
  * Fixed selecting suites in the command line (LP: #457559)
  * Fixed reporting of bugs to contain test description (LP: #427932)
  * Fixed execute permissions on scripts (LP: #459606)
  * Renamed processors_info plugin to singular because processor
    information is reported as a single structure with a count attribute
  * Updated translation files.

 -- Marc Tardif <marc@ubuntu.com>  Mon, 26 Oct 2009 12:17:30 -0400

checkbox (0.8.4) karmic; urgency=low

  * Fixed failing dependencies when not available (LP: #430051)
  * Fixed supporting udevadm not providing DEVPATH variable (LP: #430084)
  * Fixed supporting audio devices without a /proc/asound entry (LP: #430086)
  * Fixed running when python-apport package is not installed (LP: #430103)
  * Fixed X error when exiting after reporting a bug (LP: #430776)
  * Fixed prompting to report a bug according to GNOME HIG (LP: #429701)
  * Fixed prompting for answer in checkbox-cli (LP: #429764)
  * Fixed resolution_test message for fglrx driver (LP: #346816)
  * Fixed adding of manpage symlinks for gtk and cli (LP: #426641)
  * Fixed recovering from connecting to the backend (LP: #446693)
  * Fixed backend to use dbus instead of policykit (LP: #435714)
  * Fixed interpolation of output variable in cli (LP: #450673)
  * Fixed selection of suites in cli (LP: #450713)
  * Fixed parsing of virtio-pci devices (LP: #450774)

 -- Marc Tardif <marc@ubuntu.com>  Tue, 13 Oct 2009 16:44:12 -0400

checkbox (0.8.3) karmic; urgency=low

  * Fixed trailing newline requirement in test definitions (LP: #427993)
  * Fixed reporting firmware version as product name (LP: #428563)
  * Fixed detecting pci and usb audio devices (LP: #429558)
  * Fixed prompting to report a bug when there's no package (LP: #429668)

 -- Marc Tardif <marc@ubuntu.com>  Sat, 12 Sep 2009 15:37:40 -0400

checkbox (0.8.2) karmic; urgency=low

  * Fixed adding test information when reporting with apport (LP: #423798)
  * Fixed tagging bugs when reporting with apport (LP: #423799)
  * Fixed expressing package aliases for the linux package (LP: #423805)
  * Fixed detecting the disk category in devices (LP: #423864)
  * Fixed supporting apport symptoms when reporting bugs (LP: #424063)
  * Fixed gathering of dmi information for Launchpad report (LP: #424454)
  * Fixed tests using gksudo returning empty output (LP: #425284)

  [Javier Collado]
  * Fixed reporting of output in shell plugin (LP: #393894)

 -- Marc Tardif <marc@ubuntu.com>  Mon, 31 Aug 2009 17:16:38 -0500

checkbox (0.8.1) karmic; urgency=low

  * New upstream version:
    * Added disk tests.
    * Added fingerprint reader tests.
    * Added firewire tets.
    * Added kms tests.
    * Added media tests.
  * Fixed dependency on hal and using udev instead (LP: #399319)
  * Fixed calling ubuntu-bug when a test fails (LP: #418978)

 -- Marc Tardif <marc@ubuntu.com>  Tue, 26 Aug 2009 17:36:05 -0500

checkbox (0.8~alpha4) karmic; urgency=low

  * New upstream version:
    * Changed icon.
    * Added timeout property to lock_prompt plugin.
    * Added concept of attachments to tests.
    * Added support for backslahes in templates to wrap lines.
    * Added support blacklisting and whitelisting both tests and suites.
    * Introduced the concept of jobs for suites, tests and attachments.
    * Removed upstart event which is no longer needed.
    * Replaced architecture and category with requires in test definitions.
  * Fixed pygst dependency (LP: #334442)
  * Fixed configuration file updates during install (LP: #330596)
  * Fixed DBus exceptions (LP: #344916, #359440)
  * Fixed and expanded translations (LP: #347038)
  * Fixed ignored system proxy settings (LP: #345548)
  * Fixed parsing blank lines in templates (LP: #393907)
  * Fixed escaping of lists (LP: #394001)
  * Fixed timeout in manual tests (LP: #377986)
  * Fixed CLI interface dialog.
  * Fixed support for FreeDesktop XDG base directory specification (LP: #363549)
  * Added general and package specific apport hooks

  [ Gabor Keleman ]
  * Fixed untranslated strings in tests (LP: #374666)
  * Fixed untranslated last screen (LP: #374646)

 -- Marc Tardif <marc@ubuntu.com>  Wed, 19 Aug 2009 15:36:05 -0500

checkbox (0.7) jaunty; urgency=low

  [ Dave Murphy ]
  * Fixed viewing of report files in Firefox 3 (LP: #331481)
  * Added additional contextual information
   * /etc/sysctl* (LP: #331055)
   * /etc/modprobe.d (LP: #331056)
   * /etc/modules (LP: #331057)
  * Fixed packaging for Jaunty
   * https://lists.ubuntu.com/archives/ubuntu-devel/2009-February/027439.html
   * Uses --install-layout=deb
   * Installs to dist-packages instead of site-packages

  [ Andy Whitcroft ]
  * suspend_test: update suspend_test to version V6 matching kernel version.
    The version here will become the master copy.
  * suspend_test: add a --dry-run mode to simplify developement
  * suspend_test: add a automation mode for checkbox integration
  * suspend_test: add a new pm-suspend test
  * suspend_test: record and restore timer_delay around the variable
    time test.
  * suspend_test: release v7.
  * suspend_test: initial version of suspend power consumption test
    from a patch by Pete Graner.
  * suspend_test: power -- made the sleep time configurable
  * suspend_test: detect batteries and disable ac/power tests
  * suspend_test: disable dbus tests when we have no primary user
  * suspend_test: handle AC transitions better
  * suspend_test: enable power test as part of --full
  * suspend_test: reduce the noise in the test instructions
  * suspend_test: use minutes in output when that is more appropriate
  * suspend_test: track actual AC transitions and report them
  * suspend_test: only mention AC at all if we have a battery
  * suspend_test: report useful data at the bottom for posting
  * suspend_test: document the new power test in the usage
  * suspend_test: power -- indicate when the result is unreliable
  * suspend_test: report -- fix up spacing issues
  * suspend_test: release v8

 -- Dave Murphy <schwuk@ubuntu.com>  Tue, 17 Mar 2009 09:46:16 +0000

checkbox (0.6) jaunty; urgency=low

  * New upstream version:
    * Added suspend_test script - for more details see:
      https://wiki.ubuntu.com/KernelTeam/SuspendResumeTesting
    * Added XSL Stylesheet and the ability to view generated reports
    * Added support for PolicyKit to run the application as a user
    * Added logging for backend and logrotation script.
  * Fixed calling ucf was run via debconf (LP: #330502)

 -- Marc Tardif <marc@ubuntu.com>  Tue, 17 Feb 2009 15:36:05 +0000

checkbox (0.5) jaunty; urgency=low

  * New upstream version:
    * Added concept of hyper text view to display clickable links.
    * Added concept of properties to components.
    * Added pci information to launchpad report.
    * Added dmi information to launchpad report.
    * Added text area to keyboard test.
    * Removed sourcing of base postrm script.
    * Updated translations from Launchpad.
  * Fixed handling of interrupt signal (LP: #327810)
  * Fixed display of text in graphical interface (LP: #240374)
  * Fixed support for regexes in blacklist and whitelist (LP: #327177)
  * Fixed opening of subunit log file (LP: #325737)
  * Fixed internet test.

 -- Marc Tardif <marc@ubuntu.com>  Tue, 20 Jan 2009 18:55:20 -0500

checkbox (0.4) jaunty; urgency=low

  * Setup bzr-builddeb in native mode.
  * Removed LGPL notice from the copyright file.

 -- Marc Tardif <marc@ubuntu.com>  Tue, 20 Jan 2009 16:46:15 -0500

checkbox (0.3) jaunty; urgency=low

  * New upstream version:
    * Renamed hwtest to checkbox.
    * Renamed auto tests to shell tests.
    * Added watch file.
    * Added README file pointing to the Ubuntu wiki.
    * Added subunit to the test suite.
    * Added the subunit_report plugin to produce a standard test report.
    * Added pvs registry.
    * Added support for int return values to recursive registry eval.
    * Added debug information when a command registry returns an error.
    * Added mounts registry.
    * Added patches to upgrade the configuration files.
    * Added support for CHECKBOX_OPTIONS environment variable.
    * Added usage information.
    * Added gconf registry.
    * Added logging to checkbox event.
    * Added locking plugin.
    * Added message store and schema types.
    * Added caching to automatic tests so that they are not run multiple
      times.
    * Added persistence to category and system_id.
    * Added lshw registry and plugin.
    * Added newlines to German introduction message.
  * Fixed e-mail address should be remembered (LP: #156725)
  * Fixed $output variable does not seem to be reinterpolated when
    testing again (LP: #189404)
  * Fixed command line interface does not provide a test nor test again
    option (LP: #189423)
  * Fixed translation template unavailable, even though hwtest is in main
    (LP: #202447)
  * Fixed internet_test should support providing a destination other
    than canonical.com (LP: #216111)
  * Fixed hwtest loads editor backup files from suite dir (LP: #237954)
  * Fixed application should only have one instance running (LP: #266899)
  * Fixed disk information should be gathered (LP: #267889)
  * Fixed typo: payback device (LP: #288331)
  * Fixed tests skipped by constraint should be reported (LP: #304176)
  * Fixed manual tests which have commands should not be run automatically
    (LP: #304231)
  * Fixed CHECKBOX_DATA mapping is not working (LP: #304736)

 -- Marc Tardif <marc@ubuntu.com>  Fri, 16 Jan 2009 12:05:32 -0500

hwtest (0.1-0ubuntu10) hardy; urgency=low

  * Fixed xalign and yalign in exchange summary.

 -- Marc Tardif <marc@interunion.ca>  Mon, 21 Apr 2008 15:07:39 -0400

hwtest (0.1-0ubuntu9) hardy; urgency=low

  * Fixed internet_test to ping default gateway rather than canonical.com.
  * Fixed python-support issues to support upgrades of hwtest.
  * Fixed tooltip to be HIG compliant.
  * Fixed category to use GTK;System;Settings;.
  * Fixed command line interface to support escape characters.
  * Using python-central instead of python-support.
  * Added support to i18n the .desktop file.
  * Added support for http_proxy and https_proxy.
  * Added summary of information being submitted.

 -- Marc Tardif <marc@interunion.ca>  Thu, 17 Apr 2008 12:01:50 -0400

hwtest (0.1-0ubuntu8) hardy; urgency=low

  * debian/patches/01_change_menu_category.patch:
    - change the category so the item is moved to system, administration and not
      the only entry in applications, system tools on a default installation

 -- Sebastien Bacher <seb128@canonical.com>  Mon, 14 Apr 2008 15:49:06 +0200

hwtest (0.1-0ubuntu7) hardy; urgency=low

  * Fixed packaging bugs.
  * Improved internationalization.
  * Renamed questions and answers to tests and results.

 -- Marc Tardif <marc@interunion.ca>  Thu,  6 Mar 2008 10:58:43 -0500

hwtest (0.1-0ubuntu6) hardy; urgency=low

  * Upload to hardy/universe (without the .bzr files).
  * Make package conformant with current Python policy.

 -- Matthias Klose <doko@ubuntu.com>  Tue, 11 Mar 2008 14:06:02 +0000

hwtest (0.1-0ubuntu5) hardy; urgency=low

  * Set default timeout to None instead of 60 seconds.
  * Updated copyright information.
  * Reverted to using gksu to limit dependencies.
  * Removed dependency on python-apt.

 -- Marc Tardif <marc@interunoin.ca>  Thu, 28 Feb 2008 17:07:07 -0500

hwtest (0.1-0ubuntu4) hardy; urgency=low

  * Improved text in questions text file.
  * Improved user experience by only showing auto questions
    progress bar when there are actual questions.
  * Also improved the user experience by showing a progress
    bar while building the report.

 -- Marc Tardif <marc@interunion.ca>  Wed, 27 Feb 2008 23:12:24 -0500

hwtest (0.1-0ubuntu3) hardy; urgency=low

  * Fixed hwtest_cli so that it doesn't strip the DISPLAY environment
    variable.
  * Fixed system_info plugin so that it does a better effort for
    gathering system information instead of relying on non standard
    information from HAL.

 -- Marc Tardif <marc@interunion.ca>  Wed, 27 Feb 2008 10:52:33 -0500

hwtest (0.1-0ubuntu2) hardy; urgency=low

  * Fixed packaging following lintian error.
  * Added packages registry and plugin.

 -- Marc Tardif <marc@interunion.ca>  Tue,  5 Feb 2008 15:02:26 -0500

hwtest (0.1-0ubuntu1) hardy; urgency=low

  * Initial Release.

 -- Marc Tardif <marc@interunion.ca>  Mon, 17 Sep 2007 17:25:54 -0300<|MERGE_RESOLUTION|>--- conflicted
+++ resolved
@@ -109,18 +109,11 @@
     * scripts/resolution_test: ran 2to3 with minimal changes. Changed shebang.
       Converted optparse to argparse and removed unnecessary calls to
       sys.argv[]
-<<<<<<< HEAD
     * scripts/pm_log_check: ran 2to3 and changed shebang.
     * scripts/pm_test: ran 2to3 and changed shebang. After a lot of trial and
       error, changed the way xinput is called to avoid confusing bytecode
       embedded in the command output that was causing problems with
       bytes.decode() on the "after reboot" hardware checks.
-=======
-  * plugins/intro_prompt: Modified the welcome message to explain to testers
-    that they will be prompted for their password and the reason why they are
-    being asked as well as a reassurance that their password is not stored by
-    checkbox nor used anywhere else. (LP: #886661)
->>>>>>> 0158016a
 
   [Jeff Marcom]
   * [FEATURE] Python 2 to 3 conversion:
@@ -130,7 +123,7 @@
   * Deprecated: wake_on_lan_test
   * Update touchpad.py to use gsettings instead of deprecated gconf
     (LP: #1004212)
-  [Marc Tardif]
+
   [Marc Tardif]
   * [FEATURE] Reworked media_keys_test into key_test, making it more generic
     and able to test for any key that sends an scancode. Used it to implement
@@ -139,27 +132,19 @@
     test.
   * Removed sleep_test script no longer used by any test definition.
   * Migrated project minus scripts to Python 3.
+
   [Sylvain Pineau]
-  [Sylvain Pineau]
-  * [FEATURE] jobs/benchmarks.txt.in, scripts/pts_run: Add a reworked launcher 
-    for phoronix-test-suite tests.
   * [FEATURE] Python 2 to 3 conversion:
     * scripts/gst_pipeline_test. Migrated to PyGI.
     * scripts/removable_resource: Add a resource job to identify removable
       block devices. __disks__ jobs updated to run only on internal drives.
-    * scripts/camera_test. Migrated to PyGI.    
-    * scripts/gpu_test
-  * Fullscreen playbacks are now performed with Totem instead of gst_pipeline_test.  
-  * scripts/pm_log_check: added a slightly modified version of OEM team's pm_check.py
+  * [FEATURE] jobs/benchmarks.txt.in, scripts/pts_run: Add a reworked launcher 
+    for phoronix-test-suite tests.
     script to analyze pm_test logs
   * jobs/stress.txt.in: add OEM team's stress tests (including reboot and poweroff)
     and log analysis jobs      
 
-<<<<<<< HEAD
  -- Jeff Lane <jeff@ubuntu.com>  Fri, 22 Jun 2012 09:05:27 -0400
-=======
- -- Jeff Lane <jeff@ubuntu.com>  Thu, 21 Jun 2012 09:27:34 -0400
->>>>>>> 0158016a
 
 checkbox (0.13.8) precise; urgency=low
 
