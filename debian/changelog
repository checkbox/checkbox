--- conflicted
+++ resolved
@@ -77,7 +77,6 @@
   [Matt Fischer]
   * Added test to check that volume is within acceptable range and audio
     elements are not muted.
-<<<<<<< HEAD
   * scripts/camera_test: added the resolutions option to take sample pictures
     in all resolutions supported by the specified webcam
     jobs/camera.txt.in: added the camera/multiple-resolution-images test which
@@ -102,14 +101,11 @@
   * Fixed an output issue in scripts/wifi_reconnect_test that was not handled
     in the original merge. Also tweaked error messages to be more useful.
 
+  [Chris Wayne]
+  * Added in bluetooth_test and related jobs for automated bluetooth
+    testing
+
  -- Jeff Lane <jeff@ubuntu.com>  Fri, 17 Aug 2012 16:47:08 -0400
-=======
-
-  [Chris Wayne]
-  * Added in bluetooth_test and related jobs for automated bluetooth testing
-
- -- Jeff Marcom <jeff.marcom@canonical.com>  Wed, 15 Aug 2012 10:34:36 -0400
->>>>>>> 488f83ce
 
 checkbox (0.14.3) quantal; urgency=low
 
