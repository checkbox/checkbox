checkbox (0.14.6) quantal; urgency=low

  [Chris Wayne]
  * [FEATURE] scripts/touchpad_scroll_resource, jobs/touchpad.txt.in:
    adding in touchpad scroll detection resource job, and modified jobs
    to require the capability to be present.

  [Jeff Lane]
  * Cleaning up duplicated modinfo code: (LP: #1043521)
    * checkbox/parsers/modinfo.py: added a parser to handle output from modinfo
    * scripts/audio_driver_info: modified to use modinfo parser
    * scripts/network_device_info: modified to use modinfo parser
    * scripts/accelerometer_test: modified to use modinfo parser
  * scripts/lsmod_info: added script to provide better lsmod output for the
    lsmod_attachment job using the power of the modinfo parser
    jobs/info.txt.in: modified lsmod_attachment job to use lsmod_info script
    rather than just lsmod output (LP: #1043531)

  [Daniel Manrique]
  * Bumped to 0.14.6 to keep changelog size sane and fix a small mishap in the
    daily build recipe.
  * scripts/audio_settings: Added exception handlers to catch problems with
    unwritable or absent settings files (LP: #1041644) (LP: #1041340) 

  [Alberto Milone]
  * [FEATURE] scripts/window_test, jobs/graphics.txt.in: Added script
    window_test to open and close 3D windows in various conditions for
    graphics testing. Added three new window_test based jobs to graphics.txt.in.
  * [FEATURE] scripts/graphics_stress_test, jobs/stress.txt.in: Added script to
    do some graphics stress by ensuring the graphics system continues to
    function after several iterations of: switching VTs, suspend/resume, screen
    rotation and running the rendercheck graphics suite.

  [Marc Tardif]
  * scripts/touchpad_scroll_resource: Added support for systems without
    a touchpad (LP #1045066)

  [Sean Feole]
  * [FEATURE] scripts/battery_test: measures battery capacity before and after
    an activity and determines battery life at the rate of drain.
    jobs/power-management.txt.in: added two manual tests to ask the user to
    unplug and then re-plug the laptop so that three new automated battery
    drain tests can run:
   * power-management/battery_drain_idle
   * power-management/battery_drain_movie
   * power-management/battery_drain_sleep

  [Brendan Donegan]
  * [FEATURE] Add environment_info plugin which sets environment variables
    according to the values set in the plugin via Checkboxes INI files.
  * [FEATURE] Added semi-automated wireless tests which require only a single
    router to run, prompting the user to modify the routers config during 
    the test.
  * [FEATURE] Added semi-automated wireless after suspend tests to suspend.txt.in,
    since they were missed in the previous merge    
  * Attach the output of udev_resource, for debugging purposes (LP: #974271)

  [Sylvain Pineau]
<<<<<<< HEAD
  * jobs/suspend.txt.in: Fixed suspend/suspend_advanced dependencies to avoid
    calling fwts with the live CD (LP: #1045687)
  * scripts/camera_test, jobs/camera.txt.in: Added a 10s timeout to the camera
    still test (LP: #990133)
=======
  * qt/frontend/qtfront.ui: Fixed the progressLabel widget size to support job
    names > 50 chars (LP: #1046274)
>>>>>>> 2ce65924

  [Zygmunt Krynicki]
  * Fixed simple duplicate 'the' mistakes (LP: #1040022)

 -- Daniel Manrique <roadmr@ubuntu.com>  Tue, 04 Sep 2012 17:32:05 -0400

checkbox (0.14.5) quantal; urgency=low

  [Sylvain Pineau]
  * New version 0.14.5 for Quantal Quetzal development.
  * jobs/virtualization.txt.in, scripts/kvm_test, jobs/miscellanea.txt.in,
    setup.cfg: Added a new KVM test to ensure that a VM boots and works
    properly with KVM.
  * jobs/suspend.txt.in, scripts/gpu_test: Update the job description and the
    script docstrings from Flash to HTML5 video playback.
  * [FEATURE] scripts/removable_storage_test, scripts/removable_storage_watcher,
    jobs/mediacard.txt.in: Added memory cards detection (on bus other than sdio)
    and a new automated (based on usb/storage-pre-inserted) for SD cards.

  [Jeff Marcom]
  * scripts/accelerometer_test, jobs/input.txt.in: Improved ability to detect 
    oem manufacturer info, and cleanup up job step formatting.
  * /jobs/touchpad.txt.in: Fixed instruction steps for manual touchpad horizontal 
     and vertical tests.
  * scripts/audio_settings, jobs/audio.txt.in: Added automated switch to 
    HDMI interface, modified corresponding jobs file..
  * jobs/audio.txt.in, added method to bypass return code of /scripts/audio_settings
    and instead only return the exit code for the appropriate audio test.
  * scripts/audio_settings: Added automated switch to restore previous 
    audio profile setting

  [ Daniel Manrique ]
  * jobs/peripheral.txt.in: Fixed a typo in the DSL job. (LP: #1039192)
  * jobs/resource.txt.in: Added usb resource that indicates which versions of
    the protocol are supported (currently only reports for USB 2.0 and 3.0).
  * scripts/removable_storage_watcher, scripts/removable_storage_test: Added
    a parameter to specify minimum speed to accept a device, and a parameter
    to fail removable_storage_test if the transfer speed is below a threshold.
  * jobs/usb.txt.in: Added usb3 jobs that will only pass if an actual USB 3.0
    device is inserted/removed/tested.
  * jobs/audio.txt.in: replaced gconfaudiosink by autoaudiosink (LP: #978895)
  * [FEATURE]: qt/frontend/qtfront.cpp, qt/frontend/qtfront.h,
    qt/frontend/qtfront.ui, checkbox_qt/qt_interface.py: Replaced test result
    buttons with radiobuttons,  made comment area always visible, and added
    keyboard shortcuts.
  * [FEATURE] Added oem-config directory to setup.py so it builds correctly.

  [ Jeff Lane ]
  * scripts/removable_storage_test (total overhaul):
    * Added --iterations option, now you can run -i iterations of -c files of
      -s size.
    * Added RandomData class to generate test files using a much faster method.
    * Replaced copy_file() with file_write() and file_read() to take advantage of
      buffer flushing and fsync() opeations not available to shutils/copy2.
    * Redid the runtime bits of main() so now for every device found, it runs I
      iterations of C files.
    * Redid output so now you get an avg write speed per iteration and a summary
      at the end of all iterations for each device.
  * scripts/wifi_reconnect_resume_test: fixed a bug where timestamps being
    grabbed from dmesg were strings instead of floats (LP: #1038270)
  * jobs/stress.txt.in: added two sample jobs to demonstrate the new features
    of removable_storage_test
  * jobs/piglit.txt.in: added jobs that run the piglit graphics test suite
  
  [Matt Fischer]
  * scripts/audio_driver_info: added script to find info on loaded drivers
    jobs/audio.txt.in: added automated job to determine audio drivers loaded
    jobs/networking.txt.in: added a requires on networking/info for
    module-init-tools package.
    scripts/volume_test: cleanup and fixing a small issue
  * scripts/network-device-info: fixed a problem with output causing a
    traceback and a problem where modules with improper modules field causes
    problems. (LP: #1042395)
    jobs/networking.txt.in: added requires for pciutils for the above bugfix

  [Alberto Milone]
  * [FEATURE] scripts/rendercheck_test: added test to take advantage of the
    rendercheck test suites.
    [FEATURE] jobs/rendercheck.txt.in: added jobs to run the rendercheck_test
    script.
    [FEATURE] jobs/local.txt.in: added job to parse rendercheck.txt.in job file
  * checkbox/contrib/gdk.py: removed legacy code and used python 3.
  * scripts/rotation_test:
    * Made sure to report all failures, not only the first.
    * Made it look more pythonic.
    * Fixed issues with python 3 and used python 3.
  * checkbox/contrib/xrandr.py:
    * Fixed issues with python 3 and used python 3 (LP: #1043155).

  [Sean Feole]
  * scripts/network-reconnect-resume-time: fixed the wifi-reconnect-resume-time
    script to also check wired connections for completeness (LP: #1042391)

  [Chris Wayne]
  * [FEATURE] Added oem_config_test, related jobs and data files

 -- Daniel Manrique <roadmr@ubuntu.com>  Thu, 30 Aug 2012 12:45:49 -0400

checkbox (0.14.4) quantal; urgency=low

  * New upstream release (LP #1039094):

  [ Daniel Manrique ]
  * New version 0.14.4 for Quantal Quetzal development.
  * Added new audio_test and test definitions.

  [Jeff Lane]
  * jobs/esata.txt.in: added tests for removable eSATA drives
    scripts/removable_storage_test: added support for ata_serial_esata devices
    scripts/removable_storage_watcher: added support for ata_serial_esata
    devices
  * scripts/optical_write_test: changed behaviour to timeout after 5 minutes
    rather than a few seconds to give testers a chance to complete the test
    without having to sit on top of the machine waiting. If tester doesn't hit
    itself and proceed.
    jobs/optical.txt.in: Cleared up text in the existing manual optical write
    tests and added two automated tests that can be used if desired (they still
    require the user to push the tray in after writing, but eliminate other
    steps)
  * scripts/graphics_driver: Added this script based to parse Xorg.0.log and
    discover the currently running graphics driver and driver version
    jobs/graphics.txt.in: Added a new job to take advantage of the
    graphics_driver script.
    data/whitelists/default.whitelist: Added the graphics_driver job to the
    default whitelist because this would be good data to gather for UF and
    doesn't cost much
  * scripts/graphics_driver: Merged Alberto Milone's work on a
    hybrid_graphics_test into graphics_driver as his stuff and my stuff were
    similar enough to be in the same script, plus this allows the advantage of
    using Bryce Harrington's xorglog library down the road.
  * scripts/removable_storage_test: removed a lot of unnecessary output to
    clean up the test run and also added in some basic performance monitoring.

  [Sylvain Pineau]
  * jobs/graphics.txt.in, jobs/benchmarks.txt.in: Move gtkperk to the benchmarks
    section.
  * jobs/benchmarks.txt.in, scripts/wifi_time2reconnect: Add a test to monitor
    the time needed to reconnect to a WIFI access point.
  * jobs/cpu.txt.in: Added a check for ARM Vector Floating Point Unit support.
  * jobs/touchscreen.txt.in: Add 3 new manual tests (tap-detect, drag-n-drop and
    multitouch-zoom)
  * jobs/audio.txt.in: Added a test that verifies that the various audio 
    channels are working properly.
  * scripts/camera_test, jobs/camera.txt.in: Replace the call to "xawtv -hwscan"
    in camera_test by the VIDIOC_QUERYCAP ioctl, xawtv requirement removed.
  * jobs/led.txt.in, jobs/local.txt.in, scripts/led_hdd_test.py: Add LED
    tests.
  * jobs/suspend.txt.in: Resurrect scripts/sleep_test as a fallback of fwts for
    the suspend/suspend_advanced test.

  [Brendan Donegan]
  * scripts/audio_settings: Converted script from Perl to Python(3), putting 
    it in line with approved technology guidelines
  * jobs/audio.txt.in: Fixed audio jobs to use --file option of audio_settings 
    instead of piping to STDOUT.
  * Prettify the Step icons that appear next to each test step in the test run
    screen (LP: #1036085)
  * Remove the 'Don't show this message on startup' checkbox from the
    introduction screen, since it isn't used (LP: #1036218)
  * Continue to run the progress bar when the test dependencies are being
    resolved so that it doesn't look like the UI hung (LP: #1036573)
  * Remove gcov_attachment from default whitelist since it depends on lcov
    which is not in the default install, and is not used anyway.

  [Nathan Williams]
  * scripts/network_check: Fixed exception handling in the absence of zenity
    (LP: #988260)

  [Samantha Jian]
  * Added disk spindown test script and definition.
  * Added support for BT devices on PCI bus. (LP: #1036124)

  [Jeff Marcom]
  * Added Accelerometer test.
  * scripts/gst_pipeline_test, jobs/audio.txt.in: Added device sink check

  [Matt Fischer]
  * Added test to check that volume is within acceptable range and audio
    elements are not muted.
  * scripts/camera_test: added the resolutions option to take sample pictures
    in all resolutions supported by the specified webcam
    jobs/camera.txt.in: added the camera/multiple-resolution-images test which
    utilitizes the changes to the camera_test script 

  [Alberto Milone]
  * checkbox/contrib/gdk.py: Added library for getting gtk.gdk.Screen object
    checkbox/contrib/xrandr.py: Added library for manipulating graphics
    settings similar to how xrandr does it.
    scripts/brightness_test: Added automated test to verify that backlight
    settings are properly honored
    scripts/color_depth_info: Added script to get info on color depth and pixel
    format
    scripts/graphics_modes_info: Added script to gather info on the supported
    graphics modes available
    scripts/rotation_test: Added script to automate screen rotation testing
    jobs/graphics.txt.in, jobs/monitor.txt.in: Added jobs to take advantage of
    the new scripts added to Checkbox

  [ Sean Feole ]
  * scripts/wifi_reconnect_resume_test, jobs/wifi_resume_time added.
  * Fixed an output issue in scripts/wifi_reconnect_test that was not handled
    in the original merge. Also tweaked error messages to be more useful.

  [Chris Wayne]
  * Added in bluetooth_test and related jobs for automated bluetooth
    testing

 -- Jeff Lane <jeff@ubuntu.com>  Fri, 17 Aug 2012 16:47:08 -0400

checkbox (0.14.3) quantal; urgency=low

  * New upstream release (LP: #1033652)

  [Benjamin Kerensa]
  * Changed description of PCMCIA/PCIX to PCMCIA/ExpressCard since PCIX
    generally applies to servers (LP: #992249) 

  [Brendan Donegan]
  * Removed call to unlink temporary file in Html5Thread part of gpu_test.
    Also addressed a few pyflakes complaints and removed a stray print.
  * Include block device name in fields of block_device resource
    output. This will prevent different block device fields from being
    confused with each other (LP: #1027849)
  * Fix apport_prompt.py so it properly checks the value in
    /etc/default/apport (LP: #1029897)
  * Initially disable the 'Run' tab in the Qt UI, re-enabling it when the
    'Start Testing' has been clicked (LP: #1029815)
  * Put Component and Status into one tree view on the selection screen,
    rather than two seperate ones (LP: #1030871)
  * Disable the Select All and Deselect All buttons in the selection
    view during testing (LP: #1032259)

  [Daniel Manrique]
  * New version 0.14.3 for Quantal Quetzal development.
  * alsa_info is invoked with --no-dialog, otherwise if dialog is installed
    it results in invalid data in the submission file and results.
    (LP: #1028065)
  * Instruct Chromium browser to accept file:// URLs so it can correctly
    open the checkbox submission.xml report (LP: #1026614)
  * scripts/gconf_resource: decode gconf output as utf-8 rather than ascii
    (LP: #1022593)
  * jobs/user_apps.txt.in: Quicktime test now depends on gstreamer0.10-ffmpeg
    to ensure it's able to play .mov files (LP: #633009)
  * scripts/network_check: InvalidURL exception is caught and handled more
    cleanly (LP: #751701)
  
  [Sylvain Pineau]
  * jobs/usb.txt.in, scripts/disk_read_performance_test: Add a USB3 read
    performance test.
    scripts/block_device_resource: Add the maximum usb specification supported
    by both a block device and the corresponding root hub port.
  * qt/frontend/qtfront.ui, qt/frontend/images/checkbox-qt-head.png: 
    Add transparency properties to the main window header to keep the main theme
    colors in the widget background (LP: #1030857)

  [Jeff Marcom]
  * Added timeout to job call for disk smart test.

  [Marc Tardif]
  * Escaping encoded strings in udevadm output (LP: #1025381)

  [Jeff Lane]
  * jobs/cpu.txt.in: added a depends to cpu/scaling_test-log-attach to ensure
    that job does not run until afte cpu/scaling_test (LP: #1031994)
  
  [Matt Fischer]
  * scripts/network_device_info: added a check to ensure what lspci reports and
    what NetworkManger reports (if it is installed) are the same. Reports more
    useful info now like driver and driver version, IP address, etc.
  * scripts/cycle_vts: added checks to fail test if chvt returns a non-zero
    exit code. Added a final check at the end to verify we did land back on the
    original VT after testing.
    jobs/miscellanea.txt.in: fixed a typo in the chvt job. It used to reqire
    'package.alias' instead of 'package.name'

 -- Jeff Lane <jeff@ubuntu.com>  Mon, 06 Aug 2012 09:26:41 -0400

checkbox (0.14.2) quantal; urgency=low

  * New upstream release (LP: #1025869)

  [Jeff Marcom]
  * scripts/gpu_test - Fixed potential thread exiting issue.

  [Javier Collado]
  * Fixed detection of circular references in resolver.

  [Jeff Lane]
  * New version 0.14.2 for Quantal Quetzal development.
  * jobs/cpu.txt.in: added cpu_scaling_test log attachment job
  * jobs/disk.txt.in: modified block_device requirements so they'll work right
    jobs/info.txt.in: added block_device resource requirements to hdparm job so
    it won't run on removable stuff where it's not necessary.
  * jobs/info.txt.in: removed extraneous fwts_log job
    jobs/miscellanea.txt.in: modified fwts_results.log job
  * scripts/optical_detect: minor tweak to send error output to stderr
    scripts/optical_read_test: added root user check because this needs to be
    run with root privileges. Added some additional output for stderr for
    failures so we will know WHY a test or the script failed. Replaced 
    sys.stdout.write() and flush() calls with simple print statements.
  * scripts/ipmi_test: output tweaks so error messages now go to stderr. No BMC
    message is a little more clear. Module failed to load now generates an
    error rather than a simple exit.
  * scripts/network_device_info: minor change so that the fail message now
    specifies that it was an error and outputs to stderr properly.
  * scripts/disk_smart: Improvements to the logging and output during testing.
  * scripts/cpu_scaling_test: lots of output changes using logging module.
    renamed script to frequency_governors_test to be more descriptive and less
    confusing. Added a --log option to write logs to an actual file
    jobs/cpu.txt.in: added an attachment job to attach the freq_governors log.
    Modified cpu/frequency_governors to write to log file
  * scripts/cpu_offlining: added an extra bit of output in case of failures. 
  * scripts/fwts_test: improved console output so that the info displayed in
    submission.xml is more useful.
    jobs/power-management.txt.in: added job to attach fwts_wakealarm.log to
    results.
  * scripts/network_ntp_test: Tweaked output to use log levels more
    appropriately. Added some decoding so that bytes output show up as strings
    properly in output. Converted from optparse to argparse. Added a root
    check because this needs to be root to properly run.
  * scripts/disk_read_performance_test: Added extra targeted output so that
    users can understand what's going on. Moved the exit bits so the test will
    actuall run on multiple drives as originally intended and not exit on the
    first failure.
  * scripts/removable_storage_test: vastly improved the output from that script
    and also introduced some new error handling to cover a couple conditions
    that generated unhelpful tracebacks.
  * scripts/memory_compare: changed the output a little so failures now dump
    data to stderr and success to stdout. Also added a try/except block to
    catch possible ZeroDivisionError cases if dmi or meminfo return 0 (found on
    my local system due to a library issue)
  * jobs/power-management.txt.in: improved rtc and tickless idle tests to
    provide more useful output, even though they are very simple tests.
  * jobs/networking.txt.in: added some output to networking/multi_nic so a 
    failure due to unconfigured ifaces generates something beyond a blank line
  * scripts/cpu_topology: Changed it so there is less output on success and
    more useful output on failure. Fixed a bug in the test for Failure that
    caused the False condition to never be met.
  * scripts/network_bandwidth_test: fleshed out the output to make it a little
    more useful in both debug and info levels. Was going to set the
    networking/bandwidth job to debug, but the info output should now be
    sufficient to begin diagnosing test failures.
  * jobs/usb.txt.in: Added output to usb/detect in case no USB controllers are
    found. Added dependencies on the udisks package which may not be installed
    by default.
    debian/control: Added udisks as a suggests for checkbox as it's required
    for the USB tests to function.
  * scripts/memory_test: converted from optparse to argparse. Added some extra
    stderr output that may be useful if this test fails. redirected some
    existing error messages to stderr also
  * scripts/disk_stats_test: some minor changes to output. Also, error output
    now goes to stderr on test failure.

  [Marc Tardif]
  * Fixed duplicate jobs appearing in the store when rerunning jobs.
  * Fixed packaging to install scripts under /usr/lib.

  [Daniel Manrique]
  * Added a message file format test that does some simplistic checks
    on jobs/* files to ensure they are sane.
  * Fixed two typos in jobs/suspend.txt.in.
  * Merging of translations into job files prior to running message 
    file format test, to further ensure that translated strings
    and field descriptions are parsed correctly.
  * Explicit encoding of error strings in Job.execute, so that data returned
    is consistent and invokers of this method don't choke on it. (LP:
    #1024541)

  [Brendan Donegan]
  * Make a call to rfkill unblock in the create_connection script, incase
    those nasty Broadcom drivers have left a soft-block on the wireless after
    loading. Also do a bit of refactoring to use check_output and check_call
    instead of Popen (LP: #1019162)
  * Move the call to unblock to before the connection is created
  * Reimplemented memory_compare in python3 and restructured it to put
    things into dictionaries for easy access. Also fixed bug with detecting
    non-RAM devices as RAM. (LP: #960087)
  * Wait longer to get the window handle in gpu_test, so that we don't fall foul
    of timing issues. (LP: #1018563)
  * Catch exception raised in memory_compare by DMI RAM entries with No Module
    Installed in the Size field (LP: #1023220)
  * Also unblock wireless before wireless_scanning test, as I neglected to do
    this before. (LP: #1023619)
  * Replace Flash video playback with HTML5 video playback. This has better
    support in Ubuntu and is more relevant (LP: #1024078)

  [Sylvain Pineau]
  * Add the firmware version (BIOS or UEFI) to the XML report.

 -- Daniel Manrique <roadmr@ubuntu.com>  Fri, 13 Jul 2012 16:26:06 -0400

checkbox (0.14.1) quantal; urgency=low

  * New upstream release (LP: #1018571)

  [Brendan Donegan]
  * Fixed up a few things with the gpu_lockup tests. Removed depends,
    renamed to gpu_lockup_suspend to reflect behaviour and removed the
    requirement on Firefox
  * Changed suspend_advanced and suspend_advanced_auto to use less
    strict definition of fwts s3 test.

  [Javier Collado]
  * Make sure that jobs are topologically ordered (LP: #990075)
  * Keep job ordering as close to whitelist as possible (LP: #1017951)

  [Marc Tardif]
  * New version 0.14.1 for Quantal Quetzal development.
  * jobs/suspend.txt.in: Fixed trailing newline on otherwise empty line.
  * scripts/run_templates: Fixed calls to Popen to use universal_newlines
    to return strings instead of bytes (LP: #1018354)

  [Daniel Manrique]
  * Fixed duplicate suspend/bluetooth_obex_after_suspend job name.
  * scripts/dpkg_resource: Changed encoding from ascii to utf-8 to handle
    non-ascii locales (LP: #1018353)

  [Jeff Lane]
  * Migrated audio/external-HDMI-playback into checkbox. Modified the
    command to match our other audio tests that save and reset mixer
    levels.

 -- Javier Collado <javier.collado@canonical.com>  Tue, 26 Jun 2012 16:07:04 +0200

checkbox (0.14) quantal; urgency=low

  New upstream release (LP: #1016746):

  [Brendan Donegan]
  * [FEATURE] Python 2 to 3 conversion:
    * scripts/create_connection - switched to using argparse and fixed
      representation of octal literal
    * scripts/internet_test - ran 2to3 tool and decoded result of
      check_output. Also replaced optparse with argparse
    * scripts/memory_info
    * scripts/removable_storage_test - ran 2to3 tool and fixed some
      encoding issues
    * scripts/removable_storage_watcher - ran 2to3 tool and swapped
      use of gobject with gi.repository.GObject
    * scripts/xrandr_cycle - ran 2to3 tool and fixed encoding issue
    * scripts/obex_send - ran 2to3 tool and swapped
      use of gobject with gi.repository.GObject
  * Update touchpad.py to use gsettings instead of deprecated gconf
    (LP: #1004212)
  * Instead of checking output of nmcli con up in create_connection,
    check the return code is success instead (LP: #1013537)
  * base64 encode the after suspend screenshot attachement so that it can
    be uploaded properly (LP: #1016126)
  * Fixed simple type in xorg_memory_test, introduced by Python3
    conversion (LP: #1016387)
  * [FEATURE] Add suspend/bluetooth_obex_after_suspend_auto test to be
    used during fully automated SRU testing

  [Marc Tardif]
  * [FEATURE] Reworked media_keys_test into key_test, making it more generic
    and able to test for any key that sends an scancode. Used it to implement
    a test for the Super key.
  * [FEATURE] Added new interactive and auto-verifying touchpad scrolling
    test.
  * [FEATURE] Python 2 to 3 conversion:
    * scripts/ansi_parser
    * scripts/cking_suite
    * scripts/floppy_test
    * scripts/network_bandwidth_test
    * scripts/cpu_scaling_test
  * Removed sleep_test script no longer used by any test definition.
  * [FEATURE] Deprecated scripts:
    * scripts/autotest_filter and scripts/autotest_suite
    * scripts/ltp_filter and scripts/ltp_suite
    * scripts/mago_filter and scripts/mago_suite
    * scripts/qa_regression_suite

  [Daniel Manrique]
  * New version 0.14 for Quantal Quetzal development.
  * Set the correct user (root) for fwts-wakealarm test (LP: #1004102)
  * Set correct user (root) for usb/storage-preinserted, so it works correctly
    on servers (LP: #1004131)
  * Log (at level INFO) name of each message we execute, so the currently
    running job can be determined by looking at the logfile, rather than
    hunting through process lists.
  * [FEATURE] Added script and jobs to collect and attach output from
    alsa-info.sh.
  * Assume utf-8 encoding always, when opening template files.
    (LP: #1015174)
  * [FEATURE] Replaced the context menu in the selection tree with explicit
    "select/deselect all" buttons.

  [Javier Collado]
  * Submission screen in Qt interface updated to support certification client:
    - customize contents depending on the upload target (launchpad or certification)
    - display links to the report properly in the show_entry method
  * Fixed qt interface show_entry method preopulates widget that gets
    user input (LP: #1000451)
  * Added customizable deselect_warning message in qt show_tree method (LP: #1000443)
  * show_error method shows long text properly in gtk/qt interfaces (LP:
    #1012052)

  [Jeff Lane]
  * [FEATURE] Changes to Power Management testing in Checkbox:
    * scripts/pm_test: added a slightly modified version of OEM team's pm.py
      script for reboot/poweroff testing
    * jobs/hibernate.txt.in: modified hibernate test to use fwts and added new
      jobs to attach log files from hibernate testing.
    * jobs/power-management.txt.in: added new poweroff and reboot jobs using pm_test
      script. Added jobs to attach logs from reboot and poweroff tests to
      results.
    * jobs/stress.txt.in: modified suspend_30_cycles and hibernate_30_cycles to
      use fwts. Added jobs to attach logs from 30 cycle tests to results.
    * jobs/suspend.txt.in: Modified suspend_advanced and suspend_advanced_auto to use
      fwts. Added job to attach log from suspend_advanced and suspend_advanced_auto
      to results.
  * [FEATURE] jobs/miscellanea.txt.in: added a job to gather tester info for
    certification purposes. Not to be used for UF.
  * [FEATURE] Python 2 to 3 conversion:
    * scripts/cpu_topology: ran 2to3, made modificates based on code review and
      tested script to verify functionality.
    * scripts/disk_smart: ported to Python 3. Inserted bits to decode byte
      data returned by Popen. Fixed list_handler to decode bytes types to clean
      up debug output.  Added bits to improve debug output. Migrated from
      optparse to argparse.
    * scripts/network_check: ran 2to3 and that was all that was needed. Also
      took the liberty of migrating from optparse to ArgParse sine we're
      Python3 only now.
    * scripts/network_device_info: ran 2to3 and changed shebang.
    * scripts/network_info: ran 2to3 and changed shebang. Fixed encoding issue
      with interface[:15] (needed to be a bytes object).
    * scripts/fwts_test: ran 2to3 and changed shebang, fixed an encoding bug
      with Popen output. Cleaned up the final output to be more useful for
      debugging test failures.
    * scripts/keyboard_test: nothing to do for conversion beyond changing shebang.
    * scripts/network_ntp_test: 2to3 changed nothing, so modified shebang.
      Fixed an encoding issue with Popen output in. Re-inserted a call to
      SilentCall() that was removed from TimeSkew() by someone in a previous
      revision, which made the TimeSkew() function do nothing. Fixed an
      unbuffered I/O error in SilentCall() discovered while testing Python3
      changes.
    * scripts/optical_detect, scripts/optical_read_test: ran 2to3 and changed
      shebang. Changes were minimal.
    * scripts/xorg_memory_test: 2to3 made minimal changes, modifed shebang.
      Converted optparse code to argparse code and replaced sys.argv[] stuff
      with more useful positional arguments. Removed a redundant import that
      2to3 injected.
    * scripts/resolution_test: ran 2to3 with minimal changes. Changed shebang.
      Converted optparse to argparse and removed unnecessary calls to
      sys.argv[]
    * scripts/pm_log_check: ran 2to3 and changed shebang.
    * scripts/pm_test: ran 2to3 and changed shebang. After a lot of trial and
      error, changed the way xinput is called to avoid confusing bytecode
      embedded in the command output that was causing problems with
      bytes.decode() on the "after reboot" hardware checks.

  [Jeff Marcom]
  * [FEATURE] Python 2 to 3 conversion:
    * scripts/memory_info
    * scripts/memory_test
    * scripts/touchpad_test
  * Deprecated: wake_on_lan_test
  * Update touchpad.py to use gsettings instead of deprecated gconf
    (LP: #1004212)

  [Marc Tardif]
  * [FEATURE] Reworked media_keys_test into key_test, making it more generic
    and able to test for any key that sends an scancode. Used it to implement
    a test for the Super key.
  * [FEATURE] Added new interactive and auto-verifying touchpad scrolling
    test.
  * Removed sleep_test script no longer used by any test definition.
  * Migrated project minus scripts to Python 3.

  [Sylvain Pineau]
  * [FEATURE] Python 2 to 3 conversion:
    * scripts/gst_pipeline_test. Migrated to PyGI.
    * scripts/removable_resource: Add a resource job to identify removable
      block devices. __disks__ jobs updated to run only on internal drives.
  * [FEATURE] jobs/benchmarks.txt.in, scripts/pts_run: Add a reworked launcher
    for phoronix-test-suite tests.
  * [FEATURE] Python 2 to 3 conversion:
  * jobs/stress.txt.in: add OEM team's stress tests (including reboot and poweroff)
    and log analysis jobs

 -- Marc Tardif <marc@ubuntu.com>  Fri, 22 Jun 2012 17:04:14 -0400

checkbox (0.13.8) precise; urgency=low

  [Brendan Donegan]
  * Run fwts_test as root so that the log can be written to on servers and
    also because it's supposed to be run as root (LP: #989701)
  * Fixed cpu_offlining to work properly on systems with ten or more CPU
    cores. (LP: #926136)
  * Give more verbose output from fwts_test script and upload results log as an
    attachment. (LP: #992607)
  * Fix identation on optical/read-automated (LP: #991737)
  * Fixed problem with fwts test log attachment (No bug filed)

  [Nathan Williams]
  * fix typo in jobs/optical.txt.in (lp: #987652)

  [Jeff Lane]
  * Bumped revision to 0.13.8
  * scripts/removable_storage_watcher: increased default timeout to 20 seconds
    to account for time for testers to plug devices in and for the system to
    register the insert/remove event (LP: #978925)
  * [FEATURE] plugins/jobs_prompt.py, plugins/recover_prompt.py, 
    plugins/suites_prompt.py: Added "Fail last test" functionality. Now if a
    test causes a crash (checkbox, system or otherwise), when we recover we
    have the option to just mark the last test failed and move on, or re-run
    the last test and try again.
  * [FEATURE] jobs/local.txt.in, jobs/sniff.txt.in added 8 simple manual sniff 
    tests to be used for test purposes when developing features.
  * [FEATURE] data/whitelists/sniff.whitelist added a whitelist to make use of 
    the basic sniff tests.

  [Daniel Manrique]
  * [FEATURE] checkbox/user_interface.py, checkbox/qt-interface.py,
    plugins/jobs_prompt.py, plugins/recover_prompt.py,
    plugins/suites_prompt.py: Made some modifications to the recover prompt
    changes that better handle accented and other characters in translation.
    This avoides a situation where the recovery could fail due to accented
    characters in translations.

  [Łukasz Zemczak]
  * [FEATURE] checkbox_gtk/gtk_interface.py: Capture ESC keypresses so that
    Checkbox doesn't close/die when user presses ESC.

  [Sylvain Pineau]
  * [FEATURE] jobs/info.txt.in: added new attachments, lspci -vvnnQ and
    lsusb -vv and ensure outputs of lscpi, lsusb and dmidecode return UTF8.

  [Tim Chen]
  * Use nmcli con delete instead of deleting the connection file, also avoid
    bringing eth0 down when running the wireless_monitoring tests.

 -- Jeff Lane <jeff@ubuntu.com>  Mon, 14 May 2012 10:20:59 -0400

checkbox (0.13.7) precise; urgency=low

  [Tiago Salem Herrmann]
  * checkbox_qt/qt_interface.py, qt/frontend/qtfront.cpp,
    qt/frontend/qtfront.h: Do async calls to some ui methods and avoid
    unexpected dbus timeouts (LP: #962333)

  [Sylvain Pineau]
  * qt/frontend/qtfront.cpp: Submit/View results buttons are disabled until
    every selected test has been run (LP: #937715)

  [Jeff Lane]
  * Converted submissionWarningLabel and text to submissionUbuntuFriendlyLabel
    wtih instructional text for submitting results. This is a workaround for
    the bug causing the warning to be displayed at all times rather than only
    when testing is incomplete. (LP: #967457)
  * [FEATURE] Modified stress jobs so that they are all automated per decision
     made during the cert sprint.
  * Removed dhclient call from networking/multi_nic tests because of a bug in
    dhclient that can cause it to hang when run on eth0. New test requirement
    will be that the tester must configure and bring up all ethernet devices
    prior to running checkbox. Also added a check to make sure we're not trying
    to run the test on a device that's not active. (LP: #926229)

  [Daniel Manrique]
  * jobs/optical.txt.in: Change test descriptions to avoid confusing
    instruction to press the "Next" button (which is incorrect). (LP: #971181)
  * jobs/local.txt.in: Fixed touchpad local job which was using suspend.txt 
    as the job source) (LP: #979344) 
  * jobs/mediacards.txt.in: Added usb and scsi devices to
    removable_storage_test commands (LP: #979356)

 -- Jeff Lane <jeff@ubuntu.com>  Wed, 11 Apr 2012 19:23:45 -0400

checkbox (0.13.6) precise; urgency=low

  [Jeff Lane]
  * Removed files in /data that are not used in any job descriptions
    (LP: #957396)

  [Javier Collado]
  * plugins/jobs_info.py: Checkbox doesn't warn that invalid whitelist patterns
    are being used (LP: #937651)
  * [FEATURE] Added smoke test jobs, whitelist and local job to use for
    checkbox development purposes.
  * Fixed "camera_test detect" problem with missing args attributes (LP:
    #967419)

  [Marc Tardif]
  * Fixed string_to_type conversion in network_bandwidth_test (LP: #954587)

  [Sylvain Pineau]
  * qt/frontend/qtfront.cpp, qt/frontend/qtfront.h, plugins/suites_prompt.py,
    checkbox_qt/qt_interface.py, plugins/jobs_prompt.py: The selection tree is
    now updated when recovering from a previous run (LP: #937696)

  [Brendan Donegan]
  * [FEATURE] Added touchpad tests from CE QA Checkbox to allow touchpad
    testing to be performed

  [Daniel Manrique]
  * Internationalization support in checkbox-qt; updated checkbox.pot file
    (LP: #951054) 

 -- Javier Collado <javier.collado@canonical.com>  Wed, 28 Mar 2012 17:02:53 -0400

checkbox (0.13.5) precise; urgency=low

  New upstream release (LP: #960633):

  [Tiago Salem Herrmann]
  * qt/frontend/qtfront.ui: If the test text is too long, then it is cut off
    (LP: #950111)
  * checkbox/user_interface.py, checkbox_qt/qt_interface.py,
    plugins/user_interface.py, qt/frontend/qtfront.cpp, qt/frontend/qtfront.h:
    Correctly update automated test execution status in the Selection tab
    (LP: #950105).
  * qt/frontend/qtfront.cpp: Avoid QDBusArgument warnings when running
    checkbox-qt from a terminal (LP: #957476)
  * checkbox_qt/qt_interface.py, qt/frontend/qtfront.cpp,
    qt/frontend/qtfront.h, qt/frontend/qtfront.ui: add a popup comment box
    for each test under the "Run" tab. (LP: #959452)
  * checkbox/user_interface.py, qt/frontend/qtfront.cpp,
    qt/frontend/qtfront.h, checkbox_qt/qt_interface.py: Set
    interface.direction to NEXT if all the tests were executed and the user
    either analyzed or submitted the results. (LP: #956329)
  * checkbox/user_interface.py, plugins/user_interface.py,
    qt/frontend/qtfront.cpp, qt/frontend/qtfront.h,
    checkbox_qt/qt_interface.py: Use the ui persistent storage to keep some ui
    configuration values. (LP: #937626)
  * checkbox/user_interface.py: Avoid using fork() + call() to run a web
    browser. Use Popen instead.(LP: #956307)
  * qt/frontend/qtfront.ui, qt/frontend/qtfront.cpp, qt/frontend/qtfront.h:
    Removed welcome tab (LP: #957090)

  [Jeff Lane]
  * Reset default checkbox log level to INFO from DEBUG to make logs less
    confusing and verbose. (LP: #949745) 
  * Removed dependency on bluetooth/detect-output on the
    suspend/suspend_advanced job. (LP: #955375)
  * jobs/mediacard.txt.in, scripts/removable_storage_test,
    scripts/removable_storage_watcher: Modified removable_storage_watcher and
    removable_storage_test to accept list of busses to watch to resolve
    problems on systems with MMC readers that present themselves as USB
    devices rather than SDIO (LP: #953160)
  * jobs/optical.txt.in: Fixed the job descriptions for optical/read and
    optical/cdrom-audio-playback to account for changes in Precise and make
    them less confusing (LP: #954606)
  * Created automated version of optical/read for server testing
    Fixed issues with optical_read_test script:
    - test could pass if /dev/cdrom did not exist
    - test could pass if /dev/cdrom was inaccessible
    - test could pass if no optical device was passed in (LP: #945178)
  * Removed hard coded paths from scripts (LP: #949435)

  [Marc Tardif]
  * Linted qt_interface which had a few syntax errors (LP: #949957)
  * plugins/apport_prompt.py: Fixed apport integration was producing a trace
    (LP: #959463)

  [Daniel Manrique]
  * Bumped revision number to 0.13.5 in trunk
  * jobs/keys.txt.in: Fix definition for keys/media-keys test which failed to
    run (LP: #954480)
  * Reverted feature to keep tests ordered, as the sortkey attribute causes
    undesirable secondary effects.

  [Sylvain Pineau]
  * Show the UF invalidation warning if all test cases are unchecked from the
    right click menu (LP: #956757)
  * checkbox_qt/qt_interface.py, qt/frontend/qtfront.cpp,
    qt/frontend/qtfront.h: Tests now select Yes on PASS status (LP: #954556)

  [Brendan Donegan]
  * jobs/suspend.txt.in: Fixed dependencies on wireless and suspend_advanced
    jobs.
  * Changed screenshot jobs to use /dev/external_webcam which will be set by
    a udev rule (LP: #956885)

 -- Jeff Lane <jeff@ubuntu.com>  Fri, 16 Mar 2012 19:14:09 -0400

checkbox (0.13.4) precise; urgency=low

  [Brendan Donegan]
  * Added 'scsi' as a valid bus ID for determining product in udevadm.py
    (LP: #940249)
  * Added 'cciss' as a valid bus ID for determining product in udevadm.py
    (LP: #942548)
  * Updated command fields in composite disk jobs to address the ! in 
    some disk paths (LP: #942769)
  * Updated create_connection to poll for registration of connection and 
    then attempt to bring it up (LP: #944662)
  * Fixed command run by wireless_connection tests so that they fail if the
    internet_test fails, but still clean up the connection file (LP: #944176)
  * Fixed wireless_connection_open_* jobs to not provide security options
    (LP: #947163)

  [Daniel Manrique]
  * Tweaks to internet_test: don't try to ping an IP that's unreachable from 
    the specified interface (or at all), try to find something pingable via
    other means.

  [Javier Collado]
  * Added python-cairo as a dependency for checkbox-gtk (LP: #940163)
  * Updated camera_test script to use better tool for capturing the image
    and allow specifying a device to use, plus other improvements. Create a
    job which takes a capture from the webcam of the desktop.
  * Added jobs to take screenshots after suspend and attach the resulting jpg

  [Marc Tardif]
  * Tidied up logic for determining DISK device product and vendor 
    (LP: #942548)
  * Fixed filename matching expression for local jobs (LP: #942273)
  * Fixed duplicate System Testing applications after upgrade (LP: #940627)

  [Aurelien Gateau]
  * lib/template.py, lib/template_i18n.py, plugins/jobs_info.py,
    plugins/suites_prompt.py: Add a "sortkey" attribute to jobs, the sortkey
    order matches the order in which they appear in jobfiles.
  * checkbox_gtk/gtk_interface.py: Shows jobs and suites in sortkey order
    (that is, as they appear in job definition files, rather than
    alphabetically).
  * checkbox_gtk/gtk_interface.py, gtk/checkbox-gtk.ui,
    plugins/jobs_prompt.py: Added a progress bar showing tests completed and
    total.

  [Sylvain Pineau]
  * Updated gst_pipeline_test to add a --fullscreen option for video playback.
  * Add python-gtk2 dependency, Gst from gi.repository don't work well with 
    messages (See https://bugzilla.gnome.org/show_bug.cgi?id=631901).
  * Add a new job to capture screen during fullscreen video playback.

  [Tiago Salem Herrmann]
  * checkbox_qt/qt_interface.py, qt/frontend/qtfront.cpp,
    qt/frontend/qtfront.h, qt/frontend/treemodel.cpp, qt/frontend/treemodel.h:
    Makes it possible for the job selection tree to have more than 2 levels of
    children nodes.
 
  [Tim Chen]
  * Modifications to removable_storage_test to handle cases where removable
    media is not mounted prior to test running. (LP: #944623)

 -- Jeff Lane <jeff@ubuntu.com>  Thu, 08 Mar 2012 09:29:10 -0500

checkbox (0.13.3) precise; urgency=low

  New upstream release (LP: #939549):
 
  [Brendan Donegan]
  * Typo in command for for miscellanea/virtualization-check (LP: #934243)
  * Resized test selection views in checkbox-qt (LP: #937113)

  [Daniel Manrique]
  * Use GObject from gi.repository instead of gobject (LP: #937099)
  * Disable flushing to disk after every file access during gathering phase for
    a significant speed boost. (LP: #939019)

  [Javier Collado]
  * Fixed running of disk/read_performance tests (LP: #933528)
  
  [Sylvain Pineau]
  * Fix depends fields in info and suspend test suites (LP: #934051) 
  * Display results report in non-graphical interfaces (LP: #937657)

  [ Tiago Salem Herrmann ]
  * Remove auto generated qt resource file (LP: #938863)
 
  [Ara Pulido]
  * Fix the Ubuntu Friendly warning message (LP: #939448)

 -- Marc Tardif <marc@ubuntu.com>  Thu, 16 Feb 2012 10:31:18 -0500

checkbox (0.13.2) precise; urgency=low

  New upstream release (LP: #933090):

  [Jeff Lane]
  * Added a Hard Disk Stats Test that was part of a much older merge request
    for server test suite.
  * Modified apport-directory to provide feedback
  * Added new optical_write_test script and created appropriate jobs to refine
    optical drive testing
  * Created new resource job that creates an optical.{CD-R,DVD-R} resource to
    determine if a machine's optical drive supports writing or is read-only.
  * Added virt-check test to determine if a server will work as an OpenStack
    Compute Node.
  * Moved apport-directory changes from an old branch to checkbox where the
    job now resides.

  [Marc Tardif]
  * Removed trailing directories from the devpath of disk devices (LP: #925582)
  * Fixed awk regular expression in max_diskspace_used script (LP: #926312)
  * Implemented anonymous submissions to Launchpad with a dummy e-mail
    address.
  * Qt: Moved widgets around in Results window.
  * Changed options and arguments passed to show_tree method, and related UI
    changes.
  * Simplified running checkbox-qt from source tree, by compiling if needed.
  * Added support for decimals and multiple partitions in max_diskspace_used.
  * Fixed reference to xrandr_detect_modes replaced by VESA_drivers_not_in_use.
  * Fixed depends in debian/control file for checkbox-qt.

  [Daniel Manrique]
  * Changed way of obtaining preferred browser to ensure we honor the user's
    preference rather than Chromium's clobbering of
    /etc/alternatives/gnome-www-browser (LP: #925603) 
  * Added submission_path_prompt config variable; if set, it will be shown to
    the user before the test selection screen, and the value entered will
    override the default filename for the xml report.
  * plugins/suites_prompt.py: Fixed jobs being run despite being deselected. 
  * Qt: Changed color of the step bubbles to Ubuntu Orange, and made it
    parametrizable.
  * Qt: View report functionality.
  * Qt: Set the runtime application icon.
  * Fixed typo in network/info.
  * Fixed typo in create_connection.

  [Brendan Donegan]
  * Changed checkbox-cli text to clearly explain what + does (LP: #926417)
  * Changed progress bar of Qt UI to standard rather than custom one,
    prettified tabs and updated Launchpad email text amongst other UI tweaks
    in qt/frontend/qtfront.ui
  * Fixed some oversights in the mediacard job files regarding test 
    descriptions and card types.
  * Tweaked the memory_compare script a bit to make it easier to maintain.
  * Used regexes in default whitelist.

  [Javier Collado]
  * Removed job that installed ipmitool by default (LP: #931954)

  [Tiago Salem Herrmann]
  * Implementation of Qt frontend for checkbox.
  * Qt-related features and bugfixes:
  * Qt: Added welcome screen image and background color.
  * Qt: Removed maximize/restore button.
  * Qt: added select/deselect all popup menu.
  * Qt: Status screen
  * Qt: Antialiasing hint for step numbers and question mark.
  
  [Sylvain Pineau]
  * Tests will run in in order specified by the whitelist.
  * JobStore caches most of a job's attributes in memory to speed up sorting.

 -- Jeff Lane <jeff@ubuntu.com>  Wed, 15 Feb 2012 00:11:21 -0500

checkbox (0.13.1) precise; urgency=low

  New upstream release (LP: #925090):

  [Brendan Donegan]
  * Fixed the cpu_topology script so that it doesn't mistake the word
    'processor' in the value of another field for the field 'processor'
    (LP: #882161)
  * Added create_connection script and jobs to automatically create/test a
    wireless network connection.
  * Updated wireless job dependencies.
  * Add wireless performance data collecting tests.
  * Changed is_laptop test to a shell test and implemented a check_is_laptop
    script to check automatically for a systems 'laptopness' (LP: #886668)
  * Fixed connect_wireless script which continued failing to correctly
    identify wireless connections.
  * Don't fail the sleep_test if the wake alarm is still set (LP: #911161)
  * Add requirement for mem sleep state to be supported to the
    suspend_advanced_auto job (LP: #804190)
  * Fixed the camera/display test and removed the camera/video one.
  * Added display resource and matching requirements to external video 
    output tests.
  * Added removable_storage_watcher script to replace watch_command to make
    testing USB, FireWire and MMC devices easier and more cohesive.
  * Added memory_compare script to automate the memory/info job
  * Switch audio settings to correct device before running audio tests
    (LP: #916859)
  * Nixed graphics/xorg-version-output job and updated other job dependencies,
    since it is redundant with graphics/xorg-version. (LP: #671144)

  [Gabor Kelemen]
  * Fixed last two remaining strings with backslashes (LP: #868571)
  * Fix misplaced parentheses, so translation can work (LP: #904876)

  [Marc Tardif]
  * Refactored install scripts to be agnostic of variant name: 
    install/postinst, install/config and debian/*.postinst.
  * Using title defined in user_interface plugin in GTK interface.
  * Updated default.whitelist to reflect renamed jobs.
  * Removed files with non-printable characters from submission.xml.
  * Fixed parser for submission files with empty question comments
    and context info (LP: #912546)
  * Added support for skipping tests when the depends don't pass
    (LP: #509598)
  * Removed extraneous code from the sleep_test.
  * Refactored logic to check for network after suspend.
  * Removed deprecated hwtest package.
  * cpu_offlining was incorrectly using return instead of exit.

  [Daniel Manrique]
  * Update control files under debian/ to eliminate (most) lintian warnings
    (LP: #352986)
  * Environment variables specified with environ: in a job description will be
    passed to the backend for it to add to its environment. (LP: #897889)
  * Handle malformed LANGUAGE environment variable values (LP: #912946)
  * Added interactive media_keys_test script.
  * Make creation of wireless connection files more robust (LP: #923836)
  * Recommend gstreamer-gconf to enable media tests on kubuntu (LP: #898641)
  * Add bluetooth device requirement to obex jobs (LP: #921128)
  * Add a plugin conf variable for the welcome string (shown on the first
    screen when checkbox runs), so it can be changed without much effort.
  * Remove superflous bluetooth/detect job
  * Fixed typo in jobs/local.txt.in (phoronix misspelled as peripherals).
  * Rearranged a misplaced changelog entry.
  * Updated debian/control to remove unneeded Uploader: field.

  [Robert Roth]
  * Fixed spelling mistakes in user_apps job file. (LP: #904209)

  [Jeff Lane]
  * Created automated network info test to get some config info during automated 
    runs. (LP: #912038)
  * Added requires to suspend wireless jobs so they won't run if wireless isn't
    present (LP: #907150)
  * Fixed issue in usb_test with unwritable filesystems (LP: #912522)
  * Fixed USB tests so that insert, storage, remove run in proper order
  * Removed usb_storage_after_suspend since it's superfluous, all other USB
    tests already run after suspend.
  * Modifed usb_test to handle firewire drives as well, renamed script to
    removable_storage_test

  [Aurélien Gâteau]
  * Improvements to Recover dialog and show_info method.

  [ Javier Collado ]
  * Error while creating binary package fixed (LP: #921576)

  [ Sylvain Pineau ]
  * Replaced xrandr_display_modes with automated check for VESA driver
  * Refactored Unity compatibility tests

 -- Daniel Manrique <daniel.manrique@canonical.com>  Fri, 10 Feb 2012 11:19:05 -0500

checkbox (0.13) precise; urgency=low

  New upstream release (LP: #892268):

  [Marc Tardif]
  * Generate a submission.xml file that contains all device and attachment
  * Write the report before reporting the validation error.
  * Changed device.product to dmi.product for the formfactor (LP: #875312)

  [Daniel Manrique]
  * Use gettext for string (LP: #869267)
  * Move progress indicator to main checkbox dialog instead of a 
    transient window (LP: #868995)
  * Ignore malformed dpkg entries in package_resource (LP: #794747)
  * Reset window title after finishing a manual test (LP: #874690)
  * Handle "@" in locale names (as in ca@valencia).

  [Jeff Lane]
  * Went through all the job files and:
    * Updated descriptions to match Unity UI structure
    * Added descriptions where necessary
    * Added further details to some descriptions
    * Moved some jobs to more appropriate files
    * Fixed job names in older job files to match new naming scheme 
      (suite/testname)
    * Added jobs to local.txt to ensure all job files are now parsed
      (this allows easier addition of existing tests to whitelists)
    * Changed remaining manual job descriptions to match the new format
  * Updated CD and DVD write tests to be more clear about when to skip
    them (LP: #772794)

  [Ara Pulido]
  * Rewrote all job descriptions to match OEM QA syntax

  [Brendan Donegan]  
  * Fix the code that assigns keys in checkbox-cli so that it never assigns
    keys which have other uses. (LP: #877467)
  * Show details of unmet job requirements (LP: #855852)
  * Ensure that connect_wireless chooses a wireless connection from the list
    of available connections (LP: #877752)
  * Have the bluetooth/detect tests require a device with the category
    BLUETOOTH to run, thus preventing the test from failing on systems with
    no Bluetooth device (LP: #862322)
  * Rename attachment jobs to not have a forward slash in their name
    (LP: #887964)
  * Guard against trying to write files to logical partitions on USB sticks
    (which will obviously fail) in usb_test (LP: #887049)
  * Make the OpenGL test ignore the return value of glxgears and improve
    the test description (LP: #890725)
  * Allow input/mouse test to run if a TOUCH device is present
    (LP: #886129)

  [ Javier Collado ]
  * Broken job dependencies fixed (LP: #888447)
  * Regex support when specifying blacklists and whitelists on the
    commandline (LP: #588647)

 -- Daniel Manrique <daniel.manrique@canonical.com>  Thu, 18 Nov 2011 12:46:21 -0500

checkbox (0.12.8) oneiric; urgency=low

  New upstream release (LP: #862579):

  [Brendan Donegan]
  * Remove test for FTP connection from network_check script (LP: #854222)
  * Update a parameter in usb_test to have it run faster.
  * Remove record_playback_after_suspend from Ubuntu Friendly whitelist (LP: #855540)
  * Fix minor typo in multi-monitor friendly resolution_test script which caused 
    minimum_resolution test to fail (LP: #855599)
  * Remove storage_devices_test from Ubuntu Friendly whitelist since bonnie++  (which it uses) is not installed by default (LP: #855841)
  * Changed description and name to reflect Ubuntu Friendly branding. Now when a user searches for Ubuntu Friendly in the lens, Checkbox will appear (LP: #852036)
  * Reset the selections at the test suite prompt if No is selected at the recover prompt (LP: #861208)
  * Save the connection name(s) instead of the interface name so that they can be reconnected to properly after the wireless before/after suspend tests have completed (LP: #861502)
  * Make connect_wireless use the UUID of the connection instead of the name for greater reliability (LP: #862190)

  [Daniel Manrique]
  * Restored _recover attribute, re-enabling welcome and test selection
    screens (LP: #852204)
  * Remove memory/test from the Ubuntu Friendly whitelist (LP: #853799)
  * Use diff instead of grep, better comparing of empty files (LP: #852014)
  * Apport integration: new mandatory "tag" value in ApportOptions (LP: #852201)
  * Add warning prior to starting the tests (LP: #855328)
  * Apport integration: Fix instantiation of Gtk.RadioButton, needed due 
    to PyGI related API changes (LP: #805679)
  * Remove ping -R parameter that apparently caused ICMP packets to be dropped
    by some routers (LP: #861404)

  [ Evan Broder ]
  * Replace resolution_test with an implementation which uses GdkScreen to
    be multimonitor-aware (LP: #632987)

  [Jeff Lane]
  * Fix names of optical drive tests and remove a non-existing test from the
    whitelist (LP: #854808) 
  * Fix wireless_*_suspend jobs so they recreate iface file instead of append
    each time (LP: #855845)
    (LP: #852201)
  * Clarify better the intend of the is_laptop question (LP: #861844)
  * Fixed dependencies for tests that depend on suspend/suspend_advanced 
    (LP: #860651)

  [Tim Chen]
  * Fix cpu_scaling_test (LP: #811177)
 
  [Ara Pulido]
  * Avoid connect_wireless messing with AP with similar names (LP: #861538)
  * Remove bluetooth/file-transfer from the list of tests to run, since due to
    bug 834348 it always fails.

  [Marc Tardif]
  * Added support for wildcards when verifying the transport certificate.
  * Applying depends across suites (LP: #861218)

 -- Daniel Manrique <daniel.manrique@canonical.com>  Thu, 29 Sep 2011 13:12:01 -0400

checkbox (0.12.7) oneiric; urgency=low

  New upstream release (LP: #850395):

  [Brendan Donegan]
  * Redirecting stderr to pipe to fix the gconf_resource script (LP: #832321)
  * Clear jobs directory when user selects No to recover question (LP: #836623)

  [Daniel Manrique]
  * checkbox/job.py: Guard against bogus timeout values (LP: #827859)
  * More explicit handling of string decoding/encoding, avoids problems with
    non-ascii characters (LP: #833747)
  * Changed architecture from all to any for checkbox base, to build
    architecture-specific binaries (LP: #833696)

  [Jeff Lane]
  * Several corrections necessary due to test name changes or typos found in
    job files

  [Marc Tardif]
  * Connecting hyper text widgets only once (LP: #827904)
  * Detecting MMC readers as OTHER instead of DISK (LP: #822948)
  * Validating the hostname in the SSL certificate (LP: #625076)
  * Validating the submission.xml (LP: #838123)

 -- Daniel Manrique <daniel.manrique@canonical.com>  Fri, 14 Sep 2011 17:15:26 -0400

checkbox (0.12.6) oneiric; urgency=low

  New upstream release (LP: #841983):

  [ Daniel Manrique ]
  * Work around PyGTK API changes that kept checkbox from starting up
    (LP: #839675).

 -- Daniel Manrique <daniel.manrique@canonical.com>  Mon, 05 Sep 2011 12:47:58 -0400

checkbox (0.12.5) oneiric; urgency=low

  New upstream release (LP: #838745):

  [Ara Pulido]
  * Created a "suspend" suite and renamed relevant tests.

  [Brendan Donegan]
  * Removed redundant tests in power-management suite.
  * Fixed dependencies in power-management suite.

  [Daniel Manrique]
  * Changed name of apt-get test to reflect the suite it's in.
  * Fixed typos in job definitions that caused them to not be run.
  * Added missing description to info/hdparm test (LP: #832351)
  * Quote command to obtain bluetooth address, to avoid hanging if 
    a device is not present (LP: #836756).
  * Added BLUETOOTH category to udev parser.
  * Removed some tests from default whitelist.
  * Fixed dependencies for keys/sleep.
  
  [Jeff Lane]
  * Added new USB storage transfer test
  * Re-worked and added automated audio test

  [Marc Tardif]
  * Added WIRELESS category to udev parser.

 -- Ara Pulido <ara@ubuntu.com>  Thu, 01 Sep 2011 12:23:07 +0100

checkbox (0.12.4) oneiric; urgency=low

  New upstream release (LP: #824180):

  [Brendan Donegan]
  * Refactored job definition files.
  * Fixed dependencies and test naming.
  * Added Online CPU before/after suspend test.
  * Automated wireless tests.
  * Removed redundant sru_suite.txt, updated dependencies accordingly.
  * Automated bluetooth_obex tests.

  [Daniel Manrique]
  * Further improvements to make frontend/backend communication more reliable.
    Prevents stuck backends, failure to close the GUI due to lack of reply
    from the backend, and test specifying "user" not being run.
  * scripts/keyboard_test modified to account for pygi-related GTK API
    changes. (LP: #804369)
  * scripts/sleep_test: improve handling of NetworkManager DBus API
    changes. (LP: #808423)
  * scripts/cdimage_resource: properly handle releases with "LTS" in their
    name (LP: #814085)
  * Updated minimum_resolution test as per latest system requirements, leaving
    just one unified test. (LP: #767166)

  [Javier Collado]
  * Checkbox exits with EX_NOINPUT if a whitelist or blacklist file is
    specified and cannot be found.
  * Deselect a test suite automatically when none of its children is selected,
    in the GTK interface. (LP: #651878)
  * Make the "Next" button the default action when Enter is pressed, to 
    streamline testing with the GTK interface.

  [Marc Tardif]
  * Fixed udevam not being found because /sbin not in PATH (LP: #597305)
  * Fixed hardware attachments for udev and dmi (LP: #822682)

  [Sylvain Pineau]
  * Expose the message store to other plugins, via firing an expose-msgstore
    event.

  [Andrew Faulkner]
  * Fix description for nautilus_file_create job (LP: #821141) 

  [Kenneth Wimer]
  * New header image that follows brand guidelines (LP: #554202)

 -- Daniel Manrique <daniel.manrique@canonical.com>  Wed, 10 Aug 2011 15:16:39 -0400

checkbox (0.12.3) oneiric; urgency=low

  [Marc Tardif]
  * Only reading CHECKBOX_* environment variables in config (LP: #802458)
  * Imported scripts and jobs from Platform Services.

  [Chad A. Davis]
  * Switch to dh_python2 and debhelper7 (LP: #788514)

  [Barry Warsaw]
  * Fix checkbox_clean.run() to ignore missing executables, as is the case
    in a fresh checkout.

 -- Daniel Manrique <daniel.manrique@canonical.com>  Fri, 01 Jul 2011 11:37:27 -0400

checkbox (0.12.2) oneiric; urgency=low

  New upstream release (LP: #800199):

  [Brendan Donegan]
  * Added interface parameter to internet_test script.

  [Daniel Manrique]
  * GTK GUI: Change assignment of TreeStore model to TreeView to account for
    pygi-related API changes. Also seems to fix lingering select/deselect all
    buttons. (LP: #796666) (LP: #796622)
  * GTK GUI: Fix call to Gtk buffer get_text to add now-mandatory fourth
    parameter, keeps the GUI from misbehaving in connection to fixed bug.
    (LP: #796827)
  * GTK GUI: Fix handling of mouse events in gtk_hypertext_view.py which
    prevented displaying the final report.
  * Put test name as part of the window title, as an aid to
    reporting/debugging (LP: #744190)
  * plugins/apport_prompt.py: Add test name to "Do you want to report a bug?"
    dialog to make it clearer.

  [Sylvain Pineau]
  * Fix evaluation of job requirements (LP: #798200)
  * Added "in" operator to job requirements.

 -- Marc Tardif <marc@ubuntu.com>  Tue, 21 Jun 2011 09:41:57 -0400

checkbox (0.12.1) oneiric; urgency=low

  New upstream release (LP: #796629):

  [Brendan Donegan]
  * Fix timeout in sleep_test script (LP: #665299)
  * Fix traces in hyper_text_view module (LP: #796508)
  * Added camera test (LP: #764222)

  [Daniel Manrique]
  * Fix GUI definition file so main window uses "natural request", growing
    when child widgets require so (LP: #776734)
  * Fix open/read blocking behavior and backend/frontend communications to
    avoid hangs and lingering backends. (LP: #588539)
  * Render header text dynamically over the image background, and updated pot
    file with the new string. (LP: #621880)

  [Robert Roth]
  * Improve command line key prompts (LP: #786924)

 -- Marc Tardif <marc@ubuntu.com>  Fri, 03 Jun 2011 17:00:11 -0400

checkbox (0.12) oneiric; urgency=low

  New upstream release (LP: #784076):
  * Removed dead pixel test.

  [Bilal Akhtar]
  * Port checkbox to Gtk3/PyGI (LP: #783822)

 -- Marc Tardif <marc@ubuntu.com>  Tue, 17 May 2011 09:48:07 -0400

checkbox (0.11.4) natty; urgency=low

  * Changed udev_resource to report CAPTURE for USB VIDEO devices
  * Fixed eval of resources with names like list item names
  
  [Carl Milette]
  * Fixed hard coded disk in disk_bench_test so that it matches convention
    utilizing udev_resource for finding devices. (LP: #507943)

 -- Jeff Lane <jeff@ubuntu.com>  Fri, 22 Apr 2011 11:05:19 -0400

checkbox (0.11.3) natty; urgency=low

  New upstream release (LP: #751928):
  * Fixed sleep_test crashing with ioerror (LP: #630785)
  * Fixed keyerror when running some manual tests (LP: #729431)

  [Ara Pulido]
  * Improved debconf messages and ordering (LP: #553777)
  * Video bugs should be reported as a display symptom (LP: #744964)
  * Added checkbox log to apport report

  [Gerhard Burger]
  * Fixed punctuation inconsistencies in verification procedures (LP: #744167):

 -- Marc Tardif <marc@ubuntu.com>  Tue, 05 Apr 2011 16:19:17 -0400

checkbox (0.11.2) natty; urgency=low

  New upstream release (LP: #736919):
  * Added version to dpkg dependency
  * Added multiarch support to install script (LP: #727411)
  * Fixed submitting data twice (LP: #531010)
  * Fixed job descriptions for checkbox-cli (LP: #221400)

  [Daniel Manrique]
  * Fixed strings in audio tests and updated pot file (LP: #691241)
  
  [Jochen Kemnade]
  * Fixed grammar in user-apps tests (LP: #642001)

  [Jeff Lane]
  * Added reboot instructions to suspend/hibernate tests (LP: #420493)
  * Made the firewire instructions make more sense (LP: #693068)
  
  [Michael Terry]
  * Fixed several strings appear in English although translated (LP: #514401)
    - jobs/fingerprint.txt.in
    - jobs/media.txt.in
    - jobs/monitor.txt.in
    - jobs/sleep.txt.in
    - jobs/firewire.txt.in
    - po/checkbox.pot
  * Fixed grammar (LP: #525454)
    + jobs/fingerprint.txt.in

 -- Jeff Lane <jeff@ubuntu.com>  Tue, 29 Mar 2011 09:17:36 -0400

checkbox (0.11.1) natty; urgency=low

  New upstream release (LP: #725110):
  * Checking for lock file before firing stop-all event (LP: #719552)
  * Changed description of nautilus_file_copy job (LP: #709688)

  [Javier Collado]
  * Fixed title in progress dialog

 -- Marc Tardif <marc@ubuntu.com>  Fri, 25 Feb 2011 11:56:43 -0500

checkbox (0.11) natty; urgency=low

  New upstream release (LP: #719073):
  * Changed support for persist plugin as optional (LP: #561816)

  [Ara Pulido]
  * Fixed lintian errors and warnings

  [Eitan Isaacson]
  * Migrate the UI from libglade to gtkbuilder  

 -- Marc Tardif <marc@ubuntu.com>  Mon, 14 Feb 2011 18:19:27 -0500

checkbox (0.10.4) maverick; urgency=low

  * Fixed parsing of config parameters (LP: #689140)

 -- Marc Tardif <marc@ubuntu.com>  Tue, 14 Sep 2010 12:43:51 -0400

checkbox (0.10.3) maverick; urgency=low

  New upstream release (LP: #638333):
  * Fixed verification of SSL validity (LP: #625076)
  * Improved audio test questions.

 -- Marc Tardif <marc@ubuntu.com>  Tue, 14 Sep 2010 12:43:51 -0400

checkbox (0.10.2) maverick; urgency=low

  New upstream release (LP: #617583):
  * Fixed sleep_test to check the connection if using network-manager.
  * Fixed reporting bugs against alsa-base and xorg (LP: #607214)
  * Fixed apport dialog no longer appearing (LP: #607217)
  * Reduced data file size for the desktop image.
  * Updated report to be more pretty.

 -- Marc Tardif <marc@ubuntu.com>  Fri, 13 Aug 2010 16:23:16 -0400

checkbox (0.10.1) maverick; urgency=low

  New upstream release (LP: #597295):
  * Added support for urwid interface.
  * Added sound check test.
  * Added document viewer test.
  * Added update-manager and nautilus tests.
  * Added resolution tests.
  * Added sleep tests.

 -- Marc Tardif <marc@ubuntu.com>  Tue, 22 Jun 2010 10:43:52 -0400

checkbox (0.10) maverick; urgency=low

  * Added media tests (LP: #397944)
  * Added support for comments in templates.

 -- Marc Tardif <marc@ubuntu.com>  Tue, 04 May 2010 11:51:22 -0400

checkbox (0.9.2) lucid; urgency=low

  New upstream release (LP: #567568):
  * Added referer when sending submissions to Launchpad (LP: #550973)
  * Added suggests to checkbox package in debian/control file (LP: #352740)
  * Fixed udev_resource script to be more resilient (LP: #556824)
  * Fixed cdimage_resource script to read casper.log (LP: #558728)
  * Fixed reporting all resources found for a job (LP: #560948)
  * Fixed stalling when using kdesudo to start backend (LP: #557443)
  * Fixed starting the appropriate default browser on UNR (LP: #563050)
  * Fixed ansi_parser script when outputting to stdout (LP: #560952)
  * Fixed opening the report with the gconf preferred browser (LP: #562580)
  * Fixed suspend_test to use relative time for wakealarm (LP: #349768)
  * Fixed backend not getting terminated upon closing (LP: #553328)

 -- Marc Tardif <marc@ubuntu.com>  Tue, 06 Apr 2010 14:17:46 -0400

checkbox (0.9.1) lucid; urgency=low

  New upstream release (LP: #548800):
  * Added cpu_scaling_test script.
  * Fixed hard drive detection (LP: #549714)
  * Fixed backend to handle empty messages (LP: #536645)
  * Fixed parsing of package resource (LP: #539691)
  * Fixed malformed xml report (LP: #485445)
  * Fixed running root manual tests as normal user (LP: #383559)
  * Fixed writing apport files only after submitting (LP: #530380)
  * Fixed audio test instructions (LP: #529205)
  * Fixed gathering chassis information (LP: #537435)
  * Fixed detection of disks in kvm (LP: #552998)
  * Fixed udev_resource script to be more resilient (LP: #552999)
  * Fixed filter_packages script to use new resources.

 -- Marc Tardif <marc@ubuntu.com>  Sun, 07 Mar 2010 15:05:44 -0400

checkbox (0.9) lucid; urgency=low

  * Introduced job_prompt plugin to treat all jobs (suites, tests, etc.) as composites.
  * Replaced the registry and resource scripts and centralized job iteration.
  * Replaced dependency on dbus by using sudo/gksu/kdesudo instead.
  * Replaced mktemp with mkdtemp for security purposes.
  * Fixed strings in fingerprint and modem tests (LP: #457759)
  * Fixed client side validation of Launchpad form (LP: #438671)
  * Added device information to tags when reporting bugs with apport.
  * Added shorthands for blacklist-file and whitelist-file.
  * Added support for apport default configuration (LP: #465447)
  * Added support for scrolled options list (LP: #411526)
  * Added support for tests generated by suites to run as root.
  * Added support for requirements in attachments.
  * Added support for armv7l processor
  * Added Autotest integration
  * Added LTP integration
  * Added Phoronix integration
  * Added qa-regression-testing integration

 -- Marc Tardif <marc@ubuntu.com>  Wed, 04 Nov 2009 19:36:09 -0400

checkbox (0.8.5) karmic; urgency=low

  * Fixed translation of suites and tests files (LP: #456115)
  * Fixed checking the status of command registries (LP: #457502)
  * Fixed selecting suites in the command line (LP: #457559)
  * Fixed reporting of bugs to contain test description (LP: #427932)
  * Fixed execute permissions on scripts (LP: #459606)
  * Renamed processors_info plugin to singular because processor
    information is reported as a single structure with a count attribute
  * Updated translation files.

 -- Marc Tardif <marc@ubuntu.com>  Mon, 26 Oct 2009 12:17:30 -0400

checkbox (0.8.4) karmic; urgency=low

  * Fixed failing dependencies when not available (LP: #430051)
  * Fixed supporting udevadm not providing DEVPATH variable (LP: #430084)
  * Fixed supporting audio devices without a /proc/asound entry (LP: #430086)
  * Fixed running when python-apport package is not installed (LP: #430103)
  * Fixed X error when exiting after reporting a bug (LP: #430776)
  * Fixed prompting to report a bug according to GNOME HIG (LP: #429701)
  * Fixed prompting for answer in checkbox-cli (LP: #429764)
  * Fixed resolution_test message for fglrx driver (LP: #346816)
  * Fixed adding of manpage symlinks for gtk and cli (LP: #426641)
  * Fixed recovering from connecting to the backend (LP: #446693)
  * Fixed backend to use dbus instead of policykit (LP: #435714)
  * Fixed interpolation of output variable in cli (LP: #450673)
  * Fixed selection of suites in cli (LP: #450713)
  * Fixed parsing of virtio-pci devices (LP: #450774)

 -- Marc Tardif <marc@ubuntu.com>  Tue, 13 Oct 2009 16:44:12 -0400

checkbox (0.8.3) karmic; urgency=low

  * Fixed trailing newline requirement in test definitions (LP: #427993)
  * Fixed reporting firmware version as product name (LP: #428563)
  * Fixed detecting pci and usb audio devices (LP: #429558)
  * Fixed prompting to report a bug when there's no package (LP: #429668)

 -- Marc Tardif <marc@ubuntu.com>  Sat, 12 Sep 2009 15:37:40 -0400

checkbox (0.8.2) karmic; urgency=low

  * Fixed adding test information when reporting with apport (LP: #423798)
  * Fixed tagging bugs when reporting with apport (LP: #423799)
  * Fixed expressing package aliases for the linux package (LP: #423805)
  * Fixed detecting the disk category in devices (LP: #423864)
  * Fixed supporting apport symptoms when reporting bugs (LP: #424063)
  * Fixed gathering of dmi information for Launchpad report (LP: #424454)
  * Fixed tests using gksudo returning empty output (LP: #425284)

  [Javier Collado]
  * Fixed reporting of output in shell plugin (LP: #393894)

 -- Marc Tardif <marc@ubuntu.com>  Mon, 31 Aug 2009 17:16:38 -0500

checkbox (0.8.1) karmic; urgency=low

  * New upstream version:
    * Added disk tests.
    * Added fingerprint reader tests.
    * Added firewire tets.
    * Added kms tests.
    * Added media tests.
  * Fixed dependency on hal and using udev instead (LP: #399319)
  * Fixed calling ubuntu-bug when a test fails (LP: #418978)

 -- Marc Tardif <marc@ubuntu.com>  Tue, 26 Aug 2009 17:36:05 -0500

checkbox (0.8~alpha4) karmic; urgency=low

  * New upstream version:
    * Changed icon.
    * Added timeout property to lock_prompt plugin.
    * Added concept of attachments to tests.
    * Added support for backslahes in templates to wrap lines.
    * Added support blacklisting and whitelisting both tests and suites.
    * Introduced the concept of jobs for suites, tests and attachments.
    * Removed upstart event which is no longer needed.
    * Replaced architecture and category with requires in test definitions.
  * Fixed pygst dependency (LP: #334442)
  * Fixed configuration file updates during install (LP: #330596)
  * Fixed DBus exceptions (LP: #344916, #359440)
  * Fixed and expanded translations (LP: #347038)
  * Fixed ignored system proxy settings (LP: #345548)
  * Fixed parsing blank lines in templates (LP: #393907)
  * Fixed escaping of lists (LP: #394001)
  * Fixed timeout in manual tests (LP: #377986)
  * Fixed CLI interface dialog.
  * Fixed support for FreeDesktop XDG base directory specification (LP: #363549)
  * Added general and package specific apport hooks

  [ Gabor Keleman ]
  * Fixed untranslated strings in tests (LP: #374666)
  * Fixed untranslated last screen (LP: #374646)

 -- Marc Tardif <marc@ubuntu.com>  Wed, 19 Aug 2009 15:36:05 -0500

checkbox (0.7) jaunty; urgency=low

  [ Dave Murphy ]
  * Fixed viewing of report files in Firefox 3 (LP: #331481)
  * Added additional contextual information
   * /etc/sysctl* (LP: #331055)
   * /etc/modprobe.d (LP: #331056)
   * /etc/modules (LP: #331057)
  * Fixed packaging for Jaunty
   * https://lists.ubuntu.com/archives/ubuntu-devel/2009-February/027439.html
   * Uses --install-layout=deb
   * Installs to dist-packages instead of site-packages

  [ Andy Whitcroft ]
  * suspend_test: update suspend_test to version V6 matching kernel version.
    The version here will become the master copy.
  * suspend_test: add a --dry-run mode to simplify developement
  * suspend_test: add a automation mode for checkbox integration
  * suspend_test: add a new pm-suspend test
  * suspend_test: record and restore timer_delay around the variable
    time test.
  * suspend_test: release v7.
  * suspend_test: initial version of suspend power consumption test
    from a patch by Pete Graner.
  * suspend_test: power -- made the sleep time configurable
  * suspend_test: detect batteries and disable ac/power tests
  * suspend_test: disable dbus tests when we have no primary user
  * suspend_test: handle AC transitions better
  * suspend_test: enable power test as part of --full
  * suspend_test: reduce the noise in the test instructions
  * suspend_test: use minutes in output when that is more appropriate
  * suspend_test: track actual AC transitions and report them
  * suspend_test: only mention AC at all if we have a battery
  * suspend_test: report useful data at the bottom for posting
  * suspend_test: document the new power test in the usage
  * suspend_test: power -- indicate when the result is unreliable
  * suspend_test: report -- fix up spacing issues
  * suspend_test: release v8

 -- Dave Murphy <schwuk@ubuntu.com>  Tue, 17 Mar 2009 09:46:16 +0000

checkbox (0.6) jaunty; urgency=low

  * New upstream version:
    * Added suspend_test script - for more details see:
      https://wiki.ubuntu.com/KernelTeam/SuspendResumeTesting
    * Added XSL Stylesheet and the ability to view generated reports
    * Added support for PolicyKit to run the application as a user
    * Added logging for backend and logrotation script.
  * Fixed calling ucf was run via debconf (LP: #330502)

 -- Marc Tardif <marc@ubuntu.com>  Tue, 17 Feb 2009 15:36:05 +0000

checkbox (0.5) jaunty; urgency=low

  * New upstream version:
    * Added concept of hyper text view to display clickable links.
    * Added concept of properties to components.
    * Added pci information to launchpad report.
    * Added dmi information to launchpad report.
    * Added text area to keyboard test.
    * Removed sourcing of base postrm script.
    * Updated translations from Launchpad.
  * Fixed handling of interrupt signal (LP: #327810)
  * Fixed display of text in graphical interface (LP: #240374)
  * Fixed support for regexes in blacklist and whitelist (LP: #327177)
  * Fixed opening of subunit log file (LP: #325737)
  * Fixed internet test.

 -- Marc Tardif <marc@ubuntu.com>  Tue, 20 Jan 2009 18:55:20 -0500

checkbox (0.4) jaunty; urgency=low

  * Setup bzr-builddeb in native mode.
  * Removed LGPL notice from the copyright file.

 -- Marc Tardif <marc@ubuntu.com>  Tue, 20 Jan 2009 16:46:15 -0500

checkbox (0.3) jaunty; urgency=low

  * New upstream version:
    * Renamed hwtest to checkbox.
    * Renamed auto tests to shell tests.
    * Added watch file.
    * Added README file pointing to the Ubuntu wiki.
    * Added subunit to the test suite.
    * Added the subunit_report plugin to produce a standard test report.
    * Added pvs registry.
    * Added support for int return values to recursive registry eval.
    * Added debug information when a command registry returns an error.
    * Added mounts registry.
    * Added patches to upgrade the configuration files.
    * Added support for CHECKBOX_OPTIONS environment variable.
    * Added usage information.
    * Added gconf registry.
    * Added logging to checkbox event.
    * Added locking plugin.
    * Added message store and schema types.
    * Added caching to automatic tests so that they are not run multiple
      times.
    * Added persistence to category and system_id.
    * Added lshw registry and plugin.
    * Added newlines to German introduction message.
  * Fixed e-mail address should be remembered (LP: #156725)
  * Fixed $output variable does not seem to be reinterpolated when
    testing again (LP: #189404)
  * Fixed command line interface does not provide a test nor test again
    option (LP: #189423)
  * Fixed translation template unavailable, even though hwtest is in main
    (LP: #202447)
  * Fixed internet_test should support providing a destination other
    than canonical.com (LP: #216111)
  * Fixed hwtest loads editor backup files from suite dir (LP: #237954)
  * Fixed application should only have one instance running (LP: #266899)
  * Fixed disk information should be gathered (LP: #267889)
  * Fixed typo: payback device (LP: #288331)
  * Fixed tests skipped by constraint should be reported (LP: #304176)
  * Fixed manual tests which have commands should not be run automatically
    (LP: #304231)
  * Fixed CHECKBOX_DATA mapping is not working (LP: #304736)

 -- Marc Tardif <marc@ubuntu.com>  Fri, 16 Jan 2009 12:05:32 -0500

hwtest (0.1-0ubuntu10) hardy; urgency=low

  * Fixed xalign and yalign in exchange summary.

 -- Marc Tardif <marc@interunion.ca>  Mon, 21 Apr 2008 15:07:39 -0400

hwtest (0.1-0ubuntu9) hardy; urgency=low

  * Fixed internet_test to ping default gateway rather than canonical.com.
  * Fixed python-support issues to support upgrades of hwtest.
  * Fixed tooltip to be HIG compliant.
  * Fixed category to use GTK;System;Settings;.
  * Fixed command line interface to support escape characters.
  * Using python-central instead of python-support.
  * Added support to i18n the .desktop file.
  * Added support for http_proxy and https_proxy.
  * Added summary of information being submitted.

 -- Marc Tardif <marc@interunion.ca>  Thu, 17 Apr 2008 12:01:50 -0400

hwtest (0.1-0ubuntu8) hardy; urgency=low

  * debian/patches/01_change_menu_category.patch:
    - change the category so the item is moved to system, administration and not
      the only entry in applications, system tools on a default installation

 -- Sebastien Bacher <seb128@canonical.com>  Mon, 14 Apr 2008 15:49:06 +0200

hwtest (0.1-0ubuntu7) hardy; urgency=low

  * Fixed packaging bugs.
  * Improved internationalization.
  * Renamed questions and answers to tests and results.

 -- Marc Tardif <marc@interunion.ca>  Thu,  6 Mar 2008 10:58:43 -0500

hwtest (0.1-0ubuntu6) hardy; urgency=low

  * Upload to hardy/universe (without the .bzr files).
  * Make package conformant with current Python policy.

 -- Matthias Klose <doko@ubuntu.com>  Tue, 11 Mar 2008 14:06:02 +0000

hwtest (0.1-0ubuntu5) hardy; urgency=low

  * Set default timeout to None instead of 60 seconds.
  * Updated copyright information.
  * Reverted to using gksu to limit dependencies.
  * Removed dependency on python-apt.

 -- Marc Tardif <marc@interunoin.ca>  Thu, 28 Feb 2008 17:07:07 -0500

hwtest (0.1-0ubuntu4) hardy; urgency=low

  * Improved text in questions text file.
  * Improved user experience by only showing auto questions
    progress bar when there are actual questions.
  * Also improved the user experience by showing a progress
    bar while building the report.

 -- Marc Tardif <marc@interunion.ca>  Wed, 27 Feb 2008 23:12:24 -0500

hwtest (0.1-0ubuntu3) hardy; urgency=low

  * Fixed hwtest_cli so that it doesn't strip the DISPLAY environment
    variable.
  * Fixed system_info plugin so that it does a better effort for
    gathering system information instead of relying on non standard
    information from HAL.

 -- Marc Tardif <marc@interunion.ca>  Wed, 27 Feb 2008 10:52:33 -0500

hwtest (0.1-0ubuntu2) hardy; urgency=low

  * Fixed packaging following lintian error.
  * Added packages registry and plugin.

 -- Marc Tardif <marc@interunion.ca>  Tue,  5 Feb 2008 15:02:26 -0500

hwtest (0.1-0ubuntu1) hardy; urgency=low

  * Initial Release.

 -- Marc Tardif <marc@interunion.ca>  Mon, 17 Sep 2007 17:25:54 -0300<|MERGE_RESOLUTION|>--- conflicted
+++ resolved
@@ -56,15 +56,12 @@
   * Attach the output of udev_resource, for debugging purposes (LP: #974271)
 
   [Sylvain Pineau]
-<<<<<<< HEAD
   * jobs/suspend.txt.in: Fixed suspend/suspend_advanced dependencies to avoid
     calling fwts with the live CD (LP: #1045687)
+  * qt/frontend/qtfront.ui: Fixed the progressLabel widget size to support job
+    names > 50 chars (LP: #1046274)
   * scripts/camera_test, jobs/camera.txt.in: Added a 10s timeout to the camera
     still test (LP: #990133)
-=======
-  * qt/frontend/qtfront.ui: Fixed the progressLabel widget size to support job
-    names > 50 chars (LP: #1046274)
->>>>>>> 2ce65924
 
   [Zygmunt Krynicki]
   * Fixed simple duplicate 'the' mistakes (LP: #1040022)
