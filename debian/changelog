--- conflicted
+++ resolved
@@ -12,18 +12,13 @@
 
 checkbox (0.13) precise; urgency=low
 
-<<<<<<< HEAD
-  [Brendan Donegan]
-  * Automated the is_laptop test by checking for the presence of a battery in
-    the system (LP: #886668)
-=======
   New upstream release (LP: #892268):
->>>>>>> 8adf8272
-
+  
   [Marc Tardif]
   * Generate a submission.xml file that contains all device and attachment
   * Write the report before reporting the validation error.
   * Changed device.product to dmi.product for the formfactor (LP: #875312)
+  * Use gettext for string (LP: #869267)
 
   [Daniel Manrique]
   * Use gettext for string (LP: #869267)
@@ -32,7 +27,7 @@
   * Ignore malformed dpkg entries in package_resource (LP: #794747)
   * Reset window title after finishing a manual test (LP: #874690)
   * Handle "@" in locale names (as in ca@valencia).
-
+  * Went through all the job files and:
   [Jeff Lane]
   * Went through all the job files and:
     * Updated descriptions to match Unity UI structure
@@ -46,10 +41,10 @@
     * Changed remaining manual job descriptions to match the new format
   * Updated CD and DVD write tests to be more clear about when to skip
     them (LP: #772794)
-
+  * Rewrote all job descriptions to match OEM QA syntax
   [Ara Pulido]
   * Rewrote all job descriptions to match OEM QA syntax
-
+  * Fix the code that assigns keys in checkbox-cli so that it never assigns
   [Brendan Donegan]  
   * Fix the code that assigns keys in checkbox-cli so that it never assigns
     keys which have other uses. (LP: #877467)
@@ -67,7 +62,7 @@
     the test description (LP: #890725)
   * Allow input/mouse test to run if a TOUCH device is present
     (LP: #886129)
-
+  * Broken job dependencies fixed (LP: #888447)
   [ Javier Collado ]
   * Broken job dependencies fixed (LP: #888447)
   * Regex support when specifying blacklists and whitelists on the
