--- conflicted
+++ resolved
@@ -37,17 +37,12 @@
   * Fixed spelling mistakes in user_apps job file. (LP: #904209)
 
   [Jeff Lane]
-<<<<<<< HEAD
   * Created automated network info test to get some config info during automated 
     runs. (LP: #912038)
-
- -- Jeff Lane <jeff@ubuntu.com>  Thu, 05 Jan 2012 17:30:48 -0500
-=======
   * Added requires to suspend wireless jobs so they won't run if wireless isn't
     present (LP: #907150)
 
- -- Daniel Manrique <daniel.manrique@canonical.com>  Fri, 06 Jan 2012 17:14:39 -0500
->>>>>>> 1464c901
+ -- Jeff Lane <jeff@ubuntu.com>  Mon, 09 Jan 2012 17:28:10 -0500
 
 checkbox (0.13) precise; urgency=low
 
