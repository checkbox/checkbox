checkbox (0.15.6) raring; urgency=low

<<<<<<< HEAD
  * Bump version number for release (so that stable PPA version is greater
    than Ubuntu version).

 -- Brendan Donegan <brendan.donegan@canonical.com>  Fri, 22 Mar 2013 16:58:14 +0000
=======
  [ Brendan Donegan ]
  * jobs/benchmarks.txt.in - fix typo in command field of 
    benchmarks/graphics/globs job (LP: #1157615)

  [ Jeff Marcom ]
  * jobs/input.txt.in: Added manual check job for accelerometer hardware
  * scripts/virtualization: Fixed issue where specifying test timeout via 
    vitualization.cfg was pulled in as a string rather than integer.
  * scripts/virtualization: Added classmethod for generating cloud 
    config data based on ISO in use

  [ Zygmunt Krynicki ]
  * debian/control: add missing build dependency on python3-setuptools
  * debian/control: add another missing build dependency on python-setuptools
    (apparently needed because dh_auth_xxx) poke setup.py as python2)

 -- Brendan Donegan <brendan.donegan@canonical.com>  Fri, 29 Mar 2013 10:41:06 +0000
>>>>>>> c8ed9bc0

checkbox (0.15.5) raring; urgency=low

  * New upstream release (LP: #1158798)

  [ Brendan Donegan ]
  * Incremented version number.
  * data/whitelists/sru.whitelist - remove bluetooth_obex_before_suspend
    as it is made redundant by browse/get/send (LP: #1155325)

  [Sylvain Pineau]
  * scripts/udev_resource: Set the decoding error policy to 'ignore' to avoid
    breaking tests that depends on the udevadm resource (LP: #1151562)
  * scripts/udev_resource: Identify KVM devices as such to avoid reporting them
    as just CAPTURE devices (LP: #1065064)

  [ Daniel Manrique ]
  * scripts/glob_test: Fixed swapping of repetitions and time parameters.
    jobs/benchmarks.txt.in: Set a 26 FPS threshold for passing globs
    benchmark.

 -- Brendan Donegan <brendan.donegan@canonical.com>  Wed, 20 Mar 2013 10:08:23 +0000

checkbox (0.15.4) raring; urgency=low

  * New upstream release (LP: #1152223)

  [ Brendan Donegan ]
  * Incremented version number.

  [ Daniel Manrique ]
  * Added pipefail option to a few jobs using ansi_parser (LP: #1131598)
  * Added sru.whitelist used to test stable release update kernels.

  [ Jeff Marcom ]
  * jobs/input.txt.in Added job requirement for accelerometer test (LP: #1135832)

  [Sylvain Pineau]
  * scripts/network_device_info, scripts/udev_resource,
    checkbox/parsers/udevadm.py: Use udev to categorise network devices instead
    of lspci (LP: #1091633)
  
  [Jeff Lane]
  * jobs/various: Changed the jobs that use removable_storage_watcher to
    generate ~256MB files to combat problems where the files are cached and not
    written directly to devices during test. (LP: #1149213)

 -- Jeff Marcom <jeff.marcom@ubuntu.com>  Mon, 18 Feb 2013 14:35:27 +0000

checkbox (0.15.3) raring; urgency=low

  * New upstream release (LP: #1131801)

  [ Daniel Manrique ]
  * scripts/pts_run: modified to output the full log from phoronix-test-suite
    (LP: #1102819)

 -- Daniel Manrique <roadmr@ubuntu.com>  Fri, 08 Feb 2013 13:37:38 -0500

checkbox (0.15.2) raring; urgency=low

  * New upstream release (LP: #1119529)

  [ Daniel Manrique ]
  * Bumped revision number to 0.15.1 and restored previous trunk changelog.
  * jobs/peripheral.txt.in: fixed string with repeated "add" (LP: #1102665) 
  * scripts/graphics_stress_test: added missing import (LP: #1102812)

  [ Jeff Lane ]
  * scripts/rendercheck_test - added missing import for errno (LP: #1103343)
    jobs/rendercheck.txt.in - fixed command string to report the correct exit
    code to checkbox
  
  [ Jeff Marcom ]
  * Converted kvm virtualization test to python3. Test will use parameters
    in config file in the event the system under test does not have internet
    access. Updated jobs/virtualization.txt.in

 -- Daniel Manrique <roadmr@ubuntu.com>  Wed, 30 Jan 2013 19:28:51 -0500

checkbox (0.15.1) raring; urgency=low

  * New upstream release (LP: #1110802)

  * Launchpad automated translation updates.

  [ Jeff Lane ]
  * jobs/monitor.txt.in - added new job monitor/multi-head to test mulitple
    displays on desktops. 
  
  [ Brendan Donegan ]
  * jobs/bluetooth.txt.in, jobs/suspend.txt.in - unblock Bluetooth hardware
    before running any Bluetooth tests to avoid these failing (LP: #1084601)
  * scripts/network_reconnect_resume_time - do not fail if resume time cannot
    be calculated as this usually just means the driver does not print 
    appropriate messages to determine this. (LP: #1065009)

 -- Jeff Marcom <jeff.marcom@ubuntu.com>  Wed, 23 Jan 2013 16:30:22 -0500

checkbox (0.15) raring; urgency=low

  [ Daniel Manrique ]
  * New version 0.15 for Raring Ringtail development.
  * Fail gracefully with a friendly and useful error message if audio settings
    file format is invalid. (LP: #1065703)
  * Added environ key to poweroff and reboot jobs so they create logs in the
    expected location (LP: #1085833)
  * Added reporting of dependencies that are outright missing from the
    whitelist to avoid confusion (LP: #1084986)
  * scripts/memory_compare: Fixed accumulator expression to give good results
    (LP: #1089046)
  * added scripts/key_test to the list of translatable files (LP: #1073359)
  * Added wireless network devices to networking/info local job (LP: #1089787)
  * Updated call to Thread constructor to use positional arguments
    (LP: #1097866)

  [ Brendan Donegan ] 
  * Change forward-slashes to asterisks in the filename of a connection, since
    this is what NetworkManager does internally (LP: #1073335)
  * Create a test to move a 3D window around the screen to check if there is any tearing
    or other artifacts.
  * jobs/info.txt.in - add an xrandr attachment job to provide information
    about displays connected to the system (LP: #1085219)
  * jobs/suspend.txt.in - changed suspend_advanced_auto dependency of key_after_suspend
    and led_after_suspend tests to suspend/suspend_advanced, since they are manual and
    should depend on the manual suspend test (LP: #1089227)
  * scripts/piglit_test, jobs/piglit.txt.in - create a script which wraps and
    parses the piglit test results and use it in the piglit jobs
  * scripts/touchhpad_driver_info - changed the shebang to python3, since it is
    using modules that will only be installed for python3 (LP: #1089727)
  * plugins/recover_prompt.py - changed the order of the buttons in the recover
    prompt to put them in the same order as mentioned in the text (LP: #1092143)
  * jobs/suspend.txt.in - fix typo that was introduced into suspend_advanced job
    by a previous bug fix (LP: #1096799)
  * jobs/miscellanea.txt.in, plugins/environment_info.py - added test to check
    a sources file for specific repositories to make sure they are present
  * scripts/sources_test - show link to wiki for test configuration if not set up
    correctly

  [ Jeff Lane ]
  * jobs/suspend.txt.in - removed incorrect multiple router requirement for
    suspend/wireless_after_suspend (LP: #1070333)
  * jobs/suspend.txt.in - fixed cycle_resolutions_after_suspend_auto so that it
    properly depends on suspend_advanced_auto rather than suspend_advanced
    (LP: #1071605)
  * jobs/graphics.txt.in - removed perl wrappings from tests using
    unity_support_test. They should pipe through ansi_parser like other jobs.
    (LP: #1087777)
  * jobs/info.txt.in - added job info/disk_partitions (LP: #1081833)
  * jobs/stress.txt.in, jobs/suspend.txt.in - fixed a bug in the command for
    the suspend jobs where checkbox was getting the exitcode for tee rather
    than for sleep_test or fwts_test (LP: #1095713)
  * jobs/stress.txt.in, jobs/hibernate.txt.in - increased device-check-delay
    from 30 seconds to 45 seconds to avoid a race condition.
    jobs/suspend.txt.in - added 45 second device-check-delay to the
    suspend_advanced and suspend_avanced_auto jobs to avoid a race condition.
    (LP: #1095668)
  * jobs/bluetooth.txt.in - added pipefail to bluetooth/detect-output 
    jobs/suspend.txt.in - added pipefail to suspend/network_before_suspend
    (LP: #1096948)

  [Sylvain Pineau]
  * jobs/info.txt.in: Fixed the requirement of info/touchpad_driver.
  * jobs/info.txt.in: Fixed the info/xrandr command.
  * jobs/audio.txt.in: Added Line In/Out and Display Port tests.
  * checkbox/tests/test_message_files.py:
    test_shell_jobs_with_root_have_needed_environ now checks every jobs
    containing a command line parameter.
  * jobs/graphics.txt.in: Set the bash pipefail option for tests using
    unity_support_test and piped to ansi_parser.
  * scripts/network_device_info: Set the driver version to 'Unknown' if the
    modinfo_parser returns nothing (LP: #1089911)
  * scripts/kvm_test: Add verbose output on errors (LP: #1086048)

 -- Daniel Manrique <roadmr@ubuntu.com>  Fri, 16 Nov 2012 12:14:21 -0500

checkbox (0.14.10) quantal; urgency=low

  [Jeff Marcom]
  * jobs/keys.txt.in - Fixed job command line to have appropriate volume "Up"
    and Volume "Down" UI instructions.

  [ Jeff Lane ]
  * Increased version number after final Ubuntu Quantal release.

  [Brendan Donegan]
  * jobs/suspend.txt.in - make sure FWTS logs end with .log so file names
    don't get tampered with (LP: #1065932)
  * plugins/launchpad_exchange.py - Remove call to string_to_type on
    self.timeout, which is an int (LP: #1066967)
  * checkbox/lib/templates.py, jobs/resources.txt.in, jobs/wireless.txt.in,
    jobs/suspend.txt.in - Don't try and coerce keys of resource jobs to
    lowercase, as it upset the core of Checkbox (LP: #1067280)
  * jobs/suspend.txt.in - created new batch of wireless tests depending only on
    suspend_advanced so that they will run in manual testing (LP: #1067678)
  * jobs/suspend.txt.in - Let suspend_advanced only depend on
    power-management/rtc (LP: #1067692)
  * scripts/resolution_test - Slightly clarify output of script so that it's
    a bit more obvious why it failed (LP: #1065976)
  * Allow verification and interaction to be used as aliases for manual tests
    so that we can distinguish between tests which are partly manual and
    those which are entirely manual.
  * plugins/launchpad_exchange.py - make sure exchange-error signal is sent
    with a string instead of an Exception (LP: #1066862)
  * scripts/network_check - Get the base page for cdimage.ubuntu.com instead
    of some subdirectory which may or may not change in future (LP: #1065855)
  * scripts/internet_test - Wait some time (ten seconds) for the ARP cache to
    be populated, as it can be slow on some systems
  * Change the plugin types verification and interaction to user-verify and
    user-interact, to clarify their meaning.
  * Added a unit test to ensure user-verify and user-interact jobs
    have a command
  * Change most of the job plugin fields to use the appropriate new plugin type,
    i.e. user-verify or user-interact.
  * scripts/audio_settings - Use pactl instead of pacmd where possible as it
    is better maintained than pacmd (LP: #1067026)
  
  [Daniel Manrique]
  * [FEATURE] checkbox/job.py: Fixed intltool warning about unnamed
    parameters in string, applied pep8 fixes.
  * checkbox-cli progress indicator is now static, spinning around instead of
    filling the screen with dots. (LP: #926104)
  * Increased version number after final Ubuntu Quantal release.
  * Added environment resource to whitelists (LP: #1067038)
  * Added retrying pactl commands in case audio layer is not up yet
    (LP: #1065908)
  * Removed references to inexistent opts.verbose setting (LP: #1070829)
  * Added unit test to catch jobs with mismatching environ and actual
    variables used in shell command (LP: #955053)
  * Forced utf-8 decoding on modinfo output and updated to use check_output
    instead of communicate (LP: #1055730)

  [Marc Tardif]
  * plugins/environment_info.py: Enabling environment to take precedence
    over configuration files.
  * setup.py: added support for installing in virtualenv
  * setup.py: made build dependency on qt4-make optional
  * debian/control: Added python3-gi to run checkbox-qt.
  * jobs/input.txt.in, jobs/touchpad.txt.in: Added input/pointing tests
    and simplified horizontal/vertical scrolling tests.
  * scripts/touchpad_scroll_resource, scripts/xinput_resource: Replaced
    the touchpad_scroll_resource by reusing the xinput_resource script.
  * plugins/error_prompt.py: Fixed call to show_error (LP: #1075605)

  [Sean Feole]
  * [FEATURE] jobs/optical.txt.in: modified existing automation test
    jobs. Added a _description field to each so that the test cases properly
    appear in the checkbox UI (LP: #1064189)

  [Sylvain Pineau]
  * [FEATURE] scripts/network_restart, jobs/stress.txt.in: Added a new stress
    test: network restart.
  * debian/control: Fixed a missing dependency (python3-pkg-resources) to build
    the package (LP: #1066502)
  * jobs/stress.txt.in: stress/sdhc now launches removable_storage_test with
    --memorycard. stress/sdhc and stress/usb run with root privileges to mount
    all partitions (LP: #1065862)
  * [FEATURE] jobs/stress.txt.in: Added a wireless hotkey stress test.
  * jobs/power-management.txt.in: Fixed path to the /proc acpi lid button
    (LP: #1068799)
  * scripts/fwts_test: Properly handle UnicodeDecodeError when parsing syslog
    (LP: #1075080)
  * scripts/camera_test: Fix the camera resolution test to give the pixelformat
    to use with fswebcam (LP: #1073176)
  * checkbox/parsers/udevadm.py: Enhanced bluetooth detection by looking at the
    RFKILL_TYPE property (LP: #1075052) 

  [Zygmunt Krynicki]
  * scripts/removable_storage_watcher - properly detect removal of 'firewire',
    'usb' and 'sdio devices' when either or both 'ata_serial_esata' or 'scsi'
    were provided on command line, in addition to the device actually being
    manipulated. (LP: #1066948)
  * checkbox/dbus/udisks2.py: Fix typo in fireware name LP: #1070859
  * scripts/udev_resource: Use simpler interfaces
  * checkbox/parsers/udevadm.py: Allow using UdevadmParser with a string
  
  [Jeff Lane]
  * scripts/sleep_test - Added timeing code to create start/end markers in
    for each sleep/resume iteration.  Pull kernel timestamps to determine the
    time to sleep and time to resume for each iteration.  Output the times for
    each iteration and an average time for all iterations.  Tweaks to output to
    make it all look better. Verified perf code doesn't run on S4 tests.
    scripts/fwts_test - Added similar performance code to fwts_test.  Added
    sleep test functions to fwts_test to provide the ability to run sleep tests
    via fwts using the wrapper.  Tweaked the output to make it pretty. Added
    some code to prevent the perf stuff from running on S4 tests.
    jobs/suspend.txt, jobs/stress.txt, jobs/hibernate.txt - modifed jobs to use
    the shell code to call fwts_test if fwts is installed and fall back to
    sleep_test otherwise.  Modifed the commands so that they all call fwts_test
    rather than fwts directly.  Ensured all are calling with the proper
    options. Fixed log name problems that caused log attachment jobs to not
    work.
  * checkbox/parsers/modinfo.py - added exception handling to address possible
    bad output from modinfo causing a ValueError to occur. (LP: #1066118)
  * [FEATURE] jobs/expresscard.txt.in - renamed pcmcia-pcix.txt to
    expresscard.txt.
    renamed pcmcia-pcix/detect to expresscard/verification. Modified
    instructions slightly.
    data/whitelists/default.whitelist - modified list to reflect new
    expresscard test name.
    jobs/local.txt.in - changed __pcmcia-pcix__ job to reflect changes to the
    job name
    qt/frontend/qtfront.cpp - modified the list of testnames to reflect changes
    to the expresscard test
    setup.cfg - modified the list of job files since I renamed pcmcia-pcix.txt
  * scripts/sleep_test, scripts/fwts_test - removed the code that triggered a 
    fail if the system took too long to sleep or resume. Also removed the 
    options to set sleep or resume time from sleep_test as they were no longer 
    necessary.
    jobs/hibernate.txt.in, jobs/suspend.txt.in, jobs/stress.txt.in - added
    environ: to the sleep jobs so the logs would be written properly. Modified
    suspend jobs to also write output to log files so we can capture timing
    data. Added jobs to parse the new sleep times logs and faile if outside the
    threshold.
    scripts/sleep_time_check - added script to check the logs generated by
    the sleept tests and fail if the average times exceed a given threshold
    po/POTFILES.in - changed the pcmcia-pcix.txt.in pointer to expresscard.txt.in
  * removed xorg_memory_test and graphics/xorg-memory as the test produces no
    real benefit and fails about 100% of the time. (LP: #764376)
  * scrips/volume_test - script now only fails if volume is greater than maxvol or
    less than minvol, not when equal to either. (LP: #1077008)
  * Added root user requirement to all jobs using removable storage test 
    (LP: #1014813)
  * scripts/alsa_info - updated script to latest version available 
    (LP: #1078837) 
  * jobs/mediacard.txt.in - fixed the depends for all *remove* mediacard tests
    to more properly depend on the insert tests rather than storage.
    (LP: #1070328)

 -- Jeff Lane <jeff@ubuntu.com>  Thu, 15 Nov 2012 10:50:03 -0500

checkbox (0.14.6) quantal; urgency=low

  [Chris Wayne]
  * [FEATURE] scripts/touchpad_scroll_resource, jobs/touchpad.txt.in:
    adding in touchpad scroll detection resource job, and modified jobs
    to require the capability to be present.

  [Jeff Lane]
  * Cleaning up duplicated modinfo code: (LP: #1043521)
    * checkbox/parsers/modinfo.py: added a parser to handle output from modinfo
    * scripts/audio_driver_info: modified to use modinfo parser
    * scripts/network_device_info: modified to use modinfo parser
    * scripts/accelerometer_test: modified to use modinfo parser
  * Cleaning up missing touchpad driver info bits: (LP: #1052942)
    * scripts/touchpad_driver_info: added script from automation sprint to get
      driver info for installed/detected touchpad devices
    * jobs/info.txt.in: added job to get driver info during info job phase.
      Moved audio_driver_info and network_driver_info into info.txt.in because
      they are better suited there. Moved network_device_info job into
      info.txt.in.
  * jobs/wireless.txt.in: Added jobs to individually test 802.11a/b/g/n
    connections. This is necessary for adequate QA testing (LP: #1042425)
  * scripts/graphics_driver: fixed a bug causing the hybrid check to throw an
    exception on hybrid systems (LP: #1048058)
  * setup.py: added checkbox.dbus to packages (LP: #1052601)
  * jobs/optical.txt.in: removed the optical/dvd_movie_playback job definition
    as it was redundant (LP: #868643)
  * [FEATURE] jobs/fingerprint.txt.in: Cleaned up the definitions to
    match current Unity (LP: #946184)
  * [FEATURE] jobs/usb.txt.in: replaced the usb/mouse and usb/keyboard tests
    with usb/HID to combine them so the tester can choose one device rather
    than requiring multiple devices. (LP: #1053032)
  * [FEATURE] jobs/keys.txt.in: modified the battery info key job to
    use the keys_test script as we do with other hotkey tests (LP: #990538)
  * [FEATURE] jobs/bluetooth.txt.in: removed the bluetooth/keyboard job
    and modified bluetooth/mouse to be bluetooth/HID and allow the tester
    to choose a device to use. (LP: #1053010)
  * jobs/piglit.txt.in: fixed the texturing job that was incorrectly using the
    word texturize, causing the tests to not run (LP: #1060432)

  [Jeff Marcom]
  * jobs/optical.txt.in: Changed optical read/write job commands to use
    a more reliable dev path (LP: #990560)
  * Fixed bug where previous test description and instructions were displayed
    while an automated test was running (LP: #1012377)

  [Daniel Manrique]
  * Bumped to 0.14.6 to keep changelog size sane and fix a small mishap in the
    daily build recipe.
  * scripts/audio_settings: Added exception handlers to catch problems with
    unwritable or absent settings files (LP: #1041644) (LP: #1041340)
  * Ensured that strings passed to qtiface.showError via dbus are strings,
    and not NoneType as could happen under certain circumstances.
    (LP: #1032337)
  * scripts/graphics_modes_info: updated shebang to python3 (LP: #1047515)
  * scripts/graphics_driver, scripts/color_depth_info: Added ignoring
    possible invalid characters in Xorg logfiles (LP: #1048096)
  * scripts/audio_test: made the default mode verbose, it now sends all
    output to stderr (but still exits a proper return value). Jobs using it
    are updated to remove the now-unneeded -v parameter.
  * Added tests to ensure all job files are declared in setup.cfg,
    po/POTFILES.in and included in jobs/local.txt.in. (LP: #1052986)
  * setup.cfg, po/POTFILES.in, jobs/local.txt.in: Fixed so the tests pass.
    (LP: #1052986)
  * [FEATURE] checkbox/tests/message_files.py: Added a test to validate
    that all shell jobs have descriptions (LP: #1052992).
  * [FEATURE] jobs/stress.txt.in: Updated some shell jobs that had no
    description (LP: #1052992).
  * Added consecutive numbering to messages sent to the backend, so the
    frontend knows to discard out-of-sequence messages. (LP: #886118)
  * [FEATURE] Added a test to verify that jobs contain only keys
    declared in the schema (avoid stray keys).

  [Alberto Milone]
  * [FEATURE] scripts/window_test, jobs/graphics.txt.in: Added script
    window_test to open and close 3D windows in various conditions for
    graphics testing. Added three new window_test based jobs to graphics.txt.in.
  * [FEATURE] scripts/graphics_stress_test, jobs/stress.txt.in: Added script to
    do some graphics stress by ensuring the graphics system continues to
    function after several iterations of: switching VTs, suspend/resume, screen
    rotation and running the rendercheck graphics suite.

  [Marc Tardif]
  * scripts/touchpad_scroll_resource: Added support for systems without
    a touchpad (LP #1045066)
  * [FEATURE] scripts/xinput_resource, checkbox/parsers/xinput.py: Xinput
    resource script to test multitouch devices.
  * patch/0.14.2: Fixed patch to rmtree instead of rmdir scripts directory.
  * [FEATURE] debian/checkbox.templates, debian/checkbox.config: Added support to
    preseed properties in environment_info plugin.
  * [FEATURE] qt/frontend/qtfront.ui: Fixed warnings when building with
    qtcreator (LP #1053126)
  * setup.py: Fixed required dependency on distutils-extra by providing
    fake implementations of build_i18n and build_icons (LP #1049218)
  * checkbox/parsers/description.py: Fixed the PURPOSE and STEPS parts
    of the description parser to automatically fix bad descriptions.
  * plugins/suites_prompt.py: Fixed tree view in selection window (LP #1056432)
  * [FEATURE] tools/lint: Added script to consistently check syntax.
  * plugins/apport_prompt.py: Removed apport plugin that caused crashes
    when trying to send bug report (LP #1047857)
  * jobs/optical.txt.in: Fixed missing category assignment in optical
    dvd write tests (LP: #1057762)
  * [FEATURE] jobs/touchpad.txt.in, jobs/touchscreen.txt.in: Added singletouch
    and multitouch for touchpads and touchscreens.
  * Cleaning up test modules.
  * Removed package.name == 'linux' only needed by the apport_prompt plugin.

  [Sean Feole]
  * [FEATURE] scripts/battery_test: measures battery capacity before and after
    an activity and determines battery life at the rate of drain.
    jobs/power-management.txt.in: added two manual tests to ask the user to
    unplug and then re-plug the laptop so that three new automated battery
    drain tests can run:
   * power-management/battery_drain_idle
   * power-management/battery_drain_movie
   * power-management/battery_drain_sleep

  [Brendan Donegan]
  * [FEATURE] Add environment_info plugin which sets environment variables
    according to the values set in the plugin via Checkboxes INI files.
  * [FEATURE] Added semi-automated wireless tests which require only a single
    router to run, prompting the user to modify the routers config during 
    the test.
  * [FEATURE] Added semi-automated wireless after suspend tests to suspend.txt.in,
    since they were missed in the previous merge    
  * Attach the output of udev_resource, for debugging purposes (LP: #974271)
  * Make audio_settings before/after suspend tests more robust by not requiring
    every little audio setting to be the same before and after suspend, just
    the major ones such as the current source/sink and the mute/volume settings
    on them (LP: #1043144)
  * Remove default value from windows_number argument since the logic following
    it dictates that it's only valid for certain tests (LP: #1047621)
  * scripts/frequency_governors_test - Ensure that check for difference in
    expected and actual speedup only fails if the actual speedup is less than
    the expected speedup (LP: #999547)
  * jobs/cpu.txt.in, jobs/stress.txt.in - add environ field containing
    CHECKBOX_DATA to allow that environment variable to be used in the command
    (LP: #1049595)
  * jobs/wireless.txt.in - replace use of network_wireless_test in wireless_scanning
    with a simple Bash script using nmcli and delete network_wireless_test (LP: #900370)
  * jobs/audio.txt.in - fix description of audio/playback_hdmi (LP: #1052136)
  * [FEATURE] plugin/environment_info.py - allow BT device address to be set
    in the checkbox.ini file to facilitate self-testing
  * [UIFe] qt/frontend/qtfront.ui, qt/frontend/qtfront.cpp - set focus to Continue
    button and make it the default so that it can be 'clicked' using Enter,
    as well as renaming it to 'continueButton' (LP: #1052506)
  * jobs/keys.txt.in, scripts/key_test - Fix keys/battery test to have correct
    fields and tidy up pep8 violations in key_test script (LP: #1054410)
  * [FEATURE] jobs/power-management.txt.in, jobs/touchpad.txt.in,
    jobs/sniff.txt.in - Fix incorrect formatting of job descriptions to
    allow steps to be displayed by the UI (LP: #1054208)
  * jobs/usb.txt.in - Fix dependencies of USB tests so that things work properly if
    the usb/storage-automated test fails (LP: #987876)
  * Remove networking/bandwidth job since it is not useful (LP: #1009658)
  * scripts/network_info - add exception handling to file reading so that
    sensible values are given if the required file cannot be read (LP: #823606)
  * [FEATURE] jobs/suspend.txt.in - pipe output of bluetooth_obex jobs through ansi_parser
    to avoid invalid characters ending up in the submission.xml (LP: #1060332)
  * scripts/network_reconnect_resume_test - map reconnect time strings to float
    that they can be used in calculations later on (LP: #1064385)
  * scripts/network_reconnect_resume_test - convert map of reconnect times into
    a list in order to check if the list is empty (LP: #1064425)
 
  [Sylvain Pineau]
  * jobs/suspend.txt.in: Fixed suspend/suspend_advanced dependencies to avoid
    calling fwts with the live CD (LP: #1045687)
  * qt/frontend/qtfront.ui: Fixed the test purpose widget size to allow two
    lines of description (LP: #1032255)
  * qt/frontend/qtfront.ui: Fixed the progressLabel widget size to support job
    names > 50 chars (LP: #1046274)
  * scripts/camera_test, jobs/camera.txt.in: Added a 10s timeout to the camera
    still test (LP: #990133)
  * scripts/graphics_stress_test, scripts/rendercheck_test, jobs/stress.txt.in: 
    Exit with proper error message if rendercheck is not installed.
    (LP: #1048262)
  * [FEATURE] jobs/suspend.txt.in: Add usb wakeup tests (mouse and keyboard).
  * setup.py, qt/checkbox-qt.ui: Removed the old UI design file (LP: #1049912)
  * [FEATURE] jobs/rendercheck.txt.in, po/POTFILES.in, setup.cfg: Fixed
    the rendercheck tests, added the suite file to setup.cfg/POTFILES.in
    and moved the rendercheck/tarball job into an attachment (LP #1053033)
  * scripts/optical_write_test: Filter ANSI escape char outputed by wodim 
    (LP: #1052803)
  * checkbox/parsers/udevadm.py: Improved wireless devices detection.
    The wireless category is now set if the subsystem is equal to ieee80211 
    (LP: #855382)
  * scripts/memorycard_resource, scripts/removable_storage_test,
    scripts/removable_storage_watcher: Fixed the memorycard regexp flags and 
    add the DriveVendor Udisks property to the re.search() string (LP: #1050920)
  * scripts/display_resource, jobs/resource.txt.in: Added a new display 
    resource script to properly handle connector names returned by proprietary
    drivers (LP: #956139 and #992727)
  * debian/control, jobs/esata.txt.in, jobs/firewire.txt.in, jobs/usb.txt.in,
    jobs/mediacard.txt.in: Remove udisks package references in all of the jobs
    that use removable_storage scripts (LP: #1059620)
  * scripts/graphics_driver: Added NVIDIA driver detection (LP: #1060211)
  * [FEATURE] jobs/mediacard.txt.in: Added SDXC, MS, MSP and XD memory card
    tests.
  * setup.py: Add the missing checkbox.heuristics module (LP: #1064220)
  * scripts/pts_run: Force pts_run to exit on errors as phoronix-test-suite
    always exits with success (LP: #1061297)
  * [FEATURE] jobs/keys.txt.in: Added video-out and touchpad keys tests.
  * [FEATURE] jobs/keys.txt.in, jobs/led.txt.in, jobs/suspend.txt.in: Provide
    leds and special keys tests after suspend. Volume and Mute key tests now
    use the key_test script. Fix steps numbering for led/wireless.

  [Zygmunt Krynicki]
  * Fixed simple duplicate 'the' mistakes (LP: #1040022)
  * Fix incorrect debconf template description for 802.11n open access point
    SSID (LP: #1049563)
  * Add new utility, scripts/udisks2_monitor, for looking at various storage
    changes interactively
  * Make scripts/removable_storage_watcher {insert,remove} properly validate
    the 'device' argument (bus type) and require at least one value
  * [FEATURE] scripts/removable_storage_watcher: add support for debugging

 -- Jeff Lane <jeff@ubuntu.com>  Tue, 02 Oct 2012 16:21:12 -0400

checkbox (0.14.5) quantal; urgency=low

  [Sylvain Pineau]
  * New version 0.14.5 for Quantal Quetzal development.
  * jobs/virtualization.txt.in, scripts/kvm_test, jobs/miscellanea.txt.in,
    setup.cfg: Added a new KVM test to ensure that a VM boots and works
    properly with KVM.
  * jobs/suspend.txt.in, scripts/gpu_test: Update the job description and the
    script docstrings from Flash to HTML5 video playback.
  * [FEATURE] scripts/removable_storage_test, scripts/removable_storage_watcher,
    jobs/mediacard.txt.in: Added memory cards detection (on bus other than sdio)
    and a new automated (based on usb/storage-pre-inserted) for SD cards.

  [Jeff Marcom]
  * scripts/accelerometer_test, jobs/input.txt.in: Improved ability to detect 
    oem manufacturer info, and cleanup up job step formatting.
  * /jobs/touchpad.txt.in: Fixed instruction steps for manual touchpad horizontal 
     and vertical tests.
  * scripts/audio_settings, jobs/audio.txt.in: Added automated switch to 
    HDMI interface, modified corresponding jobs file..
  * jobs/audio.txt.in, added method to bypass return code of /scripts/audio_settings
    and instead only return the exit code for the appropriate audio test.
  * scripts/audio_settings: Added automated switch to restore previous 
    audio profile setting

  [ Daniel Manrique ]
  * jobs/peripheral.txt.in: Fixed a typo in the DSL job. (LP: #1039192)
  * jobs/resource.txt.in: Added usb resource that indicates which versions of
    the protocol are supported (currently only reports for USB 2.0 and 3.0).
  * scripts/removable_storage_watcher, scripts/removable_storage_test: Added
    a parameter to specify minimum speed to accept a device, and a parameter
    to fail removable_storage_test if the transfer speed is below a threshold.
  * jobs/usb.txt.in: Added usb3 jobs that will only pass if an actual USB 3.0
    device is inserted/removed/tested.
  * jobs/audio.txt.in: replaced gconfaudiosink by autoaudiosink (LP: #978895)
  * [FEATURE]: qt/frontend/qtfront.cpp, qt/frontend/qtfront.h,
    qt/frontend/qtfront.ui, checkbox_qt/qt_interface.py: Replaced test result
    buttons with radiobuttons,  made comment area always visible, and added
    keyboard shortcuts.
  * [FEATURE] Added oem-config directory to setup.py so it builds correctly.

  [ Jeff Lane ]
  * scripts/removable_storage_test (total overhaul):
    * Added --iterations option, now you can run -i iterations of -c files of
      -s size.
    * Added RandomData class to generate test files using a much faster method.
    * Replaced copy_file() with file_write() and file_read() to take advantage of
      buffer flushing and fsync() opeations not available to shutils/copy2.
    * Redid the runtime bits of main() so now for every device found, it runs I
      iterations of C files.
    * Redid output so now you get an avg write speed per iteration and a summary
      at the end of all iterations for each device.
  * scripts/wifi_reconnect_resume_test: fixed a bug where timestamps being
    grabbed from dmesg were strings instead of floats (LP: #1038270)
  * jobs/stress.txt.in: added two sample jobs to demonstrate the new features
    of removable_storage_test
  * jobs/piglit.txt.in: added jobs that run the piglit graphics test suite
  * scripts/lsmod_info: added script to provide better lsmod output for the
    lsmod_attachment job using the power of the modinfo parser
    jobs/info.txt.in: modified lsmod_attachment job to use lsmod_info script
    rather than just lsmod output (LP: #1043531)
  
  [Matt Fischer]
  * scripts/audio_driver_info: added script to find info on loaded drivers
    jobs/audio.txt.in: added automated job to determine audio drivers loaded
    jobs/networking.txt.in: added a requires on networking/info for
    module-init-tools package.
    scripts/volume_test: cleanup and fixing a small issue
  * scripts/network-device-info: fixed a problem with output causing a
    traceback and a problem where modules with improper modules field causes
    problems. (LP: #1042395)
    jobs/networking.txt.in: added requires for pciutils for the above bugfix

  [Alberto Milone]
  * [FEATURE] scripts/rendercheck_test: added test to take advantage of the
    rendercheck test suites.
    [FEATURE] jobs/rendercheck.txt.in: added jobs to run the rendercheck_test
    script.
    [FEATURE] jobs/local.txt.in: added job to parse rendercheck.txt.in job file
  * checkbox/contrib/gdk.py: removed legacy code and used python 3.
  * scripts/rotation_test:
    * Made sure to report all failures, not only the first.
    * Made it look more pythonic.
    * Fixed issues with python 3 and used python 3.
  * checkbox/contrib/xrandr.py:
    * Fixed issues with python 3 and used python 3 (LP: #1043155).

  [Sean Feole]
  * scripts/network-reconnect-resume-time: fixed the wifi-reconnect-resume-time
    script to also check wired connections for completeness (LP: #1042391)

  [Chris Wayne]
  * [FEATURE] Added oem_config_test, related jobs and data files

 -- Daniel Manrique <roadmr@ubuntu.com>  Thu, 30 Aug 2012 12:45:49 -0400

checkbox (0.14.4) quantal; urgency=low

  * New upstream release (LP #1039094):

  [ Daniel Manrique ]
  * New version 0.14.4 for Quantal Quetzal development.
  * Added new audio_test and test definitions.

  [Jeff Lane]
  * jobs/esata.txt.in: added tests for removable eSATA drives
    scripts/removable_storage_test: added support for ata_serial_esata devices
    scripts/removable_storage_watcher: added support for ata_serial_esata
    devices
  * scripts/optical_write_test: changed behaviour to timeout after 5 minutes
    rather than a few seconds to give testers a chance to complete the test
    without having to sit on top of the machine waiting. If tester doesn't hit
    itself and proceed.
    jobs/optical.txt.in: Cleared up text in the existing manual optical write
    tests and added two automated tests that can be used if desired (they still
    require the user to push the tray in after writing, but eliminate other
    steps)
  * scripts/graphics_driver: Added this script based to parse Xorg.0.log and
    discover the currently running graphics driver and driver version
    jobs/graphics.txt.in: Added a new job to take advantage of the
    graphics_driver script.
    data/whitelists/default.whitelist: Added the graphics_driver job to the
    default whitelist because this would be good data to gather for UF and
    doesn't cost much
  * scripts/graphics_driver: Merged Alberto Milone's work on a
    hybrid_graphics_test into graphics_driver as his stuff and my stuff were
    similar enough to be in the same script, plus this allows the advantage of
    using Bryce Harrington's xorglog library down the road.
  * scripts/removable_storage_test: removed a lot of unnecessary output to
    clean up the test run and also added in some basic performance monitoring.

  [Sylvain Pineau]
  * jobs/graphics.txt.in, jobs/benchmarks.txt.in: Move gtkperk to the benchmarks
    section.
  * jobs/benchmarks.txt.in, scripts/wifi_time2reconnect: Add a test to monitor
    the time needed to reconnect to a WIFI access point.
  * jobs/cpu.txt.in: Added a check for ARM Vector Floating Point Unit support.
  * jobs/touchscreen.txt.in: Add 3 new manual tests (tap-detect, drag-n-drop and
    multitouch-zoom)
  * jobs/audio.txt.in: Added a test that verifies that the various audio 
    channels are working properly.
  * scripts/camera_test, jobs/camera.txt.in: Replace the call to "xawtv -hwscan"
    in camera_test by the VIDIOC_QUERYCAP ioctl, xawtv requirement removed.
  * jobs/led.txt.in, jobs/local.txt.in, scripts/led_hdd_test.py: Add LED
    tests.
  * jobs/suspend.txt.in: Resurrect scripts/sleep_test as a fallback of fwts for
    the suspend/suspend_advanced test.

  [Brendan Donegan]
  * scripts/audio_settings: Converted script from Perl to Python(3), putting 
    it in line with approved technology guidelines
  * jobs/audio.txt.in: Fixed audio jobs to use --file option of audio_settings 
    instead of piping to STDOUT.
  * Prettify the Step icons that appear next to each test step in the test run
    screen (LP: #1036085)
  * Remove the 'Don't show this message on startup' checkbox from the
    introduction screen, since it isn't used (LP: #1036218)
  * Continue to run the progress bar when the test dependencies are being
    resolved so that it doesn't look like the UI hung (LP: #1036573)
  * Remove gcov_attachment from default whitelist since it depends on lcov
    which is not in the default install, and is not used anyway.
  * Better feedback from resolution_test script. Display the expected and
    detected resolution values.

  [Nathan Williams]
  * scripts/network_check: Fixed exception handling in the absence of zenity
    (LP: #988260)

  [Samantha Jian]
  * Added disk spindown test script and definition.
  * Added support for BT devices on PCI bus. (LP: #1036124)

  [Jeff Marcom]
  * Added Accelerometer test.
  * scripts/gst_pipeline_test, jobs/audio.txt.in: Added device sink check

  [Matt Fischer]
  * Added test to check that volume is within acceptable range and audio
    elements are not muted.
  * scripts/camera_test: added the resolutions option to take sample pictures
    in all resolutions supported by the specified webcam
    jobs/camera.txt.in: added the camera/multiple-resolution-images test which
    utilitizes the changes to the camera_test script 

  [Alberto Milone]
  * checkbox/contrib/gdk.py: Added library for getting gtk.gdk.Screen object
    checkbox/contrib/xrandr.py: Added library for manipulating graphics
    settings similar to how xrandr does it.
    scripts/brightness_test: Added automated test to verify that backlight
    settings are properly honored
    scripts/color_depth_info: Added script to get info on color depth and pixel
    format
    scripts/graphics_modes_info: Added script to gather info on the supported
    graphics modes available
    scripts/rotation_test: Added script to automate screen rotation testing
    jobs/graphics.txt.in, jobs/monitor.txt.in: Added jobs to take advantage of
    the new scripts added to Checkbox

  [ Sean Feole ]
  * scripts/wifi_reconnect_resume_test, jobs/wifi_resume_time added.
  * Fixed an output issue in scripts/wifi_reconnect_test that was not handled
    in the original merge. Also tweaked error messages to be more useful.

  [Chris Wayne]
  * Added in bluetooth_test and related jobs for automated bluetooth
    testing

 -- Jeff Lane <jeff@ubuntu.com>  Fri, 17 Aug 2012 16:47:08 -0400

checkbox (0.14.3) quantal; urgency=low

  * New upstream release (LP: #1033652)

  [Benjamin Kerensa]
  * Changed description of PCMCIA/PCIX to PCMCIA/ExpressCard since PCIX
    generally applies to servers (LP: #992249) 

  [Brendan Donegan]
  * Removed call to unlink temporary file in Html5Thread part of gpu_test.
    Also addressed a few pyflakes complaints and removed a stray print.
  * Include block device name in fields of block_device resource
    output. This will prevent different block device fields from being
    confused with each other (LP: #1027849)
  * Fix apport_prompt.py so it properly checks the value in
    /etc/default/apport (LP: #1029897)
  * Initially disable the 'Run' tab in the Qt UI, re-enabling it when the
    'Start Testing' has been clicked (LP: #1029815)
  * Put Component and Status into one tree view on the selection screen,
    rather than two seperate ones (LP: #1030871)
  * Disable the Select All and Deselect All buttons in the selection
    view during testing (LP: #1032259)

  [Daniel Manrique]
  * New version 0.14.3 for Quantal Quetzal development.
  * alsa_info is invoked with --no-dialog, otherwise if dialog is installed
    it results in invalid data in the submission file and results.
    (LP: #1028065)
  * Instruct Chromium browser to accept file:// URLs so it can correctly
    open the checkbox submission.xml report (LP: #1026614)
  * scripts/gconf_resource: decode gconf output as utf-8 rather than ascii
    (LP: #1022593)
  * jobs/user_apps.txt.in: Quicktime test now depends on gstreamer0.10-ffmpeg
    to ensure it's able to play .mov files (LP: #633009)
  * scripts/network_check: InvalidURL exception is caught and handled more
    cleanly (LP: #751701)
  
  [Sylvain Pineau]
  * jobs/usb.txt.in, scripts/disk_read_performance_test: Add a USB3 read
    performance test.
    scripts/block_device_resource: Add the maximum usb specification supported
    by both a block device and the corresponding root hub port.
  * qt/frontend/qtfront.ui, qt/frontend/images/checkbox-qt-head.png: 
    Add transparency properties to the main window header to keep the main theme
    colors in the widget background (LP: #1030857)

  [Jeff Marcom]
  * Added timeout to job call for disk smart test.

  [Marc Tardif]
  * Escaping encoded strings in udevadm output (LP: #1025381)

  [Jeff Lane]
  * jobs/cpu.txt.in: added a depends to cpu/scaling_test-log-attach to ensure
    that job does not run until afte cpu/scaling_test (LP: #1031994)
  
  [Matt Fischer]
  * scripts/network_device_info: added a check to ensure what lspci reports and
    what NetworkManger reports (if it is installed) are the same. Reports more
    useful info now like driver and driver version, IP address, etc.
  * scripts/cycle_vts: added checks to fail test if chvt returns a non-zero
    exit code. Added a final check at the end to verify we did land back on the
    original VT after testing.
    jobs/miscellanea.txt.in: fixed a typo in the chvt job. It used to reqire
    'package.alias' instead of 'package.name'

 -- Jeff Lane <jeff@ubuntu.com>  Mon, 06 Aug 2012 09:26:41 -0400

checkbox (0.14.2) quantal; urgency=low

  * New upstream release (LP: #1025869)

  [Jeff Marcom]
  * scripts/gpu_test - Fixed potential thread exiting issue.

  [Javier Collado]
  * Fixed detection of circular references in resolver.

  [Jeff Lane]
  * New version 0.14.2 for Quantal Quetzal development.
  * jobs/cpu.txt.in: added cpu_scaling_test log attachment job
  * jobs/disk.txt.in: modified block_device requirements so they'll work right
    jobs/info.txt.in: added block_device resource requirements to hdparm job so
    it won't run on removable stuff where it's not necessary.
  * jobs/info.txt.in: removed extraneous fwts_log job
    jobs/miscellanea.txt.in: modified fwts_results.log job
  * scripts/optical_detect: minor tweak to send error output to stderr
    scripts/optical_read_test: added root user check because this needs to be
    run with root privileges. Added some additional output for stderr for
    failures so we will know WHY a test or the script failed. Replaced 
    sys.stdout.write() and flush() calls with simple print statements.
  * scripts/ipmi_test: output tweaks so error messages now go to stderr. No BMC
    message is a little more clear. Module failed to load now generates an
    error rather than a simple exit.
  * scripts/network_device_info: minor change so that the fail message now
    specifies that it was an error and outputs to stderr properly.
  * scripts/disk_smart: Improvements to the logging and output during testing.
  * scripts/cpu_scaling_test: lots of output changes using logging module.
    renamed script to frequency_governors_test to be more descriptive and less
    confusing. Added a --log option to write logs to an actual file
    jobs/cpu.txt.in: added an attachment job to attach the freq_governors log.
    Modified cpu/frequency_governors to write to log file
  * scripts/cpu_offlining: added an extra bit of output in case of failures. 
  * scripts/fwts_test: improved console output so that the info displayed in
    submission.xml is more useful.
    jobs/power-management.txt.in: added job to attach fwts_wakealarm.log to
    results.
  * scripts/network_ntp_test: Tweaked output to use log levels more
    appropriately. Added some decoding so that bytes output show up as strings
    properly in output. Converted from optparse to argparse. Added a root
    check because this needs to be root to properly run.
  * scripts/disk_read_performance_test: Added extra targeted output so that
    users can understand what's going on. Moved the exit bits so the test will
    actuall run on multiple drives as originally intended and not exit on the
    first failure.
  * scripts/removable_storage_test: vastly improved the output from that script
    and also introduced some new error handling to cover a couple conditions
    that generated unhelpful tracebacks.
  * scripts/memory_compare: changed the output a little so failures now dump
    data to stderr and success to stdout. Also added a try/except block to
    catch possible ZeroDivisionError cases if dmi or meminfo return 0 (found on
    my local system due to a library issue)
  * jobs/power-management.txt.in: improved rtc and tickless idle tests to
    provide more useful output, even though they are very simple tests.
  * jobs/networking.txt.in: added some output to networking/multi_nic so a 
    failure due to unconfigured ifaces generates something beyond a blank line
  * scripts/cpu_topology: Changed it so there is less output on success and
    more useful output on failure. Fixed a bug in the test for Failure that
    caused the False condition to never be met.
  * scripts/network_bandwidth_test: fleshed out the output to make it a little
    more useful in both debug and info levels. Was going to set the
    networking/bandwidth job to debug, but the info output should now be
    sufficient to begin diagnosing test failures.
  * jobs/usb.txt.in: Added output to usb/detect in case no USB controllers are
    found. Added dependencies on the udisks package which may not be installed
    by default.
    debian/control: Added udisks as a suggests for checkbox as it's required
    for the USB tests to function.
  * scripts/memory_test: converted from optparse to argparse. Added some extra
    stderr output that may be useful if this test fails. redirected some
    existing error messages to stderr also
  * scripts/disk_stats_test: some minor changes to output. Also, error output
    now goes to stderr on test failure.

  [Marc Tardif]
  * Fixed duplicate jobs appearing in the store when rerunning jobs.
  * Fixed packaging to install scripts under /usr/lib.

  [Daniel Manrique]
  * Added a message file format test that does some simplistic checks
    on jobs/* files to ensure they are sane.
  * Fixed two typos in jobs/suspend.txt.in.
  * Merging of translations into job files prior to running message 
    file format test, to further ensure that translated strings
    and field descriptions are parsed correctly.
  * Explicit encoding of error strings in Job.execute, so that data returned
    is consistent and invokers of this method don't choke on it. (LP:
    #1024541)

  [Brendan Donegan]
  * Make a call to rfkill unblock in the create_connection script, incase
    those nasty Broadcom drivers have left a soft-block on the wireless after
    loading. Also do a bit of refactoring to use check_output and check_call
    instead of Popen (LP: #1019162)
  * Move the call to unblock to before the connection is created
  * Reimplemented memory_compare in python3 and restructured it to put
    things into dictionaries for easy access. Also fixed bug with detecting
    non-RAM devices as RAM. (LP: #960087)
  * Wait longer to get the window handle in gpu_test, so that we don't fall foul
    of timing issues. (LP: #1018563)
  * Catch exception raised in memory_compare by DMI RAM entries with No Module
    Installed in the Size field (LP: #1023220)
  * Also unblock wireless before wireless_scanning test, as I neglected to do
    this before. (LP: #1023619)
  * Replace Flash video playback with HTML5 video playback. This has better
    support in Ubuntu and is more relevant (LP: #1024078)

  [Sylvain Pineau]
  * Add the firmware version (BIOS or UEFI) to the XML report.

 -- Daniel Manrique <roadmr@ubuntu.com>  Fri, 13 Jul 2012 16:26:06 -0400

checkbox (0.14.1) quantal; urgency=low

  * New upstream release (LP: #1018571)

  [Brendan Donegan]
  * Fixed up a few things with the gpu_lockup tests. Removed depends,
    renamed to gpu_lockup_suspend to reflect behaviour and removed the
    requirement on Firefox
  * Changed suspend_advanced and suspend_advanced_auto to use less
    strict definition of fwts s3 test.

  [Javier Collado]
  * Make sure that jobs are topologically ordered (LP: #990075)
  * Keep job ordering as close to whitelist as possible (LP: #1017951)

  [Marc Tardif]
  * New version 0.14.1 for Quantal Quetzal development.
  * jobs/suspend.txt.in: Fixed trailing newline on otherwise empty line.
  * scripts/run_templates: Fixed calls to Popen to use universal_newlines
    to return strings instead of bytes (LP: #1018354)

  [Daniel Manrique]
  * Fixed duplicate suspend/bluetooth_obex_after_suspend job name.
  * scripts/dpkg_resource: Changed encoding from ascii to utf-8 to handle
    non-ascii locales (LP: #1018353)

  [Jeff Lane]
  * Migrated audio/external-HDMI-playback into checkbox. Modified the
    command to match our other audio tests that save and reset mixer
    levels.

 -- Javier Collado <javier.collado@canonical.com>  Tue, 26 Jun 2012 16:07:04 +0200

checkbox (0.14) quantal; urgency=low

  New upstream release (LP: #1016746):

  [Brendan Donegan]
  * [FEATURE] Python 2 to 3 conversion:
    * scripts/create_connection - switched to using argparse and fixed
      representation of octal literal
    * scripts/internet_test - ran 2to3 tool and decoded result of
      check_output. Also replaced optparse with argparse
    * scripts/memory_info
    * scripts/removable_storage_test - ran 2to3 tool and fixed some
      encoding issues
    * scripts/removable_storage_watcher - ran 2to3 tool and swapped
      use of gobject with gi.repository.GObject
    * scripts/xrandr_cycle - ran 2to3 tool and fixed encoding issue
    * scripts/obex_send - ran 2to3 tool and swapped
      use of gobject with gi.repository.GObject
  * Update touchpad.py to use gsettings instead of deprecated gconf
    (LP: #1004212)
  * Instead of checking output of nmcli con up in create_connection,
    check the return code is success instead (LP: #1013537)
  * base64 encode the after suspend screenshot attachement so that it can
    be uploaded properly (LP: #1016126)
  * Fixed simple type in xorg_memory_test, introduced by Python3
    conversion (LP: #1016387)
  * [FEATURE] Add suspend/bluetooth_obex_after_suspend_auto test to be
    used during fully automated SRU testing

  [Marc Tardif]
  * [FEATURE] Reworked media_keys_test into key_test, making it more generic
    and able to test for any key that sends an scancode. Used it to implement
    a test for the Super key.
  * [FEATURE] Added new interactive and auto-verifying touchpad scrolling
    test.
  * [FEATURE] Python 2 to 3 conversion:
    * scripts/ansi_parser
    * scripts/cking_suite
    * scripts/floppy_test
    * scripts/network_bandwidth_test
    * scripts/cpu_scaling_test
  * Removed sleep_test script no longer used by any test definition.
  * [FEATURE] Deprecated scripts:
    * scripts/autotest_filter and scripts/autotest_suite
    * scripts/ltp_filter and scripts/ltp_suite
    * scripts/mago_filter and scripts/mago_suite
    * scripts/qa_regression_suite

  [Daniel Manrique]
  * New version 0.14 for Quantal Quetzal development.
  * Set the correct user (root) for fwts-wakealarm test (LP: #1004102)
  * Set correct user (root) for usb/storage-preinserted, so it works correctly
    on servers (LP: #1004131)
  * Log (at level INFO) name of each message we execute, so the currently
    running job can be determined by looking at the logfile, rather than
    hunting through process lists.
  * [FEATURE] Added script and jobs to collect and attach output from
    alsa-info.sh.
  * Assume utf-8 encoding always, when opening template files.
    (LP: #1015174)
  * [FEATURE] Replaced the context menu in the selection tree with explicit
    "select/deselect all" buttons.

  [Javier Collado]
  * Submission screen in Qt interface updated to support certification client:
    - customize contents depending on the upload target (launchpad or certification)
    - display links to the report properly in the show_entry method
  * Fixed qt interface show_entry method preopulates widget that gets
    user input (LP: #1000451)
  * Added customizable deselect_warning message in qt show_tree method (LP: #1000443)
  * show_error method shows long text properly in gtk/qt interfaces (LP:
    #1012052)

  [Jeff Lane]
  * [FEATURE] Changes to Power Management testing in Checkbox:
    * scripts/pm_test: added a slightly modified version of OEM team's pm.py
      script for reboot/poweroff testing
    * jobs/hibernate.txt.in: modified hibernate test to use fwts and added new
      jobs to attach log files from hibernate testing.
    * jobs/power-management.txt.in: added new poweroff and reboot jobs using pm_test
      script. Added jobs to attach logs from reboot and poweroff tests to
      results.
    * jobs/stress.txt.in: modified suspend_30_cycles and hibernate_30_cycles to
      use fwts. Added jobs to attach logs from 30 cycle tests to results.
    * jobs/suspend.txt.in: Modified suspend_advanced and suspend_advanced_auto to use
      fwts. Added job to attach log from suspend_advanced and suspend_advanced_auto
      to results.
  * [FEATURE] jobs/miscellanea.txt.in: added a job to gather tester info for
    certification purposes. Not to be used for UF.
  * [FEATURE] Python 2 to 3 conversion:
    * scripts/cpu_topology: ran 2to3, made modificates based on code review and
      tested script to verify functionality.
    * scripts/disk_smart: ported to Python 3. Inserted bits to decode byte
      data returned by Popen. Fixed list_handler to decode bytes types to clean
      up debug output.  Added bits to improve debug output. Migrated from
      optparse to argparse.
    * scripts/network_check: ran 2to3 and that was all that was needed. Also
      took the liberty of migrating from optparse to ArgParse sine we're
      Python3 only now.
    * scripts/network_device_info: ran 2to3 and changed shebang.
    * scripts/network_info: ran 2to3 and changed shebang. Fixed encoding issue
      with interface[:15] (needed to be a bytes object).
    * scripts/fwts_test: ran 2to3 and changed shebang, fixed an encoding bug
      with Popen output. Cleaned up the final output to be more useful for
      debugging test failures.
    * scripts/keyboard_test: nothing to do for conversion beyond changing shebang.
    * scripts/network_ntp_test: 2to3 changed nothing, so modified shebang.
      Fixed an encoding issue with Popen output in. Re-inserted a call to
      SilentCall() that was removed from TimeSkew() by someone in a previous
      revision, which made the TimeSkew() function do nothing. Fixed an
      unbuffered I/O error in SilentCall() discovered while testing Python3
      changes.
    * scripts/optical_detect, scripts/optical_read_test: ran 2to3 and changed
      shebang. Changes were minimal.
    * scripts/xorg_memory_test: 2to3 made minimal changes, modifed shebang.
      Converted optparse code to argparse code and replaced sys.argv[] stuff
      with more useful positional arguments. Removed a redundant import that
      2to3 injected.
    * scripts/resolution_test: ran 2to3 with minimal changes. Changed shebang.
      Converted optparse to argparse and removed unnecessary calls to
      sys.argv[]
    * scripts/pm_log_check: ran 2to3 and changed shebang.
    * scripts/pm_test: ran 2to3 and changed shebang. After a lot of trial and
      error, changed the way xinput is called to avoid confusing bytecode
      embedded in the command output that was causing problems with
      bytes.decode() on the "after reboot" hardware checks.

  [Jeff Marcom]
  * [FEATURE] Python 2 to 3 conversion:
    * scripts/memory_info
    * scripts/memory_test
    * scripts/touchpad_test
  * Deprecated: wake_on_lan_test
  * Update touchpad.py to use gsettings instead of deprecated gconf
    (LP: #1004212)

  [Marc Tardif]
  * [FEATURE] Reworked media_keys_test into key_test, making it more generic
    and able to test for any key that sends an scancode. Used it to implement
    a test for the Super key.
  * [FEATURE] Added new interactive and auto-verifying touchpad scrolling
    test.
  * Removed sleep_test script no longer used by any test definition.
  * Migrated project minus scripts to Python 3.

  [Sylvain Pineau]
  * [FEATURE] Python 2 to 3 conversion:
    * scripts/gst_pipeline_test. Migrated to PyGI.
    * scripts/removable_resource: Add a resource job to identify removable
      block devices. __disks__ jobs updated to run only on internal drives.
  * [FEATURE] jobs/benchmarks.txt.in, scripts/pts_run: Add a reworked launcher
    for phoronix-test-suite tests.
  * [FEATURE] Python 2 to 3 conversion:
  * jobs/stress.txt.in: add OEM team's stress tests (including reboot and poweroff)
    and log analysis jobs

 -- Marc Tardif <marc@ubuntu.com>  Fri, 22 Jun 2012 17:04:14 -0400

checkbox (0.13.8) precise; urgency=low

  [Brendan Donegan]
  * Run fwts_test as root so that the log can be written to on servers and
    also because it's supposed to be run as root (LP: #989701)
  * Fixed cpu_offlining to work properly on systems with ten or more CPU
    cores. (LP: #926136)
  * Give more verbose output from fwts_test script and upload results log as an
    attachment. (LP: #992607)
  * Fix identation on optical/read-automated (LP: #991737)
  * Fixed problem with fwts test log attachment (No bug filed)

  [Nathan Williams]
  * fix typo in jobs/optical.txt.in (lp: #987652)

  [Jeff Lane]
  * Bumped revision to 0.13.8
  * scripts/removable_storage_watcher: increased default timeout to 20 seconds
    to account for time for testers to plug devices in and for the system to
    register the insert/remove event (LP: #978925)
  * [FEATURE] plugins/jobs_prompt.py, plugins/recover_prompt.py, 
    plugins/suites_prompt.py: Added "Fail last test" functionality. Now if a
    test causes a crash (checkbox, system or otherwise), when we recover we
    have the option to just mark the last test failed and move on, or re-run
    the last test and try again.
  * [FEATURE] jobs/local.txt.in, jobs/sniff.txt.in added 8 simple manual sniff 
    tests to be used for test purposes when developing features.
  * [FEATURE] data/whitelists/sniff.whitelist added a whitelist to make use of 
    the basic sniff tests.

  [Daniel Manrique]
  * [FEATURE] checkbox/user_interface.py, checkbox/qt-interface.py,
    plugins/jobs_prompt.py, plugins/recover_prompt.py,
    plugins/suites_prompt.py: Made some modifications to the recover prompt
    changes that better handle accented and other characters in translation.
    This avoides a situation where the recovery could fail due to accented
    characters in translations.

  [Łukasz Zemczak]
  * [FEATURE] checkbox_gtk/gtk_interface.py: Capture ESC keypresses so that
    Checkbox doesn't close/die when user presses ESC.

  [Sylvain Pineau]
  * [FEATURE] jobs/info.txt.in: added new attachments, lspci -vvnnQ and
    lsusb -vv and ensure outputs of lscpi, lsusb and dmidecode return UTF8.

  [Tim Chen]
  * Use nmcli con delete instead of deleting the connection file, also avoid
    bringing eth0 down when running the wireless_monitoring tests.

 -- Jeff Lane <jeff@ubuntu.com>  Mon, 14 May 2012 10:20:59 -0400

checkbox (0.13.7) precise; urgency=low

  [Tiago Salem Herrmann]
  * checkbox_qt/qt_interface.py, qt/frontend/qtfront.cpp,
    qt/frontend/qtfront.h: Do async calls to some ui methods and avoid
    unexpected dbus timeouts (LP: #962333)

  [Sylvain Pineau]
  * qt/frontend/qtfront.cpp: Submit/View results buttons are disabled until
    every selected test has been run (LP: #937715)

  [Jeff Lane]
  * Converted submissionWarningLabel and text to submissionUbuntuFriendlyLabel
    wtih instructional text for submitting results. This is a workaround for
    the bug causing the warning to be displayed at all times rather than only
    when testing is incomplete. (LP: #967457)
  * [FEATURE] Modified stress jobs so that they are all automated per decision
     made during the cert sprint.
  * Removed dhclient call from networking/multi_nic tests because of a bug in
    dhclient that can cause it to hang when run on eth0. New test requirement
    will be that the tester must configure and bring up all ethernet devices
    prior to running checkbox. Also added a check to make sure we're not trying
    to run the test on a device that's not active. (LP: #926229)

  [Daniel Manrique]
  * jobs/optical.txt.in: Change test descriptions to avoid confusing
    instruction to press the "Next" button (which is incorrect). (LP: #971181)
  * jobs/local.txt.in: Fixed touchpad local job which was using suspend.txt 
    as the job source) (LP: #979344) 
  * jobs/mediacards.txt.in: Added usb and scsi devices to
    removable_storage_test commands (LP: #979356)

 -- Jeff Lane <jeff@ubuntu.com>  Wed, 11 Apr 2012 19:23:45 -0400

checkbox (0.13.6) precise; urgency=low

  [Jeff Lane]
  * Removed files in /data that are not used in any job descriptions
    (LP: #957396)

  [Javier Collado]
  * plugins/jobs_info.py: Checkbox doesn't warn that invalid whitelist patterns
    are being used (LP: #937651)
  * [FEATURE] Added smoke test jobs, whitelist and local job to use for
    checkbox development purposes.
  * Fixed "camera_test detect" problem with missing args attributes (LP:
    #967419)

  [Marc Tardif]
  * Fixed string_to_type conversion in network_bandwidth_test (LP: #954587)

  [Sylvain Pineau]
  * qt/frontend/qtfront.cpp, qt/frontend/qtfront.h, plugins/suites_prompt.py,
    checkbox_qt/qt_interface.py, plugins/jobs_prompt.py: The selection tree is
    now updated when recovering from a previous run (LP: #937696)

  [Brendan Donegan]
  * [FEATURE] Added touchpad tests from CE QA Checkbox to allow touchpad
    testing to be performed

  [Daniel Manrique]
  * Internationalization support in checkbox-qt; updated checkbox.pot file
    (LP: #951054) 

 -- Javier Collado <javier.collado@canonical.com>  Wed, 28 Mar 2012 17:02:53 -0400

checkbox (0.13.5) precise; urgency=low

  New upstream release (LP: #960633):

  [Tiago Salem Herrmann]
  * qt/frontend/qtfront.ui: If the test text is too long, then it is cut off
    (LP: #950111)
  * checkbox/user_interface.py, checkbox_qt/qt_interface.py,
    plugins/user_interface.py, qt/frontend/qtfront.cpp, qt/frontend/qtfront.h:
    Correctly update automated test execution status in the Selection tab
    (LP: #950105).
  * qt/frontend/qtfront.cpp: Avoid QDBusArgument warnings when running
    checkbox-qt from a terminal (LP: #957476)
  * checkbox_qt/qt_interface.py, qt/frontend/qtfront.cpp,
    qt/frontend/qtfront.h, qt/frontend/qtfront.ui: add a popup comment box
    for each test under the "Run" tab. (LP: #959452)
  * checkbox/user_interface.py, qt/frontend/qtfront.cpp,
    qt/frontend/qtfront.h, checkbox_qt/qt_interface.py: Set
    interface.direction to NEXT if all the tests were executed and the user
    either analyzed or submitted the results. (LP: #956329)
  * checkbox/user_interface.py, plugins/user_interface.py,
    qt/frontend/qtfront.cpp, qt/frontend/qtfront.h,
    checkbox_qt/qt_interface.py: Use the ui persistent storage to keep some ui
    configuration values. (LP: #937626)
  * checkbox/user_interface.py: Avoid using fork() + call() to run a web
    browser. Use Popen instead.(LP: #956307)
  * qt/frontend/qtfront.ui, qt/frontend/qtfront.cpp, qt/frontend/qtfront.h:
    Removed welcome tab (LP: #957090)

  [Jeff Lane]
  * Reset default checkbox log level to INFO from DEBUG to make logs less
    confusing and verbose. (LP: #949745) 
  * Removed dependency on bluetooth/detect-output on the
    suspend/suspend_advanced job. (LP: #955375)
  * jobs/mediacard.txt.in, scripts/removable_storage_test,
    scripts/removable_storage_watcher: Modified removable_storage_watcher and
    removable_storage_test to accept list of busses to watch to resolve
    problems on systems with MMC readers that present themselves as USB
    devices rather than SDIO (LP: #953160)
  * jobs/optical.txt.in: Fixed the job descriptions for optical/read and
    optical/cdrom-audio-playback to account for changes in Precise and make
    them less confusing (LP: #954606)
  * Created automated version of optical/read for server testing
    Fixed issues with optical_read_test script:
    - test could pass if /dev/cdrom did not exist
    - test could pass if /dev/cdrom was inaccessible
    - test could pass if no optical device was passed in (LP: #945178)
  * Removed hard coded paths from scripts (LP: #949435)

  [Marc Tardif]
  * Linted qt_interface which had a few syntax errors (LP: #949957)
  * plugins/apport_prompt.py: Fixed apport integration was producing a trace
    (LP: #959463)

  [Daniel Manrique]
  * Bumped revision number to 0.13.5 in trunk
  * jobs/keys.txt.in: Fix definition for keys/media-keys test which failed to
    run (LP: #954480)
  * Reverted feature to keep tests ordered, as the sortkey attribute causes
    undesirable secondary effects.

  [Sylvain Pineau]
  * Show the UF invalidation warning if all test cases are unchecked from the
    right click menu (LP: #956757)
  * checkbox_qt/qt_interface.py, qt/frontend/qtfront.cpp,
    qt/frontend/qtfront.h: Tests now select Yes on PASS status (LP: #954556)

  [Brendan Donegan]
  * jobs/suspend.txt.in: Fixed dependencies on wireless and suspend_advanced
    jobs.
  * Changed screenshot jobs to use /dev/external_webcam which will be set by
    a udev rule (LP: #956885)

 -- Jeff Lane <jeff@ubuntu.com>  Fri, 16 Mar 2012 19:14:09 -0400

checkbox (0.13.4) precise; urgency=low

  [Brendan Donegan]
  * Added 'scsi' as a valid bus ID for determining product in udevadm.py
    (LP: #940249)
  * Added 'cciss' as a valid bus ID for determining product in udevadm.py
    (LP: #942548)
  * Updated command fields in composite disk jobs to address the ! in 
    some disk paths (LP: #942769)
  * Updated create_connection to poll for registration of connection and 
    then attempt to bring it up (LP: #944662)
  * Fixed command run by wireless_connection tests so that they fail if the
    internet_test fails, but still clean up the connection file (LP: #944176)
  * Fixed wireless_connection_open_* jobs to not provide security options
    (LP: #947163)

  [Daniel Manrique]
  * Tweaks to internet_test: don't try to ping an IP that's unreachable from 
    the specified interface (or at all), try to find something pingable via
    other means.

  [Javier Collado]
  * Added python-cairo as a dependency for checkbox-gtk (LP: #940163)
  * Updated camera_test script to use better tool for capturing the image
    and allow specifying a device to use, plus other improvements. Create a
    job which takes a capture from the webcam of the desktop.
  * Added jobs to take screenshots after suspend and attach the resulting jpg

  [Marc Tardif]
  * Tidied up logic for determining DISK device product and vendor 
    (LP: #942548)
  * Fixed filename matching expression for local jobs (LP: #942273)
  * Fixed duplicate System Testing applications after upgrade (LP: #940627)

  [Aurelien Gateau]
  * lib/template.py, lib/template_i18n.py, plugins/jobs_info.py,
    plugins/suites_prompt.py: Add a "sortkey" attribute to jobs, the sortkey
    order matches the order in which they appear in jobfiles.
  * checkbox_gtk/gtk_interface.py: Shows jobs and suites in sortkey order
    (that is, as they appear in job definition files, rather than
    alphabetically).
  * checkbox_gtk/gtk_interface.py, gtk/checkbox-gtk.ui,
    plugins/jobs_prompt.py: Added a progress bar showing tests completed and
    total.

  [Sylvain Pineau]
  * Updated gst_pipeline_test to add a --fullscreen option for video playback.
  * Add python-gtk2 dependency, Gst from gi.repository don't work well with 
    messages (See https://bugzilla.gnome.org/show_bug.cgi?id=631901).
  * Add a new job to capture screen during fullscreen video playback.

  [Tiago Salem Herrmann]
  * checkbox_qt/qt_interface.py, qt/frontend/qtfront.cpp,
    qt/frontend/qtfront.h, qt/frontend/treemodel.cpp, qt/frontend/treemodel.h:
    Makes it possible for the job selection tree to have more than 2 levels of
    children nodes.
 
  [Tim Chen]
  * Modifications to removable_storage_test to handle cases where removable
    media is not mounted prior to test running. (LP: #944623)

 -- Jeff Lane <jeff@ubuntu.com>  Thu, 08 Mar 2012 09:29:10 -0500

checkbox (0.13.3) precise; urgency=low

  New upstream release (LP: #939549):
 
  [Brendan Donegan]
  * Typo in command for for miscellanea/virtualization-check (LP: #934243)
  * Resized test selection views in checkbox-qt (LP: #937113)

  [Daniel Manrique]
  * Use GObject from gi.repository instead of gobject (LP: #937099)
  * Disable flushing to disk after every file access during gathering phase for
    a significant speed boost. (LP: #939019)

  [Javier Collado]
  * Fixed running of disk/read_performance tests (LP: #933528)
  
  [Sylvain Pineau]
  * Fix depends fields in info and suspend test suites (LP: #934051) 
  * Display results report in non-graphical interfaces (LP: #937657)

  [ Tiago Salem Herrmann ]
  * Remove auto generated qt resource file (LP: #938863)
 
  [Ara Pulido]
  * Fix the Ubuntu Friendly warning message (LP: #939448)

 -- Marc Tardif <marc@ubuntu.com>  Thu, 16 Feb 2012 10:31:18 -0500

checkbox (0.13.2) precise; urgency=low

  New upstream release (LP: #933090):

  [Jeff Lane]
  * Added a Hard Disk Stats Test that was part of a much older merge request
    for server test suite.
  * Modified apport-directory to provide feedback
  * Added new optical_write_test script and created appropriate jobs to refine
    optical drive testing
  * Created new resource job that creates an optical.{CD-R,DVD-R} resource to
    determine if a machine's optical drive supports writing or is read-only.
  * Added virt-check test to determine if a server will work as an OpenStack
    Compute Node.
  * Moved apport-directory changes from an old branch to checkbox where the
    job now resides.

  [Marc Tardif]
  * Removed trailing directories from the devpath of disk devices (LP: #925582)
  * Fixed awk regular expression in max_diskspace_used script (LP: #926312)
  * Implemented anonymous submissions to Launchpad with a dummy e-mail
    address.
  * Qt: Moved widgets around in Results window.
  * Changed options and arguments passed to show_tree method, and related UI
    changes.
  * Simplified running checkbox-qt from source tree, by compiling if needed.
  * Added support for decimals and multiple partitions in max_diskspace_used.
  * Fixed reference to xrandr_detect_modes replaced by VESA_drivers_not_in_use.
  * Fixed depends in debian/control file for checkbox-qt.

  [Daniel Manrique]
  * Changed way of obtaining preferred browser to ensure we honor the user's
    preference rather than Chromium's clobbering of
    /etc/alternatives/gnome-www-browser (LP: #925603) 
  * Added submission_path_prompt config variable; if set, it will be shown to
    the user before the test selection screen, and the value entered will
    override the default filename for the xml report.
  * plugins/suites_prompt.py: Fixed jobs being run despite being deselected. 
  * Qt: Changed color of the step bubbles to Ubuntu Orange, and made it
    parametrizable.
  * Qt: View report functionality.
  * Qt: Set the runtime application icon.
  * Fixed typo in network/info.
  * Fixed typo in create_connection.

  [Brendan Donegan]
  * Changed checkbox-cli text to clearly explain what + does (LP: #926417)
  * Changed progress bar of Qt UI to standard rather than custom one,
    prettified tabs and updated Launchpad email text amongst other UI tweaks
    in qt/frontend/qtfront.ui
  * Fixed some oversights in the mediacard job files regarding test 
    descriptions and card types.
  * Tweaked the memory_compare script a bit to make it easier to maintain.
  * Used regexes in default whitelist.

  [Javier Collado]
  * Removed job that installed ipmitool by default (LP: #931954)

  [Tiago Salem Herrmann]
  * Implementation of Qt frontend for checkbox.
  * Qt-related features and bugfixes:
  * Qt: Added welcome screen image and background color.
  * Qt: Removed maximize/restore button.
  * Qt: added select/deselect all popup menu.
  * Qt: Status screen
  * Qt: Antialiasing hint for step numbers and question mark.
  
  [Sylvain Pineau]
  * Tests will run in in order specified by the whitelist.
  * JobStore caches most of a job's attributes in memory to speed up sorting.

 -- Jeff Lane <jeff@ubuntu.com>  Wed, 15 Feb 2012 00:11:21 -0500

checkbox (0.13.1) precise; urgency=low

  New upstream release (LP: #925090):

  [Brendan Donegan]
  * Fixed the cpu_topology script so that it doesn't mistake the word
    'processor' in the value of another field for the field 'processor'
    (LP: #882161)
  * Added create_connection script and jobs to automatically create/test a
    wireless network connection.
  * Updated wireless job dependencies.
  * Add wireless performance data collecting tests.
  * Changed is_laptop test to a shell test and implemented a check_is_laptop
    script to check automatically for a systems 'laptopness' (LP: #886668)
  * Fixed connect_wireless script which continued failing to correctly
    identify wireless connections.
  * Don't fail the sleep_test if the wake alarm is still set (LP: #911161)
  * Add requirement for mem sleep state to be supported to the
    suspend_advanced_auto job (LP: #804190)
  * Fixed the camera/display test and removed the camera/video one.
  * Added display resource and matching requirements to external video 
    output tests.
  * Added removable_storage_watcher script to replace watch_command to make
    testing USB, FireWire and MMC devices easier and more cohesive.
  * Added memory_compare script to automate the memory/info job
  * Switch audio settings to correct device before running audio tests
    (LP: #916859)
  * Nixed graphics/xorg-version-output job and updated other job dependencies,
    since it is redundant with graphics/xorg-version. (LP: #671144)

  [Gabor Kelemen]
  * Fixed last two remaining strings with backslashes (LP: #868571)
  * Fix misplaced parentheses, so translation can work (LP: #904876)

  [Marc Tardif]
  * Refactored install scripts to be agnostic of variant name: 
    install/postinst, install/config and debian/*.postinst.
  * Using title defined in user_interface plugin in GTK interface.
  * Updated default.whitelist to reflect renamed jobs.
  * Removed files with non-printable characters from submission.xml.
  * Fixed parser for submission files with empty question comments
    and context info (LP: #912546)
  * Added support for skipping tests when the depends don't pass
    (LP: #509598)
  * Removed extraneous code from the sleep_test.
  * Refactored logic to check for network after suspend.
  * Removed deprecated hwtest package.
  * cpu_offlining was incorrectly using return instead of exit.

  [Daniel Manrique]
  * Update control files under debian/ to eliminate (most) lintian warnings
    (LP: #352986)
  * Environment variables specified with environ: in a job description will be
    passed to the backend for it to add to its environment. (LP: #897889)
  * Handle malformed LANGUAGE environment variable values (LP: #912946)
  * Added interactive media_keys_test script.
  * Make creation of wireless connection files more robust (LP: #923836)
  * Recommend gstreamer-gconf to enable media tests on kubuntu (LP: #898641)
  * Add bluetooth device requirement to obex jobs (LP: #921128)
  * Add a plugin conf variable for the welcome string (shown on the first
    screen when checkbox runs), so it can be changed without much effort.
  * Remove superflous bluetooth/detect job
  * Fixed typo in jobs/local.txt.in (phoronix misspelled as peripherals).
  * Rearranged a misplaced changelog entry.
  * Updated debian/control to remove unneeded Uploader: field.

  [Robert Roth]
  * Fixed spelling mistakes in user_apps job file. (LP: #904209)

  [Jeff Lane]
  * Created automated network info test to get some config info during automated 
    runs. (LP: #912038)
  * Added requires to suspend wireless jobs so they won't run if wireless isn't
    present (LP: #907150)
  * Fixed issue in usb_test with unwritable filesystems (LP: #912522)
  * Fixed USB tests so that insert, storage, remove run in proper order
  * Removed usb_storage_after_suspend since it's superfluous, all other USB
    tests already run after suspend.
  * Modifed usb_test to handle firewire drives as well, renamed script to
    removable_storage_test

  [Aurélien Gâteau]
  * Improvements to Recover dialog and show_info method.

  [ Javier Collado ]
  * Error while creating binary package fixed (LP: #921576)

  [ Sylvain Pineau ]
  * Replaced xrandr_display_modes with automated check for VESA driver
  * Refactored Unity compatibility tests

 -- Daniel Manrique <daniel.manrique@canonical.com>  Fri, 10 Feb 2012 11:19:05 -0500

checkbox (0.13) precise; urgency=low

  New upstream release (LP: #892268):

  [Marc Tardif]
  * Generate a submission.xml file that contains all device and attachment
  * Write the report before reporting the validation error.
  * Changed device.product to dmi.product for the formfactor (LP: #875312)

  [Daniel Manrique]
  * Use gettext for string (LP: #869267)
  * Move progress indicator to main checkbox dialog instead of a 
    transient window (LP: #868995)
  * Ignore malformed dpkg entries in package_resource (LP: #794747)
  * Reset window title after finishing a manual test (LP: #874690)
  * Handle "@" in locale names (as in ca@valencia).

  [Jeff Lane]
  * Went through all the job files and:
    * Updated descriptions to match Unity UI structure
    * Added descriptions where necessary
    * Added further details to some descriptions
    * Moved some jobs to more appropriate files
    * Fixed job names in older job files to match new naming scheme 
      (suite/testname)
    * Added jobs to local.txt to ensure all job files are now parsed
      (this allows easier addition of existing tests to whitelists)
    * Changed remaining manual job descriptions to match the new format
  * Updated CD and DVD write tests to be more clear about when to skip
    them (LP: #772794)

  [Ara Pulido]
  * Rewrote all job descriptions to match OEM QA syntax

  [Brendan Donegan]  
  * Fix the code that assigns keys in checkbox-cli so that it never assigns
    keys which have other uses. (LP: #877467)
  * Show details of unmet job requirements (LP: #855852)
  * Ensure that connect_wireless chooses a wireless connection from the list
    of available connections (LP: #877752)
  * Have the bluetooth/detect tests require a device with the category
    BLUETOOTH to run, thus preventing the test from failing on systems with
    no Bluetooth device (LP: #862322)
  * Rename attachment jobs to not have a forward slash in their name
    (LP: #887964)
  * Guard against trying to write files to logical partitions on USB sticks
    (which will obviously fail) in usb_test (LP: #887049)
  * Make the OpenGL test ignore the return value of glxgears and improve
    the test description (LP: #890725)
  * Allow input/mouse test to run if a TOUCH device is present
    (LP: #886129)

  [ Javier Collado ]
  * Broken job dependencies fixed (LP: #888447)
  * Regex support when specifying blacklists and whitelists on the
    commandline (LP: #588647)

 -- Daniel Manrique <daniel.manrique@canonical.com>  Thu, 18 Nov 2011 12:46:21 -0500

checkbox (0.12.8) oneiric; urgency=low

  New upstream release (LP: #862579):

  [Brendan Donegan]
  * Remove test for FTP connection from network_check script (LP: #854222)
  * Update a parameter in usb_test to have it run faster.
  * Remove record_playback_after_suspend from Ubuntu Friendly whitelist (LP: #855540)
  * Fix minor typo in multi-monitor friendly resolution_test script which caused 
    minimum_resolution test to fail (LP: #855599)
  * Remove storage_devices_test from Ubuntu Friendly whitelist since bonnie++  (which it uses) is not installed by default (LP: #855841)
  * Changed description and name to reflect Ubuntu Friendly branding. Now when a user searches for Ubuntu Friendly in the lens, Checkbox will appear (LP: #852036)
  * Reset the selections at the test suite prompt if No is selected at the recover prompt (LP: #861208)
  * Save the connection name(s) instead of the interface name so that they can be reconnected to properly after the wireless before/after suspend tests have completed (LP: #861502)
  * Make connect_wireless use the UUID of the connection instead of the name for greater reliability (LP: #862190)

  [Daniel Manrique]
  * Restored _recover attribute, re-enabling welcome and test selection
    screens (LP: #852204)
  * Remove memory/test from the Ubuntu Friendly whitelist (LP: #853799)
  * Use diff instead of grep, better comparing of empty files (LP: #852014)
  * Apport integration: new mandatory "tag" value in ApportOptions (LP: #852201)
  * Add warning prior to starting the tests (LP: #855328)
  * Apport integration: Fix instantiation of Gtk.RadioButton, needed due 
    to PyGI related API changes (LP: #805679)
  * Remove ping -R parameter that apparently caused ICMP packets to be dropped
    by some routers (LP: #861404)

  [ Evan Broder ]
  * Replace resolution_test with an implementation which uses GdkScreen to
    be multimonitor-aware (LP: #632987)

  [Jeff Lane]
  * Fix names of optical drive tests and remove a non-existing test from the
    whitelist (LP: #854808) 
  * Fix wireless_*_suspend jobs so they recreate iface file instead of append
    each time (LP: #855845)
    (LP: #852201)
  * Clarify better the intend of the is_laptop question (LP: #861844)
  * Fixed dependencies for tests that depend on suspend/suspend_advanced 
    (LP: #860651)

  [Tim Chen]
  * Fix cpu_scaling_test (LP: #811177)
 
  [Ara Pulido]
  * Avoid connect_wireless messing with AP with similar names (LP: #861538)
  * Remove bluetooth/file-transfer from the list of tests to run, since due to
    bug 834348 it always fails.

  [Marc Tardif]
  * Added support for wildcards when verifying the transport certificate.
  * Applying depends across suites (LP: #861218)

 -- Daniel Manrique <daniel.manrique@canonical.com>  Thu, 29 Sep 2011 13:12:01 -0400

checkbox (0.12.7) oneiric; urgency=low

  New upstream release (LP: #850395):

  [Brendan Donegan]
  * Redirecting stderr to pipe to fix the gconf_resource script (LP: #832321)
  * Clear jobs directory when user selects No to recover question (LP: #836623)

  [Daniel Manrique]
  * checkbox/job.py: Guard against bogus timeout values (LP: #827859)
  * More explicit handling of string decoding/encoding, avoids problems with
    non-ascii characters (LP: #833747)
  * Changed architecture from all to any for checkbox base, to build
    architecture-specific binaries (LP: #833696)

  [Jeff Lane]
  * Several corrections necessary due to test name changes or typos found in
    job files

  [Marc Tardif]
  * Connecting hyper text widgets only once (LP: #827904)
  * Detecting MMC readers as OTHER instead of DISK (LP: #822948)
  * Validating the hostname in the SSL certificate (LP: #625076)
  * Validating the submission.xml (LP: #838123)

 -- Daniel Manrique <daniel.manrique@canonical.com>  Fri, 14 Sep 2011 17:15:26 -0400

checkbox (0.12.6) oneiric; urgency=low

  New upstream release (LP: #841983):

  [ Daniel Manrique ]
  * Work around PyGTK API changes that kept checkbox from starting up
    (LP: #839675).

 -- Daniel Manrique <daniel.manrique@canonical.com>  Mon, 05 Sep 2011 12:47:58 -0400

checkbox (0.12.5) oneiric; urgency=low

  New upstream release (LP: #838745):

  [Ara Pulido]
  * Created a "suspend" suite and renamed relevant tests.

  [Brendan Donegan]
  * Removed redundant tests in power-management suite.
  * Fixed dependencies in power-management suite.

  [Daniel Manrique]
  * Changed name of apt-get test to reflect the suite it's in.
  * Fixed typos in job definitions that caused them to not be run.
  * Added missing description to info/hdparm test (LP: #832351)
  * Quote command to obtain bluetooth address, to avoid hanging if 
    a device is not present (LP: #836756).
  * Added BLUETOOTH category to udev parser.
  * Removed some tests from default whitelist.
  * Fixed dependencies for keys/sleep.
  
  [Jeff Lane]
  * Added new USB storage transfer test
  * Re-worked and added automated audio test

  [Marc Tardif]
  * Added WIRELESS category to udev parser.

 -- Ara Pulido <ara@ubuntu.com>  Thu, 01 Sep 2011 12:23:07 +0100

checkbox (0.12.4) oneiric; urgency=low

  New upstream release (LP: #824180):

  [Brendan Donegan]
  * Refactored job definition files.
  * Fixed dependencies and test naming.
  * Added Online CPU before/after suspend test.
  * Automated wireless tests.
  * Removed redundant sru_suite.txt, updated dependencies accordingly.
  * Automated bluetooth_obex tests.

  [Daniel Manrique]
  * Further improvements to make frontend/backend communication more reliable.
    Prevents stuck backends, failure to close the GUI due to lack of reply
    from the backend, and test specifying "user" not being run.
  * scripts/keyboard_test modified to account for pygi-related GTK API
    changes. (LP: #804369)
  * scripts/sleep_test: improve handling of NetworkManager DBus API
    changes. (LP: #808423)
  * scripts/cdimage_resource: properly handle releases with "LTS" in their
    name (LP: #814085)
  * Updated minimum_resolution test as per latest system requirements, leaving
    just one unified test. (LP: #767166)

  [Javier Collado]
  * Checkbox exits with EX_NOINPUT if a whitelist or blacklist file is
    specified and cannot be found.
  * Deselect a test suite automatically when none of its children is selected,
    in the GTK interface. (LP: #651878)
  * Make the "Next" button the default action when Enter is pressed, to 
    streamline testing with the GTK interface.

  [Marc Tardif]
  * Fixed udevam not being found because /sbin not in PATH (LP: #597305)
  * Fixed hardware attachments for udev and dmi (LP: #822682)

  [Sylvain Pineau]
  * Expose the message store to other plugins, via firing an expose-msgstore
    event.

  [Andrew Faulkner]
  * Fix description for nautilus_file_create job (LP: #821141) 

  [Kenneth Wimer]
  * New header image that follows brand guidelines (LP: #554202)

 -- Daniel Manrique <daniel.manrique@canonical.com>  Wed, 10 Aug 2011 15:16:39 -0400

checkbox (0.12.3) oneiric; urgency=low

  [Marc Tardif]
  * Only reading CHECKBOX_* environment variables in config (LP: #802458)
  * Imported scripts and jobs from Platform Services.

  [Chad A. Davis]
  * Switch to dh_python2 and debhelper7 (LP: #788514)

  [Barry Warsaw]
  * Fix checkbox_clean.run() to ignore missing executables, as is the case
    in a fresh checkout.

 -- Daniel Manrique <daniel.manrique@canonical.com>  Fri, 01 Jul 2011 11:37:27 -0400

checkbox (0.12.2) oneiric; urgency=low

  New upstream release (LP: #800199):

  [Brendan Donegan]
  * Added interface parameter to internet_test script.

  [Daniel Manrique]
  * GTK GUI: Change assignment of TreeStore model to TreeView to account for
    pygi-related API changes. Also seems to fix lingering select/deselect all
    buttons. (LP: #796666) (LP: #796622)
  * GTK GUI: Fix call to Gtk buffer get_text to add now-mandatory fourth
    parameter, keeps the GUI from misbehaving in connection to fixed bug.
    (LP: #796827)
  * GTK GUI: Fix handling of mouse events in gtk_hypertext_view.py which
    prevented displaying the final report.
  * Put test name as part of the window title, as an aid to
    reporting/debugging (LP: #744190)
  * plugins/apport_prompt.py: Add test name to "Do you want to report a bug?"
    dialog to make it clearer.

  [Sylvain Pineau]
  * Fix evaluation of job requirements (LP: #798200)
  * Added "in" operator to job requirements.

 -- Marc Tardif <marc@ubuntu.com>  Tue, 21 Jun 2011 09:41:57 -0400

checkbox (0.12.1) oneiric; urgency=low

  New upstream release (LP: #796629):

  [Brendan Donegan]
  * Fix timeout in sleep_test script (LP: #665299)
  * Fix traces in hyper_text_view module (LP: #796508)
  * Added camera test (LP: #764222)

  [Daniel Manrique]
  * Fix GUI definition file so main window uses "natural request", growing
    when child widgets require so (LP: #776734)
  * Fix open/read blocking behavior and backend/frontend communications to
    avoid hangs and lingering backends. (LP: #588539)
  * Render header text dynamically over the image background, and updated pot
    file with the new string. (LP: #621880)

  [Robert Roth]
  * Improve command line key prompts (LP: #786924)

 -- Marc Tardif <marc@ubuntu.com>  Fri, 03 Jun 2011 17:00:11 -0400

checkbox (0.12) oneiric; urgency=low

  New upstream release (LP: #784076):
  * Removed dead pixel test.

  [Bilal Akhtar]
  * Port checkbox to Gtk3/PyGI (LP: #783822)

 -- Marc Tardif <marc@ubuntu.com>  Tue, 17 May 2011 09:48:07 -0400

checkbox (0.11.4) natty; urgency=low

  * Changed udev_resource to report CAPTURE for USB VIDEO devices
  * Fixed eval of resources with names like list item names
  
  [Carl Milette]
  * Fixed hard coded disk in disk_bench_test so that it matches convention
    utilizing udev_resource for finding devices. (LP: #507943)

 -- Jeff Lane <jeff@ubuntu.com>  Fri, 22 Apr 2011 11:05:19 -0400

checkbox (0.11.3) natty; urgency=low

  New upstream release (LP: #751928):
  * Fixed sleep_test crashing with ioerror (LP: #630785)
  * Fixed keyerror when running some manual tests (LP: #729431)

  [Ara Pulido]
  * Improved debconf messages and ordering (LP: #553777)
  * Video bugs should be reported as a display symptom (LP: #744964)
  * Added checkbox log to apport report

  [Gerhard Burger]
  * Fixed punctuation inconsistencies in verification procedures (LP: #744167):

 -- Marc Tardif <marc@ubuntu.com>  Tue, 05 Apr 2011 16:19:17 -0400

checkbox (0.11.2) natty; urgency=low

  New upstream release (LP: #736919):
  * Added version to dpkg dependency
  * Added multiarch support to install script (LP: #727411)
  * Fixed submitting data twice (LP: #531010)
  * Fixed job descriptions for checkbox-cli (LP: #221400)

  [Daniel Manrique]
  * Fixed strings in audio tests and updated pot file (LP: #691241)
  
  [Jochen Kemnade]
  * Fixed grammar in user-apps tests (LP: #642001)

  [Jeff Lane]
  * Added reboot instructions to suspend/hibernate tests (LP: #420493)
  * Made the firewire instructions make more sense (LP: #693068)
  
  [Michael Terry]
  * Fixed several strings appear in English although translated (LP: #514401)
    - jobs/fingerprint.txt.in
    - jobs/media.txt.in
    - jobs/monitor.txt.in
    - jobs/sleep.txt.in
    - jobs/firewire.txt.in
    - po/checkbox.pot
  * Fixed grammar (LP: #525454)
    + jobs/fingerprint.txt.in

 -- Jeff Lane <jeff@ubuntu.com>  Tue, 29 Mar 2011 09:17:36 -0400

checkbox (0.11.1) natty; urgency=low

  New upstream release (LP: #725110):
  * Checking for lock file before firing stop-all event (LP: #719552)
  * Changed description of nautilus_file_copy job (LP: #709688)

  [Javier Collado]
  * Fixed title in progress dialog

 -- Marc Tardif <marc@ubuntu.com>  Fri, 25 Feb 2011 11:56:43 -0500

checkbox (0.11) natty; urgency=low

  New upstream release (LP: #719073):
  * Changed support for persist plugin as optional (LP: #561816)

  [Ara Pulido]
  * Fixed lintian errors and warnings

  [Eitan Isaacson]
  * Migrate the UI from libglade to gtkbuilder  

 -- Marc Tardif <marc@ubuntu.com>  Mon, 14 Feb 2011 18:19:27 -0500

checkbox (0.10.4) maverick; urgency=low

  * Fixed parsing of config parameters (LP: #689140)

 -- Marc Tardif <marc@ubuntu.com>  Tue, 14 Sep 2010 12:43:51 -0400

checkbox (0.10.3) maverick; urgency=low

  New upstream release (LP: #638333):
  * Fixed verification of SSL validity (LP: #625076)
  * Improved audio test questions.

 -- Marc Tardif <marc@ubuntu.com>  Tue, 14 Sep 2010 12:43:51 -0400

checkbox (0.10.2) maverick; urgency=low

  New upstream release (LP: #617583):
  * Fixed sleep_test to check the connection if using network-manager.
  * Fixed reporting bugs against alsa-base and xorg (LP: #607214)
  * Fixed apport dialog no longer appearing (LP: #607217)
  * Reduced data file size for the desktop image.
  * Updated report to be more pretty.

 -- Marc Tardif <marc@ubuntu.com>  Fri, 13 Aug 2010 16:23:16 -0400

checkbox (0.10.1) maverick; urgency=low

  New upstream release (LP: #597295):
  * Added support for urwid interface.
  * Added sound check test.
  * Added document viewer test.
  * Added update-manager and nautilus tests.
  * Added resolution tests.
  * Added sleep tests.

 -- Marc Tardif <marc@ubuntu.com>  Tue, 22 Jun 2010 10:43:52 -0400

checkbox (0.10) maverick; urgency=low

  * Added media tests (LP: #397944)
  * Added support for comments in templates.

 -- Marc Tardif <marc@ubuntu.com>  Tue, 04 May 2010 11:51:22 -0400

checkbox (0.9.2) lucid; urgency=low

  New upstream release (LP: #567568):
  * Added referer when sending submissions to Launchpad (LP: #550973)
  * Added suggests to checkbox package in debian/control file (LP: #352740)
  * Fixed udev_resource script to be more resilient (LP: #556824)
  * Fixed cdimage_resource script to read casper.log (LP: #558728)
  * Fixed reporting all resources found for a job (LP: #560948)
  * Fixed stalling when using kdesudo to start backend (LP: #557443)
  * Fixed starting the appropriate default browser on UNR (LP: #563050)
  * Fixed ansi_parser script when outputting to stdout (LP: #560952)
  * Fixed opening the report with the gconf preferred browser (LP: #562580)
  * Fixed suspend_test to use relative time for wakealarm (LP: #349768)
  * Fixed backend not getting terminated upon closing (LP: #553328)

 -- Marc Tardif <marc@ubuntu.com>  Tue, 06 Apr 2010 14:17:46 -0400

checkbox (0.9.1) lucid; urgency=low

  New upstream release (LP: #548800):
  * Added cpu_scaling_test script.
  * Fixed hard drive detection (LP: #549714)
  * Fixed backend to handle empty messages (LP: #536645)
  * Fixed parsing of package resource (LP: #539691)
  * Fixed malformed xml report (LP: #485445)
  * Fixed running root manual tests as normal user (LP: #383559)
  * Fixed writing apport files only after submitting (LP: #530380)
  * Fixed audio test instructions (LP: #529205)
  * Fixed gathering chassis information (LP: #537435)
  * Fixed detection of disks in kvm (LP: #552998)
  * Fixed udev_resource script to be more resilient (LP: #552999)
  * Fixed filter_packages script to use new resources.

 -- Marc Tardif <marc@ubuntu.com>  Sun, 07 Mar 2010 15:05:44 -0400

checkbox (0.9) lucid; urgency=low

  * Introduced job_prompt plugin to treat all jobs (suites, tests, etc.) as composites.
  * Replaced the registry and resource scripts and centralized job iteration.
  * Replaced dependency on dbus by using sudo/gksu/kdesudo instead.
  * Replaced mktemp with mkdtemp for security purposes.
  * Fixed strings in fingerprint and modem tests (LP: #457759)
  * Fixed client side validation of Launchpad form (LP: #438671)
  * Added device information to tags when reporting bugs with apport.
  * Added shorthands for blacklist-file and whitelist-file.
  * Added support for apport default configuration (LP: #465447)
  * Added support for scrolled options list (LP: #411526)
  * Added support for tests generated by suites to run as root.
  * Added support for requirements in attachments.
  * Added support for armv7l processor
  * Added Autotest integration
  * Added LTP integration
  * Added Phoronix integration
  * Added qa-regression-testing integration

 -- Marc Tardif <marc@ubuntu.com>  Wed, 04 Nov 2009 19:36:09 -0400

checkbox (0.8.5) karmic; urgency=low

  * Fixed translation of suites and tests files (LP: #456115)
  * Fixed checking the status of command registries (LP: #457502)
  * Fixed selecting suites in the command line (LP: #457559)
  * Fixed reporting of bugs to contain test description (LP: #427932)
  * Fixed execute permissions on scripts (LP: #459606)
  * Renamed processors_info plugin to singular because processor
    information is reported as a single structure with a count attribute
  * Updated translation files.

 -- Marc Tardif <marc@ubuntu.com>  Mon, 26 Oct 2009 12:17:30 -0400

checkbox (0.8.4) karmic; urgency=low

  * Fixed failing dependencies when not available (LP: #430051)
  * Fixed supporting udevadm not providing DEVPATH variable (LP: #430084)
  * Fixed supporting audio devices without a /proc/asound entry (LP: #430086)
  * Fixed running when python-apport package is not installed (LP: #430103)
  * Fixed X error when exiting after reporting a bug (LP: #430776)
  * Fixed prompting to report a bug according to GNOME HIG (LP: #429701)
  * Fixed prompting for answer in checkbox-cli (LP: #429764)
  * Fixed resolution_test message for fglrx driver (LP: #346816)
  * Fixed adding of manpage symlinks for gtk and cli (LP: #426641)
  * Fixed recovering from connecting to the backend (LP: #446693)
  * Fixed backend to use dbus instead of policykit (LP: #435714)
  * Fixed interpolation of output variable in cli (LP: #450673)
  * Fixed selection of suites in cli (LP: #450713)
  * Fixed parsing of virtio-pci devices (LP: #450774)

 -- Marc Tardif <marc@ubuntu.com>  Tue, 13 Oct 2009 16:44:12 -0400

checkbox (0.8.3) karmic; urgency=low

  * Fixed trailing newline requirement in test definitions (LP: #427993)
  * Fixed reporting firmware version as product name (LP: #428563)
  * Fixed detecting pci and usb audio devices (LP: #429558)
  * Fixed prompting to report a bug when there's no package (LP: #429668)

 -- Marc Tardif <marc@ubuntu.com>  Sat, 12 Sep 2009 15:37:40 -0400

checkbox (0.8.2) karmic; urgency=low

  * Fixed adding test information when reporting with apport (LP: #423798)
  * Fixed tagging bugs when reporting with apport (LP: #423799)
  * Fixed expressing package aliases for the linux package (LP: #423805)
  * Fixed detecting the disk category in devices (LP: #423864)
  * Fixed supporting apport symptoms when reporting bugs (LP: #424063)
  * Fixed gathering of dmi information for Launchpad report (LP: #424454)
  * Fixed tests using gksudo returning empty output (LP: #425284)

  [Javier Collado]
  * Fixed reporting of output in shell plugin (LP: #393894)

 -- Marc Tardif <marc@ubuntu.com>  Mon, 31 Aug 2009 17:16:38 -0500

checkbox (0.8.1) karmic; urgency=low

  * New upstream version:
    * Added disk tests.
    * Added fingerprint reader tests.
    * Added firewire tets.
    * Added kms tests.
    * Added media tests.
  * Fixed dependency on hal and using udev instead (LP: #399319)
  * Fixed calling ubuntu-bug when a test fails (LP: #418978)

 -- Marc Tardif <marc@ubuntu.com>  Tue, 26 Aug 2009 17:36:05 -0500

checkbox (0.8~alpha4) karmic; urgency=low

  * New upstream version:
    * Changed icon.
    * Added timeout property to lock_prompt plugin.
    * Added concept of attachments to tests.
    * Added support for backslahes in templates to wrap lines.
    * Added support blacklisting and whitelisting both tests and suites.
    * Introduced the concept of jobs for suites, tests and attachments.
    * Removed upstart event which is no longer needed.
    * Replaced architecture and category with requires in test definitions.
  * Fixed pygst dependency (LP: #334442)
  * Fixed configuration file updates during install (LP: #330596)
  * Fixed DBus exceptions (LP: #344916, #359440)
  * Fixed and expanded translations (LP: #347038)
  * Fixed ignored system proxy settings (LP: #345548)
  * Fixed parsing blank lines in templates (LP: #393907)
  * Fixed escaping of lists (LP: #394001)
  * Fixed timeout in manual tests (LP: #377986)
  * Fixed CLI interface dialog.
  * Fixed support for FreeDesktop XDG base directory specification (LP: #363549)
  * Added general and package specific apport hooks

  [ Gabor Keleman ]
  * Fixed untranslated strings in tests (LP: #374666)
  * Fixed untranslated last screen (LP: #374646)

 -- Marc Tardif <marc@ubuntu.com>  Wed, 19 Aug 2009 15:36:05 -0500

checkbox (0.7) jaunty; urgency=low

  [ Dave Murphy ]
  * Fixed viewing of report files in Firefox 3 (LP: #331481)
  * Added additional contextual information
   * /etc/sysctl* (LP: #331055)
   * /etc/modprobe.d (LP: #331056)
   * /etc/modules (LP: #331057)
  * Fixed packaging for Jaunty
   * https://lists.ubuntu.com/archives/ubuntu-devel/2009-February/027439.html
   * Uses --install-layout=deb
   * Installs to dist-packages instead of site-packages

  [ Andy Whitcroft ]
  * suspend_test: update suspend_test to version V6 matching kernel version.
    The version here will become the master copy.
  * suspend_test: add a --dry-run mode to simplify developement
  * suspend_test: add a automation mode for checkbox integration
  * suspend_test: add a new pm-suspend test
  * suspend_test: record and restore timer_delay around the variable
    time test.
  * suspend_test: release v7.
  * suspend_test: initial version of suspend power consumption test
    from a patch by Pete Graner.
  * suspend_test: power -- made the sleep time configurable
  * suspend_test: detect batteries and disable ac/power tests
  * suspend_test: disable dbus tests when we have no primary user
  * suspend_test: handle AC transitions better
  * suspend_test: enable power test as part of --full
  * suspend_test: reduce the noise in the test instructions
  * suspend_test: use minutes in output when that is more appropriate
  * suspend_test: track actual AC transitions and report them
  * suspend_test: only mention AC at all if we have a battery
  * suspend_test: report useful data at the bottom for posting
  * suspend_test: document the new power test in the usage
  * suspend_test: power -- indicate when the result is unreliable
  * suspend_test: report -- fix up spacing issues
  * suspend_test: release v8

 -- Dave Murphy <schwuk@ubuntu.com>  Tue, 17 Mar 2009 09:46:16 +0000

checkbox (0.6) jaunty; urgency=low

  * New upstream version:
    * Added suspend_test script - for more details see:
      https://wiki.ubuntu.com/KernelTeam/SuspendResumeTesting
    * Added XSL Stylesheet and the ability to view generated reports
    * Added support for PolicyKit to run the application as a user
    * Added logging for backend and logrotation script.
  * Fixed calling ucf was run via debconf (LP: #330502)

 -- Marc Tardif <marc@ubuntu.com>  Tue, 17 Feb 2009 15:36:05 +0000

checkbox (0.5) jaunty; urgency=low

  * New upstream version:
    * Added concept of hyper text view to display clickable links.
    * Added concept of properties to components.
    * Added pci information to launchpad report.
    * Added dmi information to launchpad report.
    * Added text area to keyboard test.
    * Removed sourcing of base postrm script.
    * Updated translations from Launchpad.
  * Fixed handling of interrupt signal (LP: #327810)
  * Fixed display of text in graphical interface (LP: #240374)
  * Fixed support for regexes in blacklist and whitelist (LP: #327177)
  * Fixed opening of subunit log file (LP: #325737)
  * Fixed internet test.

 -- Marc Tardif <marc@ubuntu.com>  Tue, 20 Jan 2009 18:55:20 -0500

checkbox (0.4) jaunty; urgency=low

  * Setup bzr-builddeb in native mode.
  * Removed LGPL notice from the copyright file.

 -- Marc Tardif <marc@ubuntu.com>  Tue, 20 Jan 2009 16:46:15 -0500

checkbox (0.3) jaunty; urgency=low

  * New upstream version:
    * Renamed hwtest to checkbox.
    * Renamed auto tests to shell tests.
    * Added watch file.
    * Added README file pointing to the Ubuntu wiki.
    * Added subunit to the test suite.
    * Added the subunit_report plugin to produce a standard test report.
    * Added pvs registry.
    * Added support for int return values to recursive registry eval.
    * Added debug information when a command registry returns an error.
    * Added mounts registry.
    * Added patches to upgrade the configuration files.
    * Added support for CHECKBOX_OPTIONS environment variable.
    * Added usage information.
    * Added gconf registry.
    * Added logging to checkbox event.
    * Added locking plugin.
    * Added message store and schema types.
    * Added caching to automatic tests so that they are not run multiple
      times.
    * Added persistence to category and system_id.
    * Added lshw registry and plugin.
    * Added newlines to German introduction message.
  * Fixed e-mail address should be remembered (LP: #156725)
  * Fixed $output variable does not seem to be reinterpolated when
    testing again (LP: #189404)
  * Fixed command line interface does not provide a test nor test again
    option (LP: #189423)
  * Fixed translation template unavailable, even though hwtest is in main
    (LP: #202447)
  * Fixed internet_test should support providing a destination other
    than canonical.com (LP: #216111)
  * Fixed hwtest loads editor backup files from suite dir (LP: #237954)
  * Fixed application should only have one instance running (LP: #266899)
  * Fixed disk information should be gathered (LP: #267889)
  * Fixed typo: payback device (LP: #288331)
  * Fixed tests skipped by constraint should be reported (LP: #304176)
  * Fixed manual tests which have commands should not be run automatically
    (LP: #304231)
  * Fixed CHECKBOX_DATA mapping is not working (LP: #304736)

 -- Marc Tardif <marc@ubuntu.com>  Fri, 16 Jan 2009 12:05:32 -0500

hwtest (0.1-0ubuntu10) hardy; urgency=low

  * Fixed xalign and yalign in exchange summary.

 -- Marc Tardif <marc@interunion.ca>  Mon, 21 Apr 2008 15:07:39 -0400

hwtest (0.1-0ubuntu9) hardy; urgency=low

  * Fixed internet_test to ping default gateway rather than canonical.com.
  * Fixed python-support issues to support upgrades of hwtest.
  * Fixed tooltip to be HIG compliant.
  * Fixed category to use GTK;System;Settings;.
  * Fixed command line interface to support escape characters.
  * Using python-central instead of python-support.
  * Added support to i18n the .desktop file.
  * Added support for http_proxy and https_proxy.
  * Added summary of information being submitted.

 -- Marc Tardif <marc@interunion.ca>  Thu, 17 Apr 2008 12:01:50 -0400

hwtest (0.1-0ubuntu8) hardy; urgency=low

  * debian/patches/01_change_menu_category.patch:
    - change the category so the item is moved to system, administration and not
      the only entry in applications, system tools on a default installation

 -- Sebastien Bacher <seb128@canonical.com>  Mon, 14 Apr 2008 15:49:06 +0200

hwtest (0.1-0ubuntu7) hardy; urgency=low

  * Fixed packaging bugs.
  * Improved internationalization.
  * Renamed questions and answers to tests and results.

 -- Marc Tardif <marc@interunion.ca>  Thu,  6 Mar 2008 10:58:43 -0500

hwtest (0.1-0ubuntu6) hardy; urgency=low

  * Upload to hardy/universe (without the .bzr files).
  * Make package conformant with current Python policy.

 -- Matthias Klose <doko@ubuntu.com>  Tue, 11 Mar 2008 14:06:02 +0000

hwtest (0.1-0ubuntu5) hardy; urgency=low

  * Set default timeout to None instead of 60 seconds.
  * Updated copyright information.
  * Reverted to using gksu to limit dependencies.
  * Removed dependency on python-apt.

 -- Marc Tardif <marc@interunoin.ca>  Thu, 28 Feb 2008 17:07:07 -0500

hwtest (0.1-0ubuntu4) hardy; urgency=low

  * Improved text in questions text file.
  * Improved user experience by only showing auto questions
    progress bar when there are actual questions.
  * Also improved the user experience by showing a progress
    bar while building the report.

 -- Marc Tardif <marc@interunion.ca>  Wed, 27 Feb 2008 23:12:24 -0500

hwtest (0.1-0ubuntu3) hardy; urgency=low

  * Fixed hwtest_cli so that it doesn't strip the DISPLAY environment
    variable.
  * Fixed system_info plugin so that it does a better effort for
    gathering system information instead of relying on non standard
    information from HAL.

 -- Marc Tardif <marc@interunion.ca>  Wed, 27 Feb 2008 10:52:33 -0500

hwtest (0.1-0ubuntu2) hardy; urgency=low

  * Fixed packaging following lintian error.
  * Added packages registry and plugin.

 -- Marc Tardif <marc@interunion.ca>  Tue,  5 Feb 2008 15:02:26 -0500

hwtest (0.1-0ubuntu1) hardy; urgency=low

  * Initial Release.

 -- Marc Tardif <marc@interunion.ca>  Mon, 17 Sep 2007 17:25:54 -0300<|MERGE_RESOLUTION|>--- conflicted
+++ resolved
@@ -1,11 +1,5 @@
 checkbox (0.15.6) raring; urgency=low
 
-<<<<<<< HEAD
-  * Bump version number for release (so that stable PPA version is greater
-    than Ubuntu version).
-
- -- Brendan Donegan <brendan.donegan@canonical.com>  Fri, 22 Mar 2013 16:58:14 +0000
-=======
   [ Brendan Donegan ]
   * jobs/benchmarks.txt.in - fix typo in command field of 
     benchmarks/graphics/globs job (LP: #1157615)
@@ -23,7 +17,6 @@
     (apparently needed because dh_auth_xxx) poke setup.py as python2)
 
  -- Brendan Donegan <brendan.donegan@canonical.com>  Fri, 29 Mar 2013 10:41:06 +0000
->>>>>>> c8ed9bc0
 
 checkbox (0.15.5) raring; urgency=low
 
