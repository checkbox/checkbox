--- conflicted
+++ resolved
@@ -62,11 +62,7 @@
   [Aurélien Gâteau]
   * Improvements to Recover dialog and show_info method.
 
-<<<<<<< HEAD
- -- Daniel Manrique <daniel.manrique@canonical.com>  Sun, 22 Jan 2012 23:09:40 -0500
-=======
  -- Jeff Lane <jeff@ubuntu.com>  Mon, 23 Jan 2012 12:24:08 -0500
->>>>>>> dc173248
 
 checkbox (0.13) precise; urgency=low
 
