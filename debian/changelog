--- conflicted
+++ resolved
@@ -1,5 +1,11 @@
 checkbox (0.13.3) precise; urgency=low
  
+  [Brendan Donegan]
+  * Typo in command for for miscellanea/virtualization-check (LP: #934243)
+
+  [Daniel Manrique]
+  * Use GObject from gi.repository instead of gobject (LP: #937099)
+
   [Javier Collado]
   * Fixed running of disk/read_performance tests (LP: #933528)
   
@@ -7,16 +13,8 @@
   * Fix depends fields in info and suspend test suites (LP: #934051) 
   * Display results report in non-graphical interfaces (LP: #937657)
 
-  [Brendan Donegan]
-  * Typo in command for for miscellanea/virtualization-check (LP: #934243)
-
-<<<<<<< HEAD
   [ Tiago Salem Herrmann ]
   * Remove auto generated qt resource file (LP: #938863)
-=======
-  [Daniel Manrique]
-  * Use GObject from gi.repository instead of gobject (LP: #937099)
->>>>>>> 4bb30577
 
  -- Marc Tardif <marc@ubuntu.com>  Thu, 16 Feb 2012 10:31:18 -0500
 
