--- conflicted
+++ resolved
@@ -5,15 +5,12 @@
 
   [Jeff Lane]
   * New version 0.14.2 for Quantal Quetzal development.
-<<<<<<< HEAD
+  * jobs/cpu.txt.in: added cpu_scaling_test log attachment job
   * jobs/disk.txt.in: modified block_device requirements so they'll work right
     jobs/info.txt.in: added block_device resource requirements to hdparm job so
     it won't run on removable stuff where it's not necessary.
   * info.txt.in: removed extraneous fwts_log job
     miscellanea.txt.in: modified fwts_results.log job
-=======
-  * jobs/cpu.txt.in: added cpu_scaling_test log attachment job
->>>>>>> ea4423d1
 
   [Marc Tardif]
   * Fixed duplicate jobs appearing in the store when rerunning jobs.
@@ -22,11 +19,7 @@
   * Added a message file format test that does some simplistic checks
     on jobs/* files to ensure they are sane.
 
-<<<<<<< HEAD
  -- Jeff Lane <jeff@ubuntu.com>  Fri, 29 Jun 2012 16:30:33 -0400
-=======
- -- Jeff Lane <jeff@ubuntu.com>  Fri, 29 Jun 2012 16:13:42 -0400
->>>>>>> ea4423d1
 
 checkbox (0.14.1) quantal; urgency=low
 
