--- conflicted
+++ resolved
@@ -11,7 +11,6 @@
     it won't run on removable stuff where it's not necessary.
   * info.txt.in: removed extraneous fwts_log job
     miscellanea.txt.in: modified fwts_results.log job
-<<<<<<< HEAD
   * scripts/optical_detect: minor tweak to send error output to stderr
     scripts/optical_read_test: added root user check because this needs to be
     run with root privileges. Added some additional output for stderr for
@@ -41,11 +40,9 @@
     users can understand what's going on. Moved the exit bits so the test will
     actuall run on multiple drives as originally intended and not exit on the
     first failure.
-=======
   * scripts/removable_storage_test: vastly improved the output from that script
     and also introduced some new error handling to cover a couple conditions
     that generated unhelpful tracebacks.
->>>>>>> 0081003d
 
   [Marc Tardif]
   * Fixed duplicate jobs appearing in the store when rerunning jobs.
@@ -67,11 +64,7 @@
   * Wait longer to get the window handle in gpu_test, so that we don't fall foul
     of timing issues. (LP: #1018563)
 
-<<<<<<< HEAD
  -- Jeff Lane <jeff@ubuntu.com>  Tue, 10 Jul 2012 21:00:06 -0400
-=======
- -- Jeff Lane <jeff@ubuntu.com>  Fri, 06 Jul 2012 15:03:50 -0400
->>>>>>> 0081003d
 
 checkbox (0.14.1) quantal; urgency=low
 
