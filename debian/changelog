--- conflicted
+++ resolved
@@ -36,16 +36,13 @@
     * scripts/cking_suite
     * scripts/floppy_test
     * scripts/network_bandwidth_test
-<<<<<<< HEAD
     * scripts/cpu_scaling_test
-=======
+  * Removed sleep_test script no longer used by any test definition.
   * [FEATURE] Deprecated scripts:
     * scripts/autotest_filter and scripts/autotest_suite
     * scripts/ltp_filter and scripts/ltp_suite
     * scripts/mago_filter and scripts/mago_suite
     * scripts/qa_regression_suite
->>>>>>> 49d82f3b
-  * Removed sleep_test script no longer used by any test definition.
 
   [Daniel Manrique]
   * New version 0.14 for Quantal Quetzal development.
@@ -151,7 +148,7 @@
       block devices. __disks__ jobs updated to run only on internal drives.
   * [FEATURE] jobs/benchmarks.txt.in, scripts/pts_run: Add a reworked launcher
     for phoronix-test-suite tests.
-    script to analyze pm_test logs
+  * [FEATURE] Python 2 to 3 conversion:
   * jobs/stress.txt.in: add OEM team's stress tests (including reboot and poweroff)
     and log analysis jobs
 
