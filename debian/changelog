checkbox (0.14.2) quantal; urgency=low

  [Javier Collado]
  * Fixed detection of circular references in resolver.

  [Jeff Lane]
  * New version 0.14.2 for Quantal Quetzal development.
  * jobs/cpu.txt.in: added cpu_scaling_test log attachment job
  * jobs/disk.txt.in: modified block_device requirements so they'll work right
    jobs/info.txt.in: added block_device resource requirements to hdparm job so
    it won't run on removable stuff where it's not necessary.
  * info.txt.in: removed extraneous fwts_log job
    miscellanea.txt.in: modified fwts_results.log job

  [Marc Tardif]
  * Fixed duplicate jobs appearing in the store when rerunning jobs.

  [Daniel Manrique]
  * Added a message file format test that does some simplistic checks
    on jobs/* files to ensure they are sane.

  [Brendan Donegan]
<<<<<<< HEAD
  * Make a call to rfkill unblock in the create_connection script, incase
    those nasty Broadcom drivers have left a soft-block on the wireless after
    loading. Also do a bit of refactoring to use check_output and check_call
    instead of Popen (LP: #1019162)

 -- Jeff Lane <jeff@ubuntu.com>  Fri, 29 Jun 2012 16:30:33 -0400
=======
  * Reimplemented memory_compare in python3 and restructured it to put
    things into dictionaries for easy access. Also fixed bug with detecting
    non-RAM devices as RAM. (LP: #960087)

 -- Jeff Lane <jeff@ubuntu.com>  Fri, 29 Jun 2012 15:46:37 -0400
>>>>>>> 6770426d

checkbox (0.14.1) quantal; urgency=low

  * New upstream release (LP: #1018571)


  [Brendan Donegan]
  * Fixed up a few things with the gpu_lockup tests. Removed depends,
    renamed to gpu_lockup_suspend to reflect behaviour and removed the
    requirement on Firefox
  * Changed suspend_advanced and suspend_advanced_auto to use less
    strict definition of fwts s3 test.

  [Javier Collado]
  * Make sure that jobs are topologically ordered (LP: #990075)
  * Keep job ordering as close to whitelist as possible (LP: #1017951)

  [Marc Tardif]
  * New version 0.14.1 for Quantal Quetzal development.
  * jobs/suspend.txt.in: Fixed trailing newline on otherwise empty line.
  * scripts/run_templates: Fixed calls to Popen to use universal_newlines
    to return strings instead of bytes (LP: #1018354)

  [Daniel Manrique]
  * Fixed duplicate suspend/bluetooth_obex_after_suspend job name.
  * scripts/dpkg_resource: Changed encoding from ascii to utf-8 to handle
    non-ascii locales (LP: #1018353)

  [Jeff Lane]
  * Migrated audio/external-HDMI-playback into checkbox. Modified the
    command to match our other audio tests that save and reset mixer
    levels.

 -- Javier Collado <javier.collado@canonical.com>  Tue, 26 Jun 2012 16:07:04 +0200

checkbox (0.14) quantal; urgency=low

  New upstream release (LP: #1016746):

  [Brendan Donegan]
  * [FEATURE] Python 2 to 3 conversion:
    * scripts/create_connection - switched to using argparse and fixed
      representation of octal literal
    * scripts/internet_test - ran 2to3 tool and decoded result of
      check_output. Also replaced optparse with argparse
    * scripts/memory_info
    * scripts/removable_storage_test - ran 2to3 tool and fixed some
      encoding issues
    * scripts/removable_storage_watcher - ran 2to3 tool and swapped
      use of gobject with gi.repository.GObject
    * scripts/xrandr_cycle - ran 2to3 tool and fixed encoding issue
    * scripts/obex_send - ran 2to3 tool and swapped
      use of gobject with gi.repository.GObject
  * Update touchpad.py to use gsettings instead of deprecated gconf
    (LP: #1004212)
  * Instead of checking output of nmcli con up in create_connection,
    check the return code is success instead (LP: #1013537)
  * base64 encode the after suspend screenshot attachement so that it can
    be uploaded properly (LP: #1016126)
  * Fixed simple type in xorg_memory_test, introduced by Python3
    conversion (LP: #1016387)
  * [FEATURE] Add suspend/bluetooth_obex_after_suspend_auto test to be
    used during fully automated SRU testing

  [Marc Tardif]
  * [FEATURE] Reworked media_keys_test into key_test, making it more generic
    and able to test for any key that sends an scancode. Used it to implement
    a test for the Super key.
  * [FEATURE] Added new interactive and auto-verifying touchpad scrolling
    test.
  * [FEATURE] Python 2 to 3 conversion:
    * scripts/ansi_parser
    * scripts/cking_suite
    * scripts/floppy_test
    * scripts/network_bandwidth_test
    * scripts/cpu_scaling_test
  * Removed sleep_test script no longer used by any test definition.
  * [FEATURE] Deprecated scripts:
    * scripts/autotest_filter and scripts/autotest_suite
    * scripts/ltp_filter and scripts/ltp_suite
    * scripts/mago_filter and scripts/mago_suite
    * scripts/qa_regression_suite

  [Daniel Manrique]
  * New version 0.14 for Quantal Quetzal development.
  * Set the correct user (root) for fwts-wakealarm test (LP: #1004102)
  * Set correct user (root) for usb/storage-preinserted, so it works correctly
    on servers (LP: #1004131)
  * Log (at level INFO) name of each message we execute, so the currently
    running job can be determined by looking at the logfile, rather than
    hunting through process lists.
  * [FEATURE] Added script and jobs to collect and attach output from
    alsa-info.sh.
  * Assume utf-8 encoding always, when opening template files.
    (LP: #1015174)
  * [FEATURE] Replaced the context menu in the selection tree with explicit
    "select/deselect all" buttons.

  [Javier Collado]
  * Submission screen in Qt interface updated to support certification client:
    - customize contents depending on the upload target (launchpad or certification)
    - display links to the report properly in the show_entry method
  * Fixed qt interface show_entry method preopulates widget that gets
    user input (LP: #1000451)
  * Added customizable deselect_warning message in qt show_tree method (LP: #1000443)
  * show_error method shows long text properly in gtk/qt interfaces (LP:
    #1012052)

  [Jeff Lane]
  * [FEATURE] Changes to Power Management testing in Checkbox:
    * scripts/pm_test: added a slightly modified version of OEM team's pm.py
      script for reboot/poweroff testing
    * jobs/hibernate.txt.in: modified hibernate test to use fwts and added new
      jobs to attach log files from hibernate testing.
    * jobs/power-management.txt.in: added new poweroff and reboot jobs using pm_test
      script. Added jobs to attach logs from reboot and poweroff tests to
      results.
    * jobs/stress.txt.in: modified suspend_30_cycles and hibernate_30_cycles to
      use fwts. Added jobs to attach logs from 30 cycle tests to results.
    * jobs/suspend.txt.in: Modified suspend_advanced and suspend_advanced_auto to use
      fwts. Added job to attach log from suspend_advanced and suspend_advanced_auto
      to results.
  * [FEATURE] jobs/miscellanea.txt.in: added a job to gather tester info for
    certification purposes. Not to be used for UF.
  * [FEATURE] Python 2 to 3 conversion:
    * scripts/cpu_topology: ran 2to3, made modificates based on code review and
      tested script to verify functionality.
    * scripts/disk_smart: ported to Python 3. Inserted bits to decode byte
      data returned by Popen. Fixed list_handler to decode bytes types to clean
      up debug output.  Added bits to improve debug output. Migrated from
      optparse to argparse.
    * scripts/network_check: ran 2to3 and that was all that was needed. Also
      took the liberty of migrating from optparse to ArgParse sine we're
      Python3 only now.
    * scripts/network_device_info: ran 2to3 and changed shebang.
    * scripts/network_info: ran 2to3 and changed shebang. Fixed encoding issue
      with interface[:15] (needed to be a bytes object).
    * scripts/fwts_test: ran 2to3 and changed shebang, fixed an encoding bug
      with Popen output. Cleaned up the final output to be more useful for
      debugging test failures.
    * scripts/keyboard_test: nothing to do for conversion beyond changing shebang.
    * scripts/network_ntp_test: 2to3 changed nothing, so modified shebang.
      Fixed an encoding issue with Popen output in. Re-inserted a call to
      SilentCall() that was removed from TimeSkew() by someone in a previous
      revision, which made the TimeSkew() function do nothing. Fixed an
      unbuffered I/O error in SilentCall() discovered while testing Python3
      changes.
    * scripts/optical_detect, scripts/optical_read_test: ran 2to3 and changed
      shebang. Changes were minimal.
    * scripts/xorg_memory_test: 2to3 made minimal changes, modifed shebang.
      Converted optparse code to argparse code and replaced sys.argv[] stuff
      with more useful positional arguments. Removed a redundant import that
      2to3 injected.
    * scripts/resolution_test: ran 2to3 with minimal changes. Changed shebang.
      Converted optparse to argparse and removed unnecessary calls to
      sys.argv[]
    * scripts/pm_log_check: ran 2to3 and changed shebang.
    * scripts/pm_test: ran 2to3 and changed shebang. After a lot of trial and
      error, changed the way xinput is called to avoid confusing bytecode
      embedded in the command output that was causing problems with
      bytes.decode() on the "after reboot" hardware checks.

  [Jeff Marcom]
  * [FEATURE] Python 2 to 3 conversion:
    * scripts/memory_info
    * scripts/memory_test
    * scripts/touchpad_test
  * Deprecated: wake_on_lan_test
  * Update touchpad.py to use gsettings instead of deprecated gconf
    (LP: #1004212)

  [Marc Tardif]
  * [FEATURE] Reworked media_keys_test into key_test, making it more generic
    and able to test for any key that sends an scancode. Used it to implement
    a test for the Super key.
  * [FEATURE] Added new interactive and auto-verifying touchpad scrolling
    test.
  * Removed sleep_test script no longer used by any test definition.
  * Migrated project minus scripts to Python 3.

  [Sylvain Pineau]
  * [FEATURE] Python 2 to 3 conversion:
    * scripts/gst_pipeline_test. Migrated to PyGI.
    * scripts/removable_resource: Add a resource job to identify removable
      block devices. __disks__ jobs updated to run only on internal drives.
  * [FEATURE] jobs/benchmarks.txt.in, scripts/pts_run: Add a reworked launcher
    for phoronix-test-suite tests.
  * [FEATURE] Python 2 to 3 conversion:
  * jobs/stress.txt.in: add OEM team's stress tests (including reboot and poweroff)
    and log analysis jobs

 -- Marc Tardif <marc@ubuntu.com>  Fri, 22 Jun 2012 17:04:14 -0400

checkbox (0.13.8) precise; urgency=low

  [Brendan Donegan]
  * Run fwts_test as root so that the log can be written to on servers and
    also because it's supposed to be run as root (LP: #989701)
  * Fixed cpu_offlining to work properly on systems with ten or more CPU
    cores. (LP: #926136)
  * Give more verbose output from fwts_test script and upload results log as an
    attachment. (LP: #992607)
  * Fix identation on optical/read-automated (LP: #991737)
  * Fixed problem with fwts test log attachment (No bug filed)

  [Nathan Williams]
  * fix typo in jobs/optical.txt.in (lp: #987652)

  [Jeff Lane]
  * Bumped revision to 0.13.8
  * scripts/removable_storage_watcher: increased default timeout to 20 seconds
    to account for time for testers to plug devices in and for the system to
    register the insert/remove event (LP: #978925)
  * [FEATURE] plugins/jobs_prompt.py, plugins/recover_prompt.py, 
    plugins/suites_prompt.py: Added "Fail last test" functionality. Now if a
    test causes a crash (checkbox, system or otherwise), when we recover we
    have the option to just mark the last test failed and move on, or re-run
    the last test and try again.
  * [FEATURE] jobs/local.txt.in, jobs/sniff.txt.in added 8 simple manual sniff 
    tests to be used for test purposes when developing features.
  * [FEATURE] data/whitelists/sniff.whitelist added a whitelist to make use of 
    the basic sniff tests.

  [Daniel Manrique]
  * [FEATURE] checkbox/user_interface.py, checkbox/qt-interface.py,
    plugins/jobs_prompt.py, plugins/recover_prompt.py,
    plugins/suites_prompt.py: Made some modifications to the recover prompt
    changes that better handle accented and other characters in translation.
    This avoides a situation where the recovery could fail due to accented
    characters in translations.

  [Łukasz Zemczak]
  * [FEATURE] checkbox_gtk/gtk_interface.py: Capture ESC keypresses so that
    Checkbox doesn't close/die when user presses ESC.

  [Sylvain Pineau]
  * [FEATURE] jobs/info.txt.in: added new attachments, lspci -vvnnQ and
    lsusb -vv and ensure outputs of lscpi, lsusb and dmidecode return UTF8.

  [Tim Chen]
  * Use nmcli con delete instead of deleting the connection file, also avoid
    bringing eth0 down when running the wireless_monitoring tests.

 -- Jeff Lane <jeff@ubuntu.com>  Mon, 14 May 2012 10:20:59 -0400

checkbox (0.13.7) precise; urgency=low

  [Tiago Salem Herrmann]
  * checkbox_qt/qt_interface.py, qt/frontend/qtfront.cpp,
    qt/frontend/qtfront.h: Do async calls to some ui methods and avoid
    unexpected dbus timeouts (LP: #962333)

  [Sylvain Pineau]
  * qt/frontend/qtfront.cpp: Submit/View results buttons are disabled until
    every selected test has been run (LP: #937715)

  [Jeff Lane]
  * Converted submissionWarningLabel and text to submissionUbuntuFriendlyLabel
    wtih instructional text for submitting results. This is a workaround for
    the bug causing the warning to be displayed at all times rather than only
    when testing is incomplete. (LP: #967457)
  * [FEATURE] Modified stress jobs so that they are all automated per decision
     made during the cert sprint.
  * Removed dhclient call from networking/multi_nic tests because of a bug in
    dhclient that can cause it to hang when run on eth0. New test requirement
    will be that the tester must configure and bring up all ethernet devices
    prior to running checkbox. Also added a check to make sure we're not trying
    to run the test on a device that's not active. (LP: #926229)

  [Daniel Manrique]
  * jobs/optical.txt.in: Change test descriptions to avoid confusing
    instruction to press the "Next" button (which is incorrect). (LP: #971181)
  * jobs/local.txt.in: Fixed touchpad local job which was using suspend.txt 
    as the job source) (LP: #979344) 
  * jobs/mediacards.txt.in: Added usb and scsi devices to
    removable_storage_test commands (LP: #979356)

 -- Jeff Lane <jeff@ubuntu.com>  Wed, 11 Apr 2012 19:23:45 -0400

checkbox (0.13.6) precise; urgency=low

  [Jeff Lane]
  * Removed files in /data that are not used in any job descriptions
    (LP: #957396)

  [Javier Collado]
  * plugins/jobs_info.py: Checkbox doesn't warn that invalid whitelist patterns
    are being used (LP: #937651)
  * [FEATURE] Added smoke test jobs, whitelist and local job to use for
    checkbox development purposes.
  * Fixed "camera_test detect" problem with missing args attributes (LP:
    #967419)

  [Marc Tardif]
  * Fixed string_to_type conversion in network_bandwidth_test (LP: #954587)

  [Sylvain Pineau]
  * qt/frontend/qtfront.cpp, qt/frontend/qtfront.h, plugins/suites_prompt.py,
    checkbox_qt/qt_interface.py, plugins/jobs_prompt.py: The selection tree is
    now updated when recovering from a previous run (LP: #937696)

  [Brendan Donegan]
  * [FEATURE] Added touchpad tests from CE QA Checkbox to allow touchpad
    testing to be performed

  [Daniel Manrique]
  * Internationalization support in checkbox-qt; updated checkbox.pot file
    (LP: #951054) 

 -- Javier Collado <javier.collado@canonical.com>  Wed, 28 Mar 2012 17:02:53 -0400

checkbox (0.13.5) precise; urgency=low

  New upstream release (LP: #960633):

  [Tiago Salem Herrmann]
  * qt/frontend/qtfront.ui: If the test text is too long, then it is cut off
    (LP: #950111)
  * checkbox/user_interface.py, checkbox_qt/qt_interface.py,
    plugins/user_interface.py, qt/frontend/qtfront.cpp, qt/frontend/qtfront.h:
    Correctly update automated test execution status in the Selection tab
    (LP: #950105).
  * qt/frontend/qtfront.cpp: Avoid QDBusArgument warnings when running
    checkbox-qt from a terminal (LP: #957476)
  * checkbox_qt/qt_interface.py, qt/frontend/qtfront.cpp,
    qt/frontend/qtfront.h, qt/frontend/qtfront.ui: add a popup comment box
    for each test under the "Run" tab. (LP: #959452)
  * checkbox/user_interface.py, qt/frontend/qtfront.cpp,
    qt/frontend/qtfront.h, checkbox_qt/qt_interface.py: Set
    interface.direction to NEXT if all the tests were executed and the user
    either analyzed or submitted the results. (LP: #956329)
  * checkbox/user_interface.py, plugins/user_interface.py,
    qt/frontend/qtfront.cpp, qt/frontend/qtfront.h,
    checkbox_qt/qt_interface.py: Use the ui persistent storage to keep some ui
    configuration values. (LP: #937626)
  * checkbox/user_interface.py: Avoid using fork() + call() to run a web
    browser. Use Popen instead.(LP: #956307)
  * qt/frontend/qtfront.ui, qt/frontend/qtfront.cpp, qt/frontend/qtfront.h:
    Removed welcome tab (LP: #957090)

  [Jeff Lane]
  * Reset default checkbox log level to INFO from DEBUG to make logs less
    confusing and verbose. (LP: #949745) 
  * Removed dependency on bluetooth/detect-output on the
    suspend/suspend_advanced job. (LP: #955375)
  * jobs/mediacard.txt.in, scripts/removable_storage_test,
    scripts/removable_storage_watcher: Modified removable_storage_watcher and
    removable_storage_test to accept list of busses to watch to resolve
    problems on systems with MMC readers that present themselves as USB
    devices rather than SDIO (LP: #953160)
  * jobs/optical.txt.in: Fixed the job descriptions for optical/read and
    optical/cdrom-audio-playback to account for changes in Precise and make
    them less confusing (LP: #954606)
  * Created automated version of optical/read for server testing
    Fixed issues with optical_read_test script:
    - test could pass if /dev/cdrom did not exist
    - test could pass if /dev/cdrom was inaccessible
    - test could pass if no optical device was passed in (LP: #945178)
  * Removed hard coded paths from scripts (LP: #949435)

  [Marc Tardif]
  * Linted qt_interface which had a few syntax errors (LP: #949957)
  * plugins/apport_prompt.py: Fixed apport integration was producing a trace
    (LP: #959463)

  [Daniel Manrique]
  * Bumped revision number to 0.13.5 in trunk
  * jobs/keys.txt.in: Fix definition for keys/media-keys test which failed to
    run (LP: #954480)
  * Reverted feature to keep tests ordered, as the sortkey attribute causes
    undesirable secondary effects.

  [Sylvain Pineau]
  * Show the UF invalidation warning if all test cases are unchecked from the
    right click menu (LP: #956757)
  * checkbox_qt/qt_interface.py, qt/frontend/qtfront.cpp,
    qt/frontend/qtfront.h: Tests now select Yes on PASS status (LP: #954556)

  [Brendan Donegan]
  * jobs/suspend.txt.in: Fixed dependencies on wireless and suspend_advanced
    jobs.
  * Changed screenshot jobs to use /dev/external_webcam which will be set by
    a udev rule (LP: #956885)

 -- Jeff Lane <jeff@ubuntu.com>  Fri, 16 Mar 2012 19:14:09 -0400

checkbox (0.13.4) precise; urgency=low

  [Brendan Donegan]
  * Added 'scsi' as a valid bus ID for determining product in udevadm.py
    (LP: #940249)
  * Added 'cciss' as a valid bus ID for determining product in udevadm.py
    (LP: #942548)
  * Updated command fields in composite disk jobs to address the ! in 
    some disk paths (LP: #942769)
  * Updated create_connection to poll for registration of connection and 
    then attempt to bring it up (LP: #944662)
  * Fixed command run by wireless_connection tests so that they fail if the
    internet_test fails, but still clean up the connection file (LP: #944176)
  * Fixed wireless_connection_open_* jobs to not provide security options
    (LP: #947163)

  [Daniel Manrique]
  * Tweaks to internet_test: don't try to ping an IP that's unreachable from 
    the specified interface (or at all), try to find something pingable via
    other means.

  [Javier Collado]
  * Added python-cairo as a dependency for checkbox-gtk (LP: #940163)
  * Updated camera_test script to use better tool for capturing the image
    and allow specifying a device to use, plus other improvements. Create a
    job which takes a capture from the webcam of the desktop.
  * Added jobs to take screenshots after suspend and attach the resulting jpg

  [Marc Tardif]
  * Tidied up logic for determining DISK device product and vendor 
    (LP: #942548)
  * Fixed filename matching expression for local jobs (LP: #942273)
  * Fixed duplicate System Testing applications after upgrade (LP: #940627)

  [Aurelien Gateau]
  * lib/template.py, lib/template_i18n.py, plugins/jobs_info.py,
    plugins/suites_prompt.py: Add a "sortkey" attribute to jobs, the sortkey
    order matches the order in which they appear in jobfiles.
  * checkbox_gtk/gtk_interface.py: Shows jobs and suites in sortkey order
    (that is, as they appear in job definition files, rather than
    alphabetically).
  * checkbox_gtk/gtk_interface.py, gtk/checkbox-gtk.ui,
    plugins/jobs_prompt.py: Added a progress bar showing tests completed and
    total.

  [Sylvain Pineau]
  * Updated gst_pipeline_test to add a --fullscreen option for video playback.
  * Add python-gtk2 dependency, Gst from gi.repository don't work well with 
    messages (See https://bugzilla.gnome.org/show_bug.cgi?id=631901).
  * Add a new job to capture screen during fullscreen video playback.

  [Tiago Salem Herrmann]
  * checkbox_qt/qt_interface.py, qt/frontend/qtfront.cpp,
    qt/frontend/qtfront.h, qt/frontend/treemodel.cpp, qt/frontend/treemodel.h:
    Makes it possible for the job selection tree to have more than 2 levels of
    children nodes.
 
  [Tim Chen]
  * Modifications to removable_storage_test to handle cases where removable
    media is not mounted prior to test running. (LP: #944623)

 -- Jeff Lane <jeff@ubuntu.com>  Thu, 08 Mar 2012 09:29:10 -0500

checkbox (0.13.3) precise; urgency=low

  New upstream release (LP: #939549):
 
  [Brendan Donegan]
  * Typo in command for for miscellanea/virtualization-check (LP: #934243)
  * Resized test selection views in checkbox-qt (LP: #937113)

  [Daniel Manrique]
  * Use GObject from gi.repository instead of gobject (LP: #937099)
  * Disable flushing to disk after every file access during gathering phase for
    a significant speed boost. (LP: #939019)

  [Javier Collado]
  * Fixed running of disk/read_performance tests (LP: #933528)
  
  [Sylvain Pineau]
  * Fix depends fields in info and suspend test suites (LP: #934051) 
  * Display results report in non-graphical interfaces (LP: #937657)

  [ Tiago Salem Herrmann ]
  * Remove auto generated qt resource file (LP: #938863)
 
  [Ara Pulido]
  * Fix the Ubuntu Friendly warning message (LP: #939448)

 -- Marc Tardif <marc@ubuntu.com>  Thu, 16 Feb 2012 10:31:18 -0500

checkbox (0.13.2) precise; urgency=low

  New upstream release (LP: #933090):

  [Jeff Lane]
  * Added a Hard Disk Stats Test that was part of a much older merge request
    for server test suite.
  * Modified apport-directory to provide feedback
  * Added new optical_write_test script and created appropriate jobs to refine
    optical drive testing
  * Created new resource job that creates an optical.{CD-R,DVD-R} resource to
    determine if a machine's optical drive supports writing or is read-only.
  * Added virt-check test to determine if a server will work as an OpenStack
    Compute Node.
  * Moved apport-directory changes from an old branch to checkbox where the
    job now resides.

  [Marc Tardif]
  * Removed trailing directories from the devpath of disk devices (LP: #925582)
  * Fixed awk regular expression in max_diskspace_used script (LP: #926312)
  * Implemented anonymous submissions to Launchpad with a dummy e-mail
    address.
  * Qt: Moved widgets around in Results window.
  * Changed options and arguments passed to show_tree method, and related UI
    changes.
  * Simplified running checkbox-qt from source tree, by compiling if needed.
  * Added support for decimals and multiple partitions in max_diskspace_used.
  * Fixed reference to xrandr_detect_modes replaced by VESA_drivers_not_in_use.
  * Fixed depends in debian/control file for checkbox-qt.

  [Daniel Manrique]
  * Changed way of obtaining preferred browser to ensure we honor the user's
    preference rather than Chromium's clobbering of
    /etc/alternatives/gnome-www-browser (LP: #925603) 
  * Added submission_path_prompt config variable; if set, it will be shown to
    the user before the test selection screen, and the value entered will
    override the default filename for the xml report.
  * plugins/suites_prompt.py: Fixed jobs being run despite being deselected. 
  * Qt: Changed color of the step bubbles to Ubuntu Orange, and made it
    parametrizable.
  * Qt: View report functionality.
  * Qt: Set the runtime application icon.
  * Fixed typo in network/info.
  * Fixed typo in create_connection.

  [Brendan Donegan]
  * Changed checkbox-cli text to clearly explain what + does (LP: #926417)
  * Changed progress bar of Qt UI to standard rather than custom one,
    prettified tabs and updated Launchpad email text amongst other UI tweaks
    in qt/frontend/qtfront.ui
  * Fixed some oversights in the mediacard job files regarding test 
    descriptions and card types.
  * Tweaked the memory_compare script a bit to make it easier to maintain.
  * Used regexes in default whitelist.

  [Javier Collado]
  * Removed job that installed ipmitool by default (LP: #931954)

  [Tiago Salem Herrmann]
  * Implementation of Qt frontend for checkbox.
  * Qt-related features and bugfixes:
  * Qt: Added welcome screen image and background color.
  * Qt: Removed maximize/restore button.
  * Qt: added select/deselect all popup menu.
  * Qt: Status screen
  * Qt: Antialiasing hint for step numbers and question mark.
  
  [Sylvain Pineau]
  * Tests will run in in order specified by the whitelist.
  * JobStore caches most of a job's attributes in memory to speed up sorting.

 -- Jeff Lane <jeff@ubuntu.com>  Wed, 15 Feb 2012 00:11:21 -0500

checkbox (0.13.1) precise; urgency=low

  New upstream release (LP: #925090):

  [Brendan Donegan]
  * Fixed the cpu_topology script so that it doesn't mistake the word
    'processor' in the value of another field for the field 'processor'
    (LP: #882161)
  * Added create_connection script and jobs to automatically create/test a
    wireless network connection.
  * Updated wireless job dependencies.
  * Add wireless performance data collecting tests.
  * Changed is_laptop test to a shell test and implemented a check_is_laptop
    script to check automatically for a systems 'laptopness' (LP: #886668)
  * Fixed connect_wireless script which continued failing to correctly
    identify wireless connections.
  * Don't fail the sleep_test if the wake alarm is still set (LP: #911161)
  * Add requirement for mem sleep state to be supported to the
    suspend_advanced_auto job (LP: #804190)
  * Fixed the camera/display test and removed the camera/video one.
  * Added display resource and matching requirements to external video 
    output tests.
  * Added removable_storage_watcher script to replace watch_command to make
    testing USB, FireWire and MMC devices easier and more cohesive.
  * Added memory_compare script to automate the memory/info job
  * Switch audio settings to correct device before running audio tests
    (LP: #916859)
  * Nixed graphics/xorg-version-output job and updated other job dependencies,
    since it is redundant with graphics/xorg-version. (LP: #671144)

  [Gabor Kelemen]
  * Fixed last two remaining strings with backslashes (LP: #868571)
  * Fix misplaced parentheses, so translation can work (LP: #904876)

  [Marc Tardif]
  * Refactored install scripts to be agnostic of variant name: 
    install/postinst, install/config and debian/*.postinst.
  * Using title defined in user_interface plugin in GTK interface.
  * Updated default.whitelist to reflect renamed jobs.
  * Removed files with non-printable characters from submission.xml.
  * Fixed parser for submission files with empty question comments
    and context info (LP: #912546)
  * Added support for skipping tests when the depends don't pass
    (LP: #509598)
  * Removed extraneous code from the sleep_test.
  * Refactored logic to check for network after suspend.
  * Removed deprecated hwtest package.
  * cpu_offlining was incorrectly using return instead of exit.

  [Daniel Manrique]
  * Update control files under debian/ to eliminate (most) lintian warnings
    (LP: #352986)
  * Environment variables specified with environ: in a job description will be
    passed to the backend for it to add to its environment. (LP: #897889)
  * Handle malformed LANGUAGE environment variable values (LP: #912946)
  * Added interactive media_keys_test script.
  * Make creation of wireless connection files more robust (LP: #923836)
  * Recommend gstreamer-gconf to enable media tests on kubuntu (LP: #898641)
  * Add bluetooth device requirement to obex jobs (LP: #921128)
  * Add a plugin conf variable for the welcome string (shown on the first
    screen when checkbox runs), so it can be changed without much effort.
  * Remove superflous bluetooth/detect job
  * Fixed typo in jobs/local.txt.in (phoronix misspelled as peripherals).
  * Rearranged a misplaced changelog entry.
  * Updated debian/control to remove unneeded Uploader: field.

  [Robert Roth]
  * Fixed spelling mistakes in user_apps job file. (LP: #904209)

  [Jeff Lane]
  * Created automated network info test to get some config info during automated 
    runs. (LP: #912038)
  * Added requires to suspend wireless jobs so they won't run if wireless isn't
    present (LP: #907150)
  * Fixed issue in usb_test with unwritable filesystems (LP: #912522)
  * Fixed USB tests so that insert, storage, remove run in proper order
  * Removed usb_storage_after_suspend since it's superfluous, all other USB
    tests already run after suspend.
  * Modifed usb_test to handle firewire drives as well, renamed script to
    removable_storage_test

  [Aurélien Gâteau]
  * Improvements to Recover dialog and show_info method.

  [ Javier Collado ]
  * Error while creating binary package fixed (LP: #921576)

  [ Sylvain Pineau ]
  * Replaced xrandr_display_modes with automated check for VESA driver
  * Refactored Unity compatibility tests

 -- Daniel Manrique <daniel.manrique@canonical.com>  Fri, 10 Feb 2012 11:19:05 -0500

checkbox (0.13) precise; urgency=low

  New upstream release (LP: #892268):

  [Marc Tardif]
  * Generate a submission.xml file that contains all device and attachment
  * Write the report before reporting the validation error.
  * Changed device.product to dmi.product for the formfactor (LP: #875312)

  [Daniel Manrique]
  * Use gettext for string (LP: #869267)
  * Move progress indicator to main checkbox dialog instead of a 
    transient window (LP: #868995)
  * Ignore malformed dpkg entries in package_resource (LP: #794747)
  * Reset window title after finishing a manual test (LP: #874690)
  * Handle "@" in locale names (as in ca@valencia).

  [Jeff Lane]
  * Went through all the job files and:
    * Updated descriptions to match Unity UI structure
    * Added descriptions where necessary
    * Added further details to some descriptions
    * Moved some jobs to more appropriate files
    * Fixed job names in older job files to match new naming scheme 
      (suite/testname)
    * Added jobs to local.txt to ensure all job files are now parsed
      (this allows easier addition of existing tests to whitelists)
    * Changed remaining manual job descriptions to match the new format
  * Updated CD and DVD write tests to be more clear about when to skip
    them (LP: #772794)

  [Ara Pulido]
  * Rewrote all job descriptions to match OEM QA syntax

  [Brendan Donegan]  
  * Fix the code that assigns keys in checkbox-cli so that it never assigns
    keys which have other uses. (LP: #877467)
  * Show details of unmet job requirements (LP: #855852)
  * Ensure that connect_wireless chooses a wireless connection from the list
    of available connections (LP: #877752)
  * Have the bluetooth/detect tests require a device with the category
    BLUETOOTH to run, thus preventing the test from failing on systems with
    no Bluetooth device (LP: #862322)
  * Rename attachment jobs to not have a forward slash in their name
    (LP: #887964)
  * Guard against trying to write files to logical partitions on USB sticks
    (which will obviously fail) in usb_test (LP: #887049)
  * Make the OpenGL test ignore the return value of glxgears and improve
    the test description (LP: #890725)
  * Allow input/mouse test to run if a TOUCH device is present
    (LP: #886129)

  [ Javier Collado ]
  * Broken job dependencies fixed (LP: #888447)
  * Regex support when specifying blacklists and whitelists on the
    commandline (LP: #588647)

 -- Daniel Manrique <daniel.manrique@canonical.com>  Thu, 18 Nov 2011 12:46:21 -0500

checkbox (0.12.8) oneiric; urgency=low

  New upstream release (LP: #862579):

  [Brendan Donegan]
  * Remove test for FTP connection from network_check script (LP: #854222)
  * Update a parameter in usb_test to have it run faster.
  * Remove record_playback_after_suspend from Ubuntu Friendly whitelist (LP: #855540)
  * Fix minor typo in multi-monitor friendly resolution_test script which caused 
    minimum_resolution test to fail (LP: #855599)
  * Remove storage_devices_test from Ubuntu Friendly whitelist since bonnie++  (which it uses) is not installed by default (LP: #855841)
  * Changed description and name to reflect Ubuntu Friendly branding. Now when a user searches for Ubuntu Friendly in the lens, Checkbox will appear (LP: #852036)
  * Reset the selections at the test suite prompt if No is selected at the recover prompt (LP: #861208)
  * Save the connection name(s) instead of the interface name so that they can be reconnected to properly after the wireless before/after suspend tests have completed (LP: #861502)
  * Make connect_wireless use the UUID of the connection instead of the name for greater reliability (LP: #862190)

  [Daniel Manrique]
  * Restored _recover attribute, re-enabling welcome and test selection
    screens (LP: #852204)
  * Remove memory/test from the Ubuntu Friendly whitelist (LP: #853799)
  * Use diff instead of grep, better comparing of empty files (LP: #852014)
  * Apport integration: new mandatory "tag" value in ApportOptions (LP: #852201)
  * Add warning prior to starting the tests (LP: #855328)
  * Apport integration: Fix instantiation of Gtk.RadioButton, needed due 
    to PyGI related API changes (LP: #805679)
  * Remove ping -R parameter that apparently caused ICMP packets to be dropped
    by some routers (LP: #861404)

  [ Evan Broder ]
  * Replace resolution_test with an implementation which uses GdkScreen to
    be multimonitor-aware (LP: #632987)

  [Jeff Lane]
  * Fix names of optical drive tests and remove a non-existing test from the
    whitelist (LP: #854808) 
  * Fix wireless_*_suspend jobs so they recreate iface file instead of append
    each time (LP: #855845)
    (LP: #852201)
  * Clarify better the intend of the is_laptop question (LP: #861844)
  * Fixed dependencies for tests that depend on suspend/suspend_advanced 
    (LP: #860651)

  [Tim Chen]
  * Fix cpu_scaling_test (LP: #811177)
 
  [Ara Pulido]
  * Avoid connect_wireless messing with AP with similar names (LP: #861538)
  * Remove bluetooth/file-transfer from the list of tests to run, since due to
    bug 834348 it always fails.

  [Marc Tardif]
  * Added support for wildcards when verifying the transport certificate.
  * Applying depends across suites (LP: #861218)

 -- Daniel Manrique <daniel.manrique@canonical.com>  Thu, 29 Sep 2011 13:12:01 -0400

checkbox (0.12.7) oneiric; urgency=low

  New upstream release (LP: #850395):

  [Brendan Donegan]
  * Redirecting stderr to pipe to fix the gconf_resource script (LP: #832321)
  * Clear jobs directory when user selects No to recover question (LP: #836623)

  [Daniel Manrique]
  * checkbox/job.py: Guard against bogus timeout values (LP: #827859)
  * More explicit handling of string decoding/encoding, avoids problems with
    non-ascii characters (LP: #833747)
  * Changed architecture from all to any for checkbox base, to build
    architecture-specific binaries (LP: #833696)

  [Jeff Lane]
  * Several corrections necessary due to test name changes or typos found in
    job files

  [Marc Tardif]
  * Connecting hyper text widgets only once (LP: #827904)
  * Detecting MMC readers as OTHER instead of DISK (LP: #822948)
  * Validating the hostname in the SSL certificate (LP: #625076)
  * Validating the submission.xml (LP: #838123)

 -- Daniel Manrique <daniel.manrique@canonical.com>  Fri, 14 Sep 2011 17:15:26 -0400

checkbox (0.12.6) oneiric; urgency=low

  New upstream release (LP: #841983):

  [ Daniel Manrique ]
  * Work around PyGTK API changes that kept checkbox from starting up
    (LP: #839675).

 -- Daniel Manrique <daniel.manrique@canonical.com>  Mon, 05 Sep 2011 12:47:58 -0400

checkbox (0.12.5) oneiric; urgency=low

  New upstream release (LP: #838745):

  [Ara Pulido]
  * Created a "suspend" suite and renamed relevant tests.

  [Brendan Donegan]
  * Removed redundant tests in power-management suite.
  * Fixed dependencies in power-management suite.

  [Daniel Manrique]
  * Changed name of apt-get test to reflect the suite it's in.
  * Fixed typos in job definitions that caused them to not be run.
  * Added missing description to info/hdparm test (LP: #832351)
  * Quote command to obtain bluetooth address, to avoid hanging if 
    a device is not present (LP: #836756).
  * Added BLUETOOTH category to udev parser.
  * Removed some tests from default whitelist.
  * Fixed dependencies for keys/sleep.
  
  [Jeff Lane]
  * Added new USB storage transfer test
  * Re-worked and added automated audio test

  [Marc Tardif]
  * Added WIRELESS category to udev parser.

 -- Ara Pulido <ara@ubuntu.com>  Thu, 01 Sep 2011 12:23:07 +0100

checkbox (0.12.4) oneiric; urgency=low

  New upstream release (LP: #824180):

  [Brendan Donegan]
  * Refactored job definition files.
  * Fixed dependencies and test naming.
  * Added Online CPU before/after suspend test.
  * Automated wireless tests.
  * Removed redundant sru_suite.txt, updated dependencies accordingly.
  * Automated bluetooth_obex tests.

  [Daniel Manrique]
  * Further improvements to make frontend/backend communication more reliable.
    Prevents stuck backends, failure to close the GUI due to lack of reply
    from the backend, and test specifying "user" not being run.
  * scripts/keyboard_test modified to account for pygi-related GTK API
    changes. (LP: #804369)
  * scripts/sleep_test: improve handling of NetworkManager DBus API
    changes. (LP: #808423)
  * scripts/cdimage_resource: properly handle releases with "LTS" in their
    name (LP: #814085)
  * Updated minimum_resolution test as per latest system requirements, leaving
    just one unified test. (LP: #767166)

  [Javier Collado]
  * Checkbox exits with EX_NOINPUT if a whitelist or blacklist file is
    specified and cannot be found.
  * Deselect a test suite automatically when none of its children is selected,
    in the GTK interface. (LP: #651878)
  * Make the "Next" button the default action when Enter is pressed, to 
    streamline testing with the GTK interface.

  [Marc Tardif]
  * Fixed udevam not being found because /sbin not in PATH (LP: #597305)
  * Fixed hardware attachments for udev and dmi (LP: #822682)

  [Sylvain Pineau]
  * Expose the message store to other plugins, via firing an expose-msgstore
    event.

  [Andrew Faulkner]
  * Fix description for nautilus_file_create job (LP: #821141) 

  [Kenneth Wimer]
  * New header image that follows brand guidelines (LP: #554202)

 -- Daniel Manrique <daniel.manrique@canonical.com>  Wed, 10 Aug 2011 15:16:39 -0400

checkbox (0.12.3) oneiric; urgency=low

  [Marc Tardif]
  * Only reading CHECKBOX_* environment variables in config (LP: #802458)
  * Imported scripts and jobs from Platform Services.

  [Chad A. Davis]
  * Switch to dh_python2 and debhelper7 (LP: #788514)

  [Barry Warsaw]
  * Fix checkbox_clean.run() to ignore missing executables, as is the case
    in a fresh checkout.

 -- Daniel Manrique <daniel.manrique@canonical.com>  Fri, 01 Jul 2011 11:37:27 -0400

checkbox (0.12.2) oneiric; urgency=low

  New upstream release (LP: #800199):

  [Brendan Donegan]
  * Added interface parameter to internet_test script.

  [Daniel Manrique]
  * GTK GUI: Change assignment of TreeStore model to TreeView to account for
    pygi-related API changes. Also seems to fix lingering select/deselect all
    buttons. (LP: #796666) (LP: #796622)
  * GTK GUI: Fix call to Gtk buffer get_text to add now-mandatory fourth
    parameter, keeps the GUI from misbehaving in connection to fixed bug.
    (LP: #796827)
  * GTK GUI: Fix handling of mouse events in gtk_hypertext_view.py which
    prevented displaying the final report.
  * Put test name as part of the window title, as an aid to
    reporting/debugging (LP: #744190)
  * plugins/apport_prompt.py: Add test name to "Do you want to report a bug?"
    dialog to make it clearer.

  [Sylvain Pineau]
  * Fix evaluation of job requirements (LP: #798200)
  * Added "in" operator to job requirements.

 -- Marc Tardif <marc@ubuntu.com>  Tue, 21 Jun 2011 09:41:57 -0400

checkbox (0.12.1) oneiric; urgency=low

  New upstream release (LP: #796629):

  [Brendan Donegan]
  * Fix timeout in sleep_test script (LP: #665299)
  * Fix traces in hyper_text_view module (LP: #796508)
  * Added camera test (LP: #764222)

  [Daniel Manrique]
  * Fix GUI definition file so main window uses "natural request", growing
    when child widgets require so (LP: #776734)
  * Fix open/read blocking behavior and backend/frontend communications to
    avoid hangs and lingering backends. (LP: #588539)
  * Render header text dynamically over the image background, and updated pot
    file with the new string. (LP: #621880)

  [Robert Roth]
  * Improve command line key prompts (LP: #786924)

 -- Marc Tardif <marc@ubuntu.com>  Fri, 03 Jun 2011 17:00:11 -0400

checkbox (0.12) oneiric; urgency=low

  New upstream release (LP: #784076):
  * Removed dead pixel test.

  [Bilal Akhtar]
  * Port checkbox to Gtk3/PyGI (LP: #783822)

 -- Marc Tardif <marc@ubuntu.com>  Tue, 17 May 2011 09:48:07 -0400

checkbox (0.11.4) natty; urgency=low

  * Changed udev_resource to report CAPTURE for USB VIDEO devices
  * Fixed eval of resources with names like list item names
  
  [Carl Milette]
  * Fixed hard coded disk in disk_bench_test so that it matches convention
    utilizing udev_resource for finding devices. (LP: #507943)

 -- Jeff Lane <jeff@ubuntu.com>  Fri, 22 Apr 2011 11:05:19 -0400

checkbox (0.11.3) natty; urgency=low

  New upstream release (LP: #751928):
  * Fixed sleep_test crashing with ioerror (LP: #630785)
  * Fixed keyerror when running some manual tests (LP: #729431)

  [Ara Pulido]
  * Improved debconf messages and ordering (LP: #553777)
  * Video bugs should be reported as a display symptom (LP: #744964)
  * Added checkbox log to apport report

  [Gerhard Burger]
  * Fixed punctuation inconsistencies in verification procedures (LP: #744167):

 -- Marc Tardif <marc@ubuntu.com>  Tue, 05 Apr 2011 16:19:17 -0400

checkbox (0.11.2) natty; urgency=low

  New upstream release (LP: #736919):
  * Added version to dpkg dependency
  * Added multiarch support to install script (LP: #727411)
  * Fixed submitting data twice (LP: #531010)
  * Fixed job descriptions for checkbox-cli (LP: #221400)

  [Daniel Manrique]
  * Fixed strings in audio tests and updated pot file (LP: #691241)
  
  [Jochen Kemnade]
  * Fixed grammar in user-apps tests (LP: #642001)

  [Jeff Lane]
  * Added reboot instructions to suspend/hibernate tests (LP: #420493)
  * Made the firewire instructions make more sense (LP: #693068)
  
  [Michael Terry]
  * Fixed several strings appear in English although translated (LP: #514401)
    - jobs/fingerprint.txt.in
    - jobs/media.txt.in
    - jobs/monitor.txt.in
    - jobs/sleep.txt.in
    - jobs/firewire.txt.in
    - po/checkbox.pot
  * Fixed grammar (LP: #525454)
    + jobs/fingerprint.txt.in

 -- Jeff Lane <jeff@ubuntu.com>  Tue, 29 Mar 2011 09:17:36 -0400

checkbox (0.11.1) natty; urgency=low

  New upstream release (LP: #725110):
  * Checking for lock file before firing stop-all event (LP: #719552)
  * Changed description of nautilus_file_copy job (LP: #709688)

  [Javier Collado]
  * Fixed title in progress dialog

 -- Marc Tardif <marc@ubuntu.com>  Fri, 25 Feb 2011 11:56:43 -0500

checkbox (0.11) natty; urgency=low

  New upstream release (LP: #719073):
  * Changed support for persist plugin as optional (LP: #561816)

  [Ara Pulido]
  * Fixed lintian errors and warnings

  [Eitan Isaacson]
  * Migrate the UI from libglade to gtkbuilder  

 -- Marc Tardif <marc@ubuntu.com>  Mon, 14 Feb 2011 18:19:27 -0500

checkbox (0.10.4) maverick; urgency=low

  * Fixed parsing of config parameters (LP: #689140)

 -- Marc Tardif <marc@ubuntu.com>  Tue, 14 Sep 2010 12:43:51 -0400

checkbox (0.10.3) maverick; urgency=low

  New upstream release (LP: #638333):
  * Fixed verification of SSL validity (LP: #625076)
  * Improved audio test questions.

 -- Marc Tardif <marc@ubuntu.com>  Tue, 14 Sep 2010 12:43:51 -0400

checkbox (0.10.2) maverick; urgency=low

  New upstream release (LP: #617583):
  * Fixed sleep_test to check the connection if using network-manager.
  * Fixed reporting bugs against alsa-base and xorg (LP: #607214)
  * Fixed apport dialog no longer appearing (LP: #607217)
  * Reduced data file size for the desktop image.
  * Updated report to be more pretty.

 -- Marc Tardif <marc@ubuntu.com>  Fri, 13 Aug 2010 16:23:16 -0400

checkbox (0.10.1) maverick; urgency=low

  New upstream release (LP: #597295):
  * Added support for urwid interface.
  * Added sound check test.
  * Added document viewer test.
  * Added update-manager and nautilus tests.
  * Added resolution tests.
  * Added sleep tests.

 -- Marc Tardif <marc@ubuntu.com>  Tue, 22 Jun 2010 10:43:52 -0400

checkbox (0.10) maverick; urgency=low

  * Added media tests (LP: #397944)
  * Added support for comments in templates.

 -- Marc Tardif <marc@ubuntu.com>  Tue, 04 May 2010 11:51:22 -0400

checkbox (0.9.2) lucid; urgency=low

  New upstream release (LP: #567568):
  * Added referer when sending submissions to Launchpad (LP: #550973)
  * Added suggests to checkbox package in debian/control file (LP: #352740)
  * Fixed udev_resource script to be more resilient (LP: #556824)
  * Fixed cdimage_resource script to read casper.log (LP: #558728)
  * Fixed reporting all resources found for a job (LP: #560948)
  * Fixed stalling when using kdesudo to start backend (LP: #557443)
  * Fixed starting the appropriate default browser on UNR (LP: #563050)
  * Fixed ansi_parser script when outputting to stdout (LP: #560952)
  * Fixed opening the report with the gconf preferred browser (LP: #562580)
  * Fixed suspend_test to use relative time for wakealarm (LP: #349768)
  * Fixed backend not getting terminated upon closing (LP: #553328)

 -- Marc Tardif <marc@ubuntu.com>  Tue, 06 Apr 2010 14:17:46 -0400

checkbox (0.9.1) lucid; urgency=low

  New upstream release (LP: #548800):
  * Added cpu_scaling_test script.
  * Fixed hard drive detection (LP: #549714)
  * Fixed backend to handle empty messages (LP: #536645)
  * Fixed parsing of package resource (LP: #539691)
  * Fixed malformed xml report (LP: #485445)
  * Fixed running root manual tests as normal user (LP: #383559)
  * Fixed writing apport files only after submitting (LP: #530380)
  * Fixed audio test instructions (LP: #529205)
  * Fixed gathering chassis information (LP: #537435)
  * Fixed detection of disks in kvm (LP: #552998)
  * Fixed udev_resource script to be more resilient (LP: #552999)
  * Fixed filter_packages script to use new resources.

 -- Marc Tardif <marc@ubuntu.com>  Sun, 07 Mar 2010 15:05:44 -0400

checkbox (0.9) lucid; urgency=low

  * Introduced job_prompt plugin to treat all jobs (suites, tests, etc.) as composites.
  * Replaced the registry and resource scripts and centralized job iteration.
  * Replaced dependency on dbus by using sudo/gksu/kdesudo instead.
  * Replaced mktemp with mkdtemp for security purposes.
  * Fixed strings in fingerprint and modem tests (LP: #457759)
  * Fixed client side validation of Launchpad form (LP: #438671)
  * Added device information to tags when reporting bugs with apport.
  * Added shorthands for blacklist-file and whitelist-file.
  * Added support for apport default configuration (LP: #465447)
  * Added support for scrolled options list (LP: #411526)
  * Added support for tests generated by suites to run as root.
  * Added support for requirements in attachments.
  * Added support for armv7l processor
  * Added Autotest integration
  * Added LTP integration
  * Added Phoronix integration
  * Added qa-regression-testing integration

 -- Marc Tardif <marc@ubuntu.com>  Wed, 04 Nov 2009 19:36:09 -0400

checkbox (0.8.5) karmic; urgency=low

  * Fixed translation of suites and tests files (LP: #456115)
  * Fixed checking the status of command registries (LP: #457502)
  * Fixed selecting suites in the command line (LP: #457559)
  * Fixed reporting of bugs to contain test description (LP: #427932)
  * Fixed execute permissions on scripts (LP: #459606)
  * Renamed processors_info plugin to singular because processor
    information is reported as a single structure with a count attribute
  * Updated translation files.

 -- Marc Tardif <marc@ubuntu.com>  Mon, 26 Oct 2009 12:17:30 -0400

checkbox (0.8.4) karmic; urgency=low

  * Fixed failing dependencies when not available (LP: #430051)
  * Fixed supporting udevadm not providing DEVPATH variable (LP: #430084)
  * Fixed supporting audio devices without a /proc/asound entry (LP: #430086)
  * Fixed running when python-apport package is not installed (LP: #430103)
  * Fixed X error when exiting after reporting a bug (LP: #430776)
  * Fixed prompting to report a bug according to GNOME HIG (LP: #429701)
  * Fixed prompting for answer in checkbox-cli (LP: #429764)
  * Fixed resolution_test message for fglrx driver (LP: #346816)
  * Fixed adding of manpage symlinks for gtk and cli (LP: #426641)
  * Fixed recovering from connecting to the backend (LP: #446693)
  * Fixed backend to use dbus instead of policykit (LP: #435714)
  * Fixed interpolation of output variable in cli (LP: #450673)
  * Fixed selection of suites in cli (LP: #450713)
  * Fixed parsing of virtio-pci devices (LP: #450774)

 -- Marc Tardif <marc@ubuntu.com>  Tue, 13 Oct 2009 16:44:12 -0400

checkbox (0.8.3) karmic; urgency=low

  * Fixed trailing newline requirement in test definitions (LP: #427993)
  * Fixed reporting firmware version as product name (LP: #428563)
  * Fixed detecting pci and usb audio devices (LP: #429558)
  * Fixed prompting to report a bug when there's no package (LP: #429668)

 -- Marc Tardif <marc@ubuntu.com>  Sat, 12 Sep 2009 15:37:40 -0400

checkbox (0.8.2) karmic; urgency=low

  * Fixed adding test information when reporting with apport (LP: #423798)
  * Fixed tagging bugs when reporting with apport (LP: #423799)
  * Fixed expressing package aliases for the linux package (LP: #423805)
  * Fixed detecting the disk category in devices (LP: #423864)
  * Fixed supporting apport symptoms when reporting bugs (LP: #424063)
  * Fixed gathering of dmi information for Launchpad report (LP: #424454)
  * Fixed tests using gksudo returning empty output (LP: #425284)

  [Javier Collado]
  * Fixed reporting of output in shell plugin (LP: #393894)

 -- Marc Tardif <marc@ubuntu.com>  Mon, 31 Aug 2009 17:16:38 -0500

checkbox (0.8.1) karmic; urgency=low

  * New upstream version:
    * Added disk tests.
    * Added fingerprint reader tests.
    * Added firewire tets.
    * Added kms tests.
    * Added media tests.
  * Fixed dependency on hal and using udev instead (LP: #399319)
  * Fixed calling ubuntu-bug when a test fails (LP: #418978)

 -- Marc Tardif <marc@ubuntu.com>  Tue, 26 Aug 2009 17:36:05 -0500

checkbox (0.8~alpha4) karmic; urgency=low

  * New upstream version:
    * Changed icon.
    * Added timeout property to lock_prompt plugin.
    * Added concept of attachments to tests.
    * Added support for backslahes in templates to wrap lines.
    * Added support blacklisting and whitelisting both tests and suites.
    * Introduced the concept of jobs for suites, tests and attachments.
    * Removed upstart event which is no longer needed.
    * Replaced architecture and category with requires in test definitions.
  * Fixed pygst dependency (LP: #334442)
  * Fixed configuration file updates during install (LP: #330596)
  * Fixed DBus exceptions (LP: #344916, #359440)
  * Fixed and expanded translations (LP: #347038)
  * Fixed ignored system proxy settings (LP: #345548)
  * Fixed parsing blank lines in templates (LP: #393907)
  * Fixed escaping of lists (LP: #394001)
  * Fixed timeout in manual tests (LP: #377986)
  * Fixed CLI interface dialog.
  * Fixed support for FreeDesktop XDG base directory specification (LP: #363549)
  * Added general and package specific apport hooks

  [ Gabor Keleman ]
  * Fixed untranslated strings in tests (LP: #374666)
  * Fixed untranslated last screen (LP: #374646)

 -- Marc Tardif <marc@ubuntu.com>  Wed, 19 Aug 2009 15:36:05 -0500

checkbox (0.7) jaunty; urgency=low

  [ Dave Murphy ]
  * Fixed viewing of report files in Firefox 3 (LP: #331481)
  * Added additional contextual information
   * /etc/sysctl* (LP: #331055)
   * /etc/modprobe.d (LP: #331056)
   * /etc/modules (LP: #331057)
  * Fixed packaging for Jaunty
   * https://lists.ubuntu.com/archives/ubuntu-devel/2009-February/027439.html
   * Uses --install-layout=deb
   * Installs to dist-packages instead of site-packages

  [ Andy Whitcroft ]
  * suspend_test: update suspend_test to version V6 matching kernel version.
    The version here will become the master copy.
  * suspend_test: add a --dry-run mode to simplify developement
  * suspend_test: add a automation mode for checkbox integration
  * suspend_test: add a new pm-suspend test
  * suspend_test: record and restore timer_delay around the variable
    time test.
  * suspend_test: release v7.
  * suspend_test: initial version of suspend power consumption test
    from a patch by Pete Graner.
  * suspend_test: power -- made the sleep time configurable
  * suspend_test: detect batteries and disable ac/power tests
  * suspend_test: disable dbus tests when we have no primary user
  * suspend_test: handle AC transitions better
  * suspend_test: enable power test as part of --full
  * suspend_test: reduce the noise in the test instructions
  * suspend_test: use minutes in output when that is more appropriate
  * suspend_test: track actual AC transitions and report them
  * suspend_test: only mention AC at all if we have a battery
  * suspend_test: report useful data at the bottom for posting
  * suspend_test: document the new power test in the usage
  * suspend_test: power -- indicate when the result is unreliable
  * suspend_test: report -- fix up spacing issues
  * suspend_test: release v8

 -- Dave Murphy <schwuk@ubuntu.com>  Tue, 17 Mar 2009 09:46:16 +0000

checkbox (0.6) jaunty; urgency=low

  * New upstream version:
    * Added suspend_test script - for more details see:
      https://wiki.ubuntu.com/KernelTeam/SuspendResumeTesting
    * Added XSL Stylesheet and the ability to view generated reports
    * Added support for PolicyKit to run the application as a user
    * Added logging for backend and logrotation script.
  * Fixed calling ucf was run via debconf (LP: #330502)

 -- Marc Tardif <marc@ubuntu.com>  Tue, 17 Feb 2009 15:36:05 +0000

checkbox (0.5) jaunty; urgency=low

  * New upstream version:
    * Added concept of hyper text view to display clickable links.
    * Added concept of properties to components.
    * Added pci information to launchpad report.
    * Added dmi information to launchpad report.
    * Added text area to keyboard test.
    * Removed sourcing of base postrm script.
    * Updated translations from Launchpad.
  * Fixed handling of interrupt signal (LP: #327810)
  * Fixed display of text in graphical interface (LP: #240374)
  * Fixed support for regexes in blacklist and whitelist (LP: #327177)
  * Fixed opening of subunit log file (LP: #325737)
  * Fixed internet test.

 -- Marc Tardif <marc@ubuntu.com>  Tue, 20 Jan 2009 18:55:20 -0500

checkbox (0.4) jaunty; urgency=low

  * Setup bzr-builddeb in native mode.
  * Removed LGPL notice from the copyright file.

 -- Marc Tardif <marc@ubuntu.com>  Tue, 20 Jan 2009 16:46:15 -0500

checkbox (0.3) jaunty; urgency=low

  * New upstream version:
    * Renamed hwtest to checkbox.
    * Renamed auto tests to shell tests.
    * Added watch file.
    * Added README file pointing to the Ubuntu wiki.
    * Added subunit to the test suite.
    * Added the subunit_report plugin to produce a standard test report.
    * Added pvs registry.
    * Added support for int return values to recursive registry eval.
    * Added debug information when a command registry returns an error.
    * Added mounts registry.
    * Added patches to upgrade the configuration files.
    * Added support for CHECKBOX_OPTIONS environment variable.
    * Added usage information.
    * Added gconf registry.
    * Added logging to checkbox event.
    * Added locking plugin.
    * Added message store and schema types.
    * Added caching to automatic tests so that they are not run multiple
      times.
    * Added persistence to category and system_id.
    * Added lshw registry and plugin.
    * Added newlines to German introduction message.
  * Fixed e-mail address should be remembered (LP: #156725)
  * Fixed $output variable does not seem to be reinterpolated when
    testing again (LP: #189404)
  * Fixed command line interface does not provide a test nor test again
    option (LP: #189423)
  * Fixed translation template unavailable, even though hwtest is in main
    (LP: #202447)
  * Fixed internet_test should support providing a destination other
    than canonical.com (LP: #216111)
  * Fixed hwtest loads editor backup files from suite dir (LP: #237954)
  * Fixed application should only have one instance running (LP: #266899)
  * Fixed disk information should be gathered (LP: #267889)
  * Fixed typo: payback device (LP: #288331)
  * Fixed tests skipped by constraint should be reported (LP: #304176)
  * Fixed manual tests which have commands should not be run automatically
    (LP: #304231)
  * Fixed CHECKBOX_DATA mapping is not working (LP: #304736)

 -- Marc Tardif <marc@ubuntu.com>  Fri, 16 Jan 2009 12:05:32 -0500

hwtest (0.1-0ubuntu10) hardy; urgency=low

  * Fixed xalign and yalign in exchange summary.

 -- Marc Tardif <marc@interunion.ca>  Mon, 21 Apr 2008 15:07:39 -0400

hwtest (0.1-0ubuntu9) hardy; urgency=low

  * Fixed internet_test to ping default gateway rather than canonical.com.
  * Fixed python-support issues to support upgrades of hwtest.
  * Fixed tooltip to be HIG compliant.
  * Fixed category to use GTK;System;Settings;.
  * Fixed command line interface to support escape characters.
  * Using python-central instead of python-support.
  * Added support to i18n the .desktop file.
  * Added support for http_proxy and https_proxy.
  * Added summary of information being submitted.

 -- Marc Tardif <marc@interunion.ca>  Thu, 17 Apr 2008 12:01:50 -0400

hwtest (0.1-0ubuntu8) hardy; urgency=low

  * debian/patches/01_change_menu_category.patch:
    - change the category so the item is moved to system, administration and not
      the only entry in applications, system tools on a default installation

 -- Sebastien Bacher <seb128@canonical.com>  Mon, 14 Apr 2008 15:49:06 +0200

hwtest (0.1-0ubuntu7) hardy; urgency=low

  * Fixed packaging bugs.
  * Improved internationalization.
  * Renamed questions and answers to tests and results.

 -- Marc Tardif <marc@interunion.ca>  Thu,  6 Mar 2008 10:58:43 -0500

hwtest (0.1-0ubuntu6) hardy; urgency=low

  * Upload to hardy/universe (without the .bzr files).
  * Make package conformant with current Python policy.

 -- Matthias Klose <doko@ubuntu.com>  Tue, 11 Mar 2008 14:06:02 +0000

hwtest (0.1-0ubuntu5) hardy; urgency=low

  * Set default timeout to None instead of 60 seconds.
  * Updated copyright information.
  * Reverted to using gksu to limit dependencies.
  * Removed dependency on python-apt.

 -- Marc Tardif <marc@interunoin.ca>  Thu, 28 Feb 2008 17:07:07 -0500

hwtest (0.1-0ubuntu4) hardy; urgency=low

  * Improved text in questions text file.
  * Improved user experience by only showing auto questions
    progress bar when there are actual questions.
  * Also improved the user experience by showing a progress
    bar while building the report.

 -- Marc Tardif <marc@interunion.ca>  Wed, 27 Feb 2008 23:12:24 -0500

hwtest (0.1-0ubuntu3) hardy; urgency=low

  * Fixed hwtest_cli so that it doesn't strip the DISPLAY environment
    variable.
  * Fixed system_info plugin so that it does a better effort for
    gathering system information instead of relying on non standard
    information from HAL.

 -- Marc Tardif <marc@interunion.ca>  Wed, 27 Feb 2008 10:52:33 -0500

hwtest (0.1-0ubuntu2) hardy; urgency=low

  * Fixed packaging following lintian error.
  * Added packages registry and plugin.

 -- Marc Tardif <marc@interunion.ca>  Tue,  5 Feb 2008 15:02:26 -0500

hwtest (0.1-0ubuntu1) hardy; urgency=low

  * Initial Release.

 -- Marc Tardif <marc@interunion.ca>  Mon, 17 Sep 2007 17:25:54 -0300<|MERGE_RESOLUTION|>--- conflicted
+++ resolved
@@ -20,20 +20,15 @@
     on jobs/* files to ensure they are sane.
 
   [Brendan Donegan]
-<<<<<<< HEAD
   * Make a call to rfkill unblock in the create_connection script, incase
     those nasty Broadcom drivers have left a soft-block on the wireless after
     loading. Also do a bit of refactoring to use check_output and check_call
     instead of Popen (LP: #1019162)
-
- -- Jeff Lane <jeff@ubuntu.com>  Fri, 29 Jun 2012 16:30:33 -0400
-=======
   * Reimplemented memory_compare in python3 and restructured it to put
     things into dictionaries for easy access. Also fixed bug with detecting
     non-RAM devices as RAM. (LP: #960087)
 
- -- Jeff Lane <jeff@ubuntu.com>  Fri, 29 Jun 2012 15:46:37 -0400
->>>>>>> 6770426d
+ -- Jeff Lane <jeff@ubuntu.com>  Fri, 29 Jun 2012 16:30:33 -0400
 
 checkbox (0.14.1) quantal; urgency=low
 
