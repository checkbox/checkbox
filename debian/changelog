checkbox (0.12.5) oneiric; urgency=low

  [Brendan Donegan]
  * Removed redundant tests in power-management suite.
  * Fixed dependencies in power-management suite.

  [Daniel Manrique]
  * Changed name of apt-get test to reflect the suite it's in.
  * Fixed typos in job definitions that caused them to not be run.
  * Added missing description to info/hdparm test (LP: #832351)

 -- Daniel Manrique <daniel.manrique@canonical.com>  Wed, 24 Aug 2011 12:12:24 -0400

checkbox (0.12.4) oneiric; urgency=low
  [Jeff Lane]
  * Added new USB storage transfer test
  * Re-worked and added automated audio test

  New upstream release (LP: #824180):

  [Brendan Donegan]
  * Refactored job definition files.
  * Fixed dependencies and test naming.
  * Added Online CPU before/after suspend test.
  * Automated wireless tests.
  * Removed redundant sru_suite.txt, updated dependencies accordingly.
  * Automated bluetooth_obex tests.

  [Daniel Manrique]
  * Further improvements to make frontend/backend communication more reliable.
    Prevents stuck backends, failure to close the GUI due to lack of reply
    from the backend, and test specifying "user" not being run.
  * scripts/keyboard_test modified to account for pygi-related GTK API
    changes. (LP: #804369)
  * scripts/sleep_test: improve handling of NetworkManager DBus API
    changes. (LP: #808423)
  * scripts/cdimage_resource: properly handle releases with "LTS" in their
    name (LP: #814085)
  * Updated minimum_resolution test as per latest system requirements, leaving
    just one unified test. (LP: #767166)

  [Javier Collado]
  * Checkbox exits with EX_NOINPUT if a whitelist or blacklist file is
    specified and cannot be found.
  * Deselect a test suite automatically when none of its children is selected,
    in the GTK interface. (LP: #651878)
  * Make the "Next" button the default action when Enter is pressed, to 
    streamline testing with the GTK interface.

  [Marc Tardif]
  * Fixed udevam not being found because /sbin not in PATH (LP: #597305)
  * Fixed hardware attachments for udev and dmi (LP: #822682)

  [Sylvain Pineau]
  * Expose the message store to other plugins, via firing an expose-msgstore
    event.

<<<<<<< HEAD
  [Andrew Faulkner]
  * Fix description for nautilus_file_create job (LP: #821141) 

  [Kenneth Wimer]
  * New header image that follows brand guidelines (LP: #554202)

 -- Daniel Manrique <daniel.manrique@canonical.com>  Wed, 10 Aug 2011 15:16:39 -0400
=======
 -- Jeff Lane <jeff@ubuntu.com>  Fri, 05 Aug 2011 01:26:09 -0400
>>>>>>> 83f9588c

checkbox (0.12.3) oneiric; urgency=low

  [Marc Tardif]
  * Only reading CHECKBOX_* environment variables in config (LP: #802458)
  * Imported scripts and jobs from Platform Services.

  [Chad A. Davis]
  * Switch to dh_python2 and debhelper7 (LP: #788514)

  [Barry Warsaw]
  * Fix checkbox_clean.run() to ignore missing executables, as is the case
    in a fresh checkout.

 -- Daniel Manrique <daniel.manrique@canonical.com>  Fri, 01 Jul 2011 11:37:27 -0400

checkbox (0.12.2) oneiric; urgency=low

  New upstream release (LP: #800199):

  [Brendan Donegan]
  * Added interface parameter to internet_test script.

  [Daniel Manrique]
  * GTK GUI: Change assignment of TreeStore model to TreeView to account for
    pygi-related API changes. Also seems to fix lingering select/deselect all
    buttons. (LP: #796666) (LP: #796622)
  * GTK GUI: Fix call to Gtk buffer get_text to add now-mandatory fourth
    parameter, keeps the GUI from misbehaving in connection to fixed bug.
    (LP: #796827)
  * GTK GUI: Fix handling of mouse events in gtk_hypertext_view.py which
    prevented displaying the final report.
  * Put test name as part of the window title, as an aid to
    reporting/debugging (LP: #744190)
  * plugins/apport_prompt.py: Add test name to "Do you want to report a bug?"
    dialog to make it clearer.

  [Sylvain Pineau]
  * Fix evaluation of job requirements (LP: #798200)
  * Added "in" operator to job requirements.

 -- Marc Tardif <marc@ubuntu.com>  Tue, 21 Jun 2011 09:41:57 -0400

checkbox (0.12.1) oneiric; urgency=low

  New upstream release (LP: #796629):

  [Brendan Donegan]
  * Fix timeout in sleep_test script (LP: #665299)
  * Fix traces in hyper_text_view module (LP: #796508)
  * Added camera test (LP: #764222)

  [Daniel Manrique]
  * Fix GUI definition file so main window uses "natural request", growing
    when child widgets require so (LP: #776734)
  * Fix open/read blocking behavior and backend/frontend communications to
    avoid hangs and lingering backends. (LP: #588539)
  * Render header text dynamically over the image background, and updated pot
    file with the new string. (LP: #621880)

  [Robert Roth]
  * Improve command line key prompts (LP: #786924)

 -- Marc Tardif <marc@ubuntu.com>  Fri, 03 Jun 2011 17:00:11 -0400

checkbox (0.12) oneiric; urgency=low

  New upstream release (LP: #784076):
  * Removed dead pixel test.

  [Bilal Akhtar]
  * Port checkbox to Gtk3/PyGI (LP: #783822)

 -- Marc Tardif <marc@ubuntu.com>  Tue, 17 May 2011 09:48:07 -0400

checkbox (0.11.4) natty; urgency=low

  * Changed udev_resource to report CAPTURE for USB VIDEO devices
  * Fixed eval of resources with names like list item names
  
  [Carl Milette]
  * Fixed hard coded disk in disk_bench_test so that it matches convention
    utilizing udev_resource for finding devices. (LP: #507943)

 -- Jeff Lane <jeff@ubuntu.com>  Fri, 22 Apr 2011 11:05:19 -0400

checkbox (0.11.3) natty; urgency=low

  New upstream release (LP: #751928):
  * Fixed sleep_test crashing with ioerror (LP: #630785)
  * Fixed keyerror when running some manual tests (LP: #729431)

  [Ara Pulido]
  * Improved debconf messages and ordering (LP: #553777)
  * Video bugs should be reported as a display symptom (LP: #744964)
  * Added checkbox log to apport report

  [Gerhard Burger]
  * Fixed punctuation inconsistencies in verification procedures (LP: #744167):

 -- Marc Tardif <marc@ubuntu.com>  Tue, 05 Apr 2011 16:19:17 -0400

checkbox (0.11.2) natty; urgency=low

  New upstream release (LP: #736919):
  * Added version to dpkg dependency
  * Added multiarch support to install script (LP: #727411)
  * Fixed submitting data twice (LP: #531010)
  * Fixed job descriptions for checkbox-cli (LP: #221400)

  [Daniel Manrique]
  * Fixed strings in audio tests and updated pot file (LP: #691241)
  
  [Jochen Kemnade]
  * Fixed grammar in user-apps tests (LP: #642001)

  [Jeff Lane]
  * Added reboot instructions to suspend/hibernate tests (LP: #420493)
  * Made the firewire instructions make more sense (LP: #693068)
  
  [Michael Terry]
  * Fixed several strings appear in English although translated (LP: #514401)
    - jobs/fingerprint.txt.in
    - jobs/media.txt.in
    - jobs/monitor.txt.in
    - jobs/sleep.txt.in
    - jobs/firewire.txt.in
    - po/checkbox.pot
  * Fixed grammar (LP: #525454)
    + jobs/fingerprint.txt.in

 -- Jeff Lane <jeff@ubuntu.com>  Tue, 29 Mar 2011 09:17:36 -0400

checkbox (0.11.1) natty; urgency=low

  New upstream release (LP: #725110):
  * Checking for lock file before firing stop-all event (LP: #719552)
  * Changed description of nautilus_file_copy job (LP: #709688)

  [Javier Collado]
  * Fixed title in progress dialog

 -- Marc Tardif <marc@ubuntu.com>  Fri, 25 Feb 2011 11:56:43 -0500

checkbox (0.11) natty; urgency=low

  New upstream release (LP: #719073):
  * Changed support for persist plugin as optional (LP: #561816)

  [Ara Pulido]
  * Fixed lintian errors and warnings

  [Eitan Isaacson]
  * Migrate the UI from libglade to gtkbuilder  

 -- Marc Tardif <marc@ubuntu.com>  Mon, 14 Feb 2011 18:19:27 -0500

checkbox (0.10.4) maverick; urgency=low

  * Fixed parsing of config parameters (LP: #689140)

 -- Marc Tardif <marc@ubuntu.com>  Tue, 14 Sep 2010 12:43:51 -0400

checkbox (0.10.3) maverick; urgency=low

  New upstream release (LP: #638333):
  * Fixed verification of SSL validity (LP: #625076)
  * Improved audio test questions.

 -- Marc Tardif <marc@ubuntu.com>  Tue, 14 Sep 2010 12:43:51 -0400

checkbox (0.10.2) maverick; urgency=low

  New upstream release (LP: #617583):
  * Fixed sleep_test to check the connection if using network-manager.
  * Fixed reporting bugs against alsa-base and xorg (LP: #607214)
  * Fixed apport dialog no longer appearing (LP: #607217)
  * Reduced data file size for the desktop image.
  * Updated report to be more pretty.

 -- Marc Tardif <marc@ubuntu.com>  Fri, 13 Aug 2010 16:23:16 -0400

checkbox (0.10.1) maverick; urgency=low

  New upstream release (LP: #597295):
  * Added support for urwid interface.
  * Added sound check test.
  * Added document viewer test.
  * Added update-manager and nautilus tests.
  * Added resolution tests.
  * Added sleep tests.

 -- Marc Tardif <marc@ubuntu.com>  Tue, 22 Jun 2010 10:43:52 -0400

checkbox (0.10) maverick; urgency=low

  * Added media tests (LP: #397944)
  * Added support for comments in templates.

 -- Marc Tardif <marc@ubuntu.com>  Tue, 04 May 2010 11:51:22 -0400

checkbox (0.9.2) lucid; urgency=low

  New upstream release (LP: #567568):
  * Added referer when sending submissions to Launchpad (LP: #550973)
  * Added suggests to checkbox package in debian/control file (LP: #352740)
  * Fixed udev_resource script to be more resilient (LP: #556824)
  * Fixed cdimage_resource script to read casper.log (LP: #558728)
  * Fixed reporting all resources found for a job (LP: #560948)
  * Fixed stalling when using kdesudo to start backend (LP: #557443)
  * Fixed starting the appropriate default browser on UNR (LP: #563050)
  * Fixed ansi_parser script when outputting to stdout (LP: #560952)
  * Fixed opening the report with the gconf preferred browser (LP: #562580)
  * Fixed suspend_test to use relative time for wakealarm (LP: #349768)
  * Fixed backend not getting terminated upon closing (LP: #553328)

 -- Marc Tardif <marc@ubuntu.com>  Tue, 06 Apr 2010 14:17:46 -0400

checkbox (0.9.1) lucid; urgency=low

  New upstream release (LP: #548800):
  * Added cpu_scaling_test script.
  * Fixed hard drive detection (LP: #549714)
  * Fixed backend to handle empty messages (LP: #536645)
  * Fixed parsing of package resource (LP: #539691)
  * Fixed malformed xml report (LP: #485445)
  * Fixed running root manual tests as normal user (LP: #383559)
  * Fixed writing apport files only after submitting (LP: #530380)
  * Fixed audio test instructions (LP: #529205)
  * Fixed gathering chassis information (LP: #537435)
  * Fixed detection of disks in kvm (LP: #552998)
  * Fixed udev_resource script to be more resilient (LP: #552999)
  * Fixed filter_packages script to use new resources.

 -- Marc Tardif <marc@ubuntu.com>  Sun, 07 Mar 2010 15:05:44 -0400

checkbox (0.9) lucid; urgency=low

  * Introduced job_prompt plugin to treat all jobs (suites, tests, etc.) as composites.
  * Replaced the registry and resource scripts and centralized job iteration.
  * Replaced dependency on dbus by using sudo/gksu/kdesudo instead.
  * Replaced mktemp with mkdtemp for security purposes.
  * Fixed strings in fingerprint and modem tests (LP: #457759)
  * Fixed client side validation of Launchpad form (LP: #438671)
  * Added device information to tags when reporting bugs with apport.
  * Added shorthands for blacklist-file and whitelist-file.
  * Added support for apport default configuration (LP: #465447)
  * Added support for scrolled options list (LP: #411526)
  * Added support for tests generated by suites to run as root.
  * Added support for requirements in attachments.
  * Added support for armv7l processor
  * Added Autotest integration
  * Added LTP integration
  * Added Phoronix integration
  * Added qa-regression-testing integration

 -- Marc Tardif <marc@ubuntu.com>  Wed, 04 Nov 2009 19:36:09 -0400

checkbox (0.8.5) karmic; urgency=low

  * Fixed translation of suites and tests files (LP: #456115)
  * Fixed checking the status of command registries (LP: #457502)
  * Fixed selecting suites in the command line (LP: #457559)
  * Fixed reporting of bugs to contain test description (LP: #427932)
  * Fixed execute permissions on scripts (LP: #459606)
  * Renamed processors_info plugin to singular because processor
    information is reported as a single structure with a count attribute
  * Updated translation files.

 -- Marc Tardif <marc@ubuntu.com>  Mon, 26 Oct 2009 12:17:30 -0400

checkbox (0.8.4) karmic; urgency=low

  * Fixed failing dependencies when not available (LP: #430051)
  * Fixed supporting udevadm not providing DEVPATH variable (LP: #430084)
  * Fixed supporting audio devices without a /proc/asound entry (LP: #430086)
  * Fixed running when python-apport package is not installed (LP: #430103)
  * Fixed X error when exiting after reporting a bug (LP: #430776)
  * Fixed prompting to report a bug according to GNOME HIG (LP: #429701)
  * Fixed prompting for answer in checkbox-cli (LP: #429764)
  * Fixed resolution_test message for fglrx driver (LP: #346816)
  * Fixed adding of manpage symlinks for gtk and cli (LP: #426641)
  * Fixed recovering from connecting to the backend (LP: #446693)
  * Fixed backend to use dbus instead of policykit (LP: #435714)
  * Fixed interpolation of output variable in cli (LP: #450673)
  * Fixed selection of suites in cli (LP: #450713)
  * Fixed parsing of virtio-pci devices (LP: #450774)

 -- Marc Tardif <marc@ubuntu.com>  Tue, 13 Oct 2009 16:44:12 -0400

checkbox (0.8.3) karmic; urgency=low

  * Fixed trailing newline requirement in test definitions (LP: #427993)
  * Fixed reporting firmware version as product name (LP: #428563)
  * Fixed detecting pci and usb audio devices (LP: #429558)
  * Fixed prompting to report a bug when there's no package (LP: #429668)

 -- Marc Tardif <marc@ubuntu.com>  Sat, 12 Sep 2009 15:37:40 -0400

checkbox (0.8.2) karmic; urgency=low

  * Fixed adding test information when reporting with apport (LP: #423798)
  * Fixed tagging bugs when reporting with apport (LP: #423799)
  * Fixed expressing package aliases for the linux package (LP: #423805)
  * Fixed detecting the disk category in devices (LP: #423864)
  * Fixed supporting apport symptoms when reporting bugs (LP: #424063)
  * Fixed gathering of dmi information for Launchpad report (LP: #424454)
  * Fixed tests using gksudo returning empty output (LP: #425284)

  [Javier Collado]
  * Fixed reporting of output in shell plugin (LP: #393894)

 -- Marc Tardif <marc@ubuntu.com>  Mon, 31 Aug 2009 17:16:38 -0500

checkbox (0.8.1) karmic; urgency=low

  * New upstream version:
    * Added disk tests.
    * Added fingerprint reader tests.
    * Added firewire tets.
    * Added kms tests.
    * Added media tests.
  * Fixed dependency on hal and using udev instead (LP: #399319)
  * Fixed calling ubuntu-bug when a test fails (LP: #418978)

 -- Marc Tardif <marc@ubuntu.com>  Tue, 26 Aug 2009 17:36:05 -0500

checkbox (0.8~alpha4) karmic; urgency=low

  * New upstream version:
    * Changed icon.
    * Added timeout property to lock_prompt plugin.
    * Added concept of attachments to tests.
    * Added support for backslahes in templates to wrap lines.
    * Added support blacklisting and whitelisting both tests and suites.
    * Introduced the concept of jobs for suites, tests and attachments.
    * Removed upstart event which is no longer needed.
    * Replaced architecture and category with requires in test definitions.
  * Fixed pygst dependency (LP: #334442)
  * Fixed configuration file updates during install (LP: #330596)
  * Fixed DBus exceptions (LP: #344916, #359440)
  * Fixed and expanded translations (LP: #347038)
  * Fixed ignored system proxy settings (LP: #345548)
  * Fixed parsing blank lines in templates (LP: #393907)
  * Fixed escaping of lists (LP: #394001)
  * Fixed timeout in manual tests (LP: #377986)
  * Fixed CLI interface dialog.
  * Fixed support for FreeDesktop XDG base directory specification (LP: #363549)
  * Added general and package specific apport hooks

  [ Gabor Keleman ]
  * Fixed untranslated strings in tests (LP: #374666)
  * Fixed untranslated last screen (LP: #374646)

 -- Marc Tardif <marc@ubuntu.com>  Wed, 19 Aug 2009 15:36:05 -0500

checkbox (0.7) jaunty; urgency=low

  [ Dave Murphy ]
  * Fixed viewing of report files in Firefox 3 (LP: #331481)
  * Added additional contextual information
   * /etc/sysctl* (LP: #331055)
   * /etc/modprobe.d (LP: #331056)
   * /etc/modules (LP: #331057)
  * Fixed packaging for Jaunty
   * https://lists.ubuntu.com/archives/ubuntu-devel/2009-February/027439.html
   * Uses --install-layout=deb
   * Installs to dist-packages instead of site-packages

  [ Andy Whitcroft ]
  * suspend_test: update suspend_test to version V6 matching kernel version.
    The version here will become the master copy.
  * suspend_test: add a --dry-run mode to simplify developement
  * suspend_test: add a automation mode for checkbox integration
  * suspend_test: add a new pm-suspend test
  * suspend_test: record and restore timer_delay around the variable
    time test.
  * suspend_test: release v7.
  * suspend_test: initial version of suspend power consumption test
    from a patch by Pete Graner.
  * suspend_test: power -- made the sleep time configurable
  * suspend_test: detect batteries and disable ac/power tests
  * suspend_test: disable dbus tests when we have no primary user
  * suspend_test: handle AC transitions better
  * suspend_test: enable power test as part of --full
  * suspend_test: reduce the noise in the test instructions
  * suspend_test: use minutes in output when that is more appropriate
  * suspend_test: track actual AC transitions and report them
  * suspend_test: only mention AC at all if we have a battery
  * suspend_test: report useful data at the bottom for posting
  * suspend_test: document the new power test in the usage
  * suspend_test: power -- indicate when the result is unreliable
  * suspend_test: report -- fix up spacing issues
  * suspend_test: release v8

 -- Dave Murphy <schwuk@ubuntu.com>  Tue, 17 Mar 2009 09:46:16 +0000

checkbox (0.6) jaunty; urgency=low

  * New upstream version:
    * Added suspend_test script - for more details see:
      https://wiki.ubuntu.com/KernelTeam/SuspendResumeTesting
    * Added XSL Stylesheet and the ability to view generated reports
    * Added support for PolicyKit to run the application as a user
    * Added logging for backend and logrotation script.
  * Fixed calling ucf was run via debconf (LP: #330502)

 -- Marc Tardif <marc@ubuntu.com>  Tue, 17 Feb 2009 15:36:05 +0000

checkbox (0.5) jaunty; urgency=low

  * New upstream version:
    * Added concept of hyper text view to display clickable links.
    * Added concept of properties to components.
    * Added pci information to launchpad report.
    * Added dmi information to launchpad report.
    * Added text area to keyboard test.
    * Removed sourcing of base postrm script.
    * Updated translations from Launchpad.
  * Fixed handling of interrupt signal (LP: #327810)
  * Fixed display of text in graphical interface (LP: #240374)
  * Fixed support for regexes in blacklist and whitelist (LP: #327177)
  * Fixed opening of subunit log file (LP: #325737)
  * Fixed internet test.

 -- Marc Tardif <marc@ubuntu.com>  Tue, 20 Jan 2009 18:55:20 -0500

checkbox (0.4) jaunty; urgency=low

  * Setup bzr-builddeb in native mode.
  * Removed LGPL notice from the copyright file.

 -- Marc Tardif <marc@ubuntu.com>  Tue, 20 Jan 2009 16:46:15 -0500

checkbox (0.3) jaunty; urgency=low

  * New upstream version:
    * Renamed hwtest to checkbox.
    * Renamed auto tests to shell tests.
    * Added watch file.
    * Added README file pointing to the Ubuntu wiki.
    * Added subunit to the test suite.
    * Added the subunit_report plugin to produce a standard test report.
    * Added pvs registry.
    * Added support for int return values to recursive registry eval.
    * Added debug information when a command registry returns an error.
    * Added mounts registry.
    * Added patches to upgrade the configuration files.
    * Added support for CHECKBOX_OPTIONS environment variable.
    * Added usage information.
    * Added gconf registry.
    * Added logging to checkbox event.
    * Added locking plugin.
    * Added message store and schema types.
    * Added caching to automatic tests so that they are not run multiple
      times.
    * Added persistence to category and system_id.
    * Added lshw registry and plugin.
    * Added newlines to German introduction message.
  * Fixed e-mail address should be remembered (LP: #156725)
  * Fixed $output variable does not seem to be reinterpolated when
    testing again (LP: #189404)
  * Fixed command line interface does not provide a test nor test again
    option (LP: #189423)
  * Fixed translation template unavailable, even though hwtest is in main
    (LP: #202447)
  * Fixed internet_test should support providing a destination other
    than canonical.com (LP: #216111)
  * Fixed hwtest loads editor backup files from suite dir (LP: #237954)
  * Fixed application should only have one instance running (LP: #266899)
  * Fixed disk information should be gathered (LP: #267889)
  * Fixed typo: payback device (LP: #288331)
  * Fixed tests skipped by constraint should be reported (LP: #304176)
  * Fixed manual tests which have commands should not be run automatically
    (LP: #304231)
  * Fixed CHECKBOX_DATA mapping is not working (LP: #304736)

 -- Marc Tardif <marc@ubuntu.com>  Fri, 16 Jan 2009 12:05:32 -0500

hwtest (0.1-0ubuntu10) hardy; urgency=low

  * Fixed xalign and yalign in exchange summary.

 -- Marc Tardif <marc@interunion.ca>  Mon, 21 Apr 2008 15:07:39 -0400

hwtest (0.1-0ubuntu9) hardy; urgency=low

  * Fixed internet_test to ping default gateway rather than canonical.com.
  * Fixed python-support issues to support upgrades of hwtest.
  * Fixed tooltip to be HIG compliant.
  * Fixed category to use GTK;System;Settings;.
  * Fixed command line interface to support escape characters.
  * Using python-central instead of python-support.
  * Added support to i18n the .desktop file.
  * Added support for http_proxy and https_proxy.
  * Added summary of information being submitted.

 -- Marc Tardif <marc@interunion.ca>  Thu, 17 Apr 2008 12:01:50 -0400

hwtest (0.1-0ubuntu8) hardy; urgency=low

  * debian/patches/01_change_menu_category.patch:
    - change the category so the item is moved to system, administration and not
      the only entry in applications, system tools on a default installation

 -- Sebastien Bacher <seb128@canonical.com>  Mon, 14 Apr 2008 15:49:06 +0200

hwtest (0.1-0ubuntu7) hardy; urgency=low

  * Fixed packaging bugs.
  * Improved internationalization.
  * Renamed questions and answers to tests and results.

 -- Marc Tardif <marc@interunion.ca>  Thu,  6 Mar 2008 10:58:43 -0500

hwtest (0.1-0ubuntu6) hardy; urgency=low

  * Upload to hardy/universe (without the .bzr files).
  * Make package conformant with current Python policy.

 -- Matthias Klose <doko@ubuntu.com>  Tue, 11 Mar 2008 14:06:02 +0000

hwtest (0.1-0ubuntu5) hardy; urgency=low

  * Set default timeout to None instead of 60 seconds.
  * Updated copyright information.
  * Reverted to using gksu to limit dependencies.
  * Removed dependency on python-apt.

 -- Marc Tardif <marc@interunoin.ca>  Thu, 28 Feb 2008 17:07:07 -0500

hwtest (0.1-0ubuntu4) hardy; urgency=low

  * Improved text in questions text file.
  * Improved user experience by only showing auto questions
    progress bar when there are actual questions.
  * Also improved the user experience by showing a progress
    bar while building the report.

 -- Marc Tardif <marc@interunion.ca>  Wed, 27 Feb 2008 23:12:24 -0500

hwtest (0.1-0ubuntu3) hardy; urgency=low

  * Fixed hwtest_cli so that it doesn't strip the DISPLAY environment
    variable.
  * Fixed system_info plugin so that it does a better effort for
    gathering system information instead of relying on non standard
    information from HAL.

 -- Marc Tardif <marc@interunion.ca>  Wed, 27 Feb 2008 10:52:33 -0500

hwtest (0.1-0ubuntu2) hardy; urgency=low

  * Fixed packaging following lintian error.
  * Added packages registry and plugin.

 -- Marc Tardif <marc@interunion.ca>  Tue,  5 Feb 2008 15:02:26 -0500

hwtest (0.1-0ubuntu1) hardy; urgency=low

  * Initial Release.

 -- Marc Tardif <marc@interunion.ca>  Mon, 17 Sep 2007 17:25:54 -0300<|MERGE_RESOLUTION|>--- conflicted
+++ resolved
@@ -8,13 +8,14 @@
   * Changed name of apt-get test to reflect the suite it's in.
   * Fixed typos in job definitions that caused them to not be run.
   * Added missing description to info/hdparm test (LP: #832351)
-
- -- Daniel Manrique <daniel.manrique@canonical.com>  Wed, 24 Aug 2011 12:12:24 -0400
-
-checkbox (0.12.4) oneiric; urgency=low
+  
   [Jeff Lane]
   * Added new USB storage transfer test
   * Re-worked and added automated audio test
+
+ -- Jeff Lane <jeff@ubuntu.com>  Thu, 25 Aug 2011 11:03:29 -0400
+
+checkbox (0.12.4) oneiric; urgency=low
 
   New upstream release (LP: #824180):
 
@@ -55,7 +56,6 @@
   * Expose the message store to other plugins, via firing an expose-msgstore
     event.
 
-<<<<<<< HEAD
   [Andrew Faulkner]
   * Fix description for nautilus_file_create job (LP: #821141) 
 
@@ -63,9 +63,6 @@
   * New header image that follows brand guidelines (LP: #554202)
 
  -- Daniel Manrique <daniel.manrique@canonical.com>  Wed, 10 Aug 2011 15:16:39 -0400
-=======
- -- Jeff Lane <jeff@ubuntu.com>  Fri, 05 Aug 2011 01:26:09 -0400
->>>>>>> 83f9588c
 
 checkbox (0.12.3) oneiric; urgency=low
 
