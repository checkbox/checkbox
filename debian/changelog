--- conflicted
+++ resolved
@@ -22,11 +22,8 @@
 
   [Sylvain Pineau]
   * jobs/info.txt.in: Fixed the requirement of info/touchpad_driver.
-<<<<<<< HEAD
+  * jobs/info.txt.in: Fixed the info/xrandr command.
   * jobs/audio.txt.in: Added Line In/Out and Display Port tests.
-=======
-  * jobs/info.txt.in: Fixed the info/xrandr command. 
->>>>>>> e984d9bc
 
  -- Daniel Manrique <roadmr@ubuntu.com>  Fri, 16 Nov 2012 12:14:21 -0500
 
