checkbox (0.16.2) saucy; urgency=low

  * Incremented version 

 -- Brendan Donegan <brendan.donegan@canonical.com>  Tue, 07 May 2013 19:21:05 +0100

checkbox (0.16.1) saucy; urgency=low

  [ Jeff Lane ]
  * scripts/cpu_offlining: Modified script to no longer offline cpu0 to resolve
    a bug on ARM. Modified output so most of it is redirected to stderr for
    fail cases, we don't need that much for success cases. (LP: #1078897) 
  * jobs/mediacard.txt.in: Modified test instructions to be less confusing
    (LP: #970857)
  * scripts/cpu_topology: define the cpuinfo nested dicts on creation rather
    than define elements during parsing of /proc/cpuinfo (LP: #1111878)
  * scripts/lsmod_info: Corrected error handling for the check_output() call to
    trap the correct error. (LP: #1103647)
  * jobs/camera.txt.in: removed an extraneous requres line for gir1.2
    scripts/camera_test: added code to determine what version of gst we're
    using and set video type and plugin accordingly. (LP: #1100594)
  * scripts/network_check: added ability to specify custom target URL for
    debugging failures (LP: #1128017)
  * scripts/removable_storage_test: Added error handling to trap OSError on
    non-writable media and modified output to handle subsequent
    ZeroDivisionError issues when summarizing test results.
    jobs/media.txt.in: Modified instructions for SD/SDHC to specify using
    UNLOCKED cards to avoid issues when testing read-only media (LP: #1153894)

  [ Sylvain Pineau ]
  * jobs/suspend.txt.in, scripts/gpu_test: Remove the need of running the script
    with the root user, restore the workspaces switch and the HTML5 video
    playback ; remove the extra suspend/resume (LP: #1172851)
  * checkbox/parsers/udevadm.py: Only filter devices without product AND vendor
    information (LP: #1167733)

  [ Brendan Donegan ]
  * scripts/rendercheck_test - change nargs='+' to action='append' for blacklist
    option so it works as expected.
    jobs/rendercheck.txt.in - blacklist gradients test as it is known to produce
    false positives. (LP: #1093718)
  * plugins/hexr_transport.py - added plugin for submitting to HEXR and 
    certification based on certify_new_transport from checkbox-certification.
    examples/checkbox-qt.ini - blacklisted hexr_transport as we won't use it
    examples/checkbox-cli.ini - blacklisted hexr_transport as we won't use it
    examples/checkbox-urwid.ini - blacklisted hexr_transport as we won't use it

<<<<<<< HEAD
  [ Alberto Milone ]
  * scripts/graphics_stress_test, scripts/rotation_test: make sure to
    always reset the "screen" variable. Somehow the NVIDIA driver manages
    to make it unusable after the first time. (LP: #1172667)

 -- Brendan Donegan <brendan.donegan@canonical.com>  Fri, 26 Apr 2013 18:23:03 +0100
=======
 -- Brendan Donegan <brendan.donegan@canonical.com>  Tue, 07 May 2013 19:20:49 +0100
>>>>>>> fce1c8be

checkbox (0.16) raring; urgency=low

  [ Brendan Donegan ]
  * Add hidden 'Submit to HEXR' checkbox on submission screen, so that it can
    be utilised in checkbox-certification.
  * checkbox/user_interface.py - fixed keyword argument in show_entry.
    checkbox_cli/cli_interface.py - return tuple as expected. (LP: #1173103)

  [ Po-Hsu Lin]
  * jobs/led.txt.in: Modified the description of led/power-blink-suspend test to
    cover more cases.
    jobs/suspend.txt.in: Modified the description of suspend/suspend_advanced
    test cover more cases. (LP: #1172108)

  [ Jeff Lane ]
  * scripts/sleep_test_log_check: added new script to parse fwts logs for
    errors
    jobs/hibernate.txt.in, jobs/stress.txt.in, jobs/suspend.txt.in: added jobs
    to use the sleep_test_log_check script after s3/s4 tests. Modified current
    s3/s4 tests to use the new None fail level for fwts_test
    scripts/fwts_test: no longer fails on fwts errors if "-f none" is chosen.
    Now it should only fail by manual indication if the actual sleep action
    fails. (LP: #1169922)
  * scripts/bluetooth_test: test no longer generates odd Broken Pipe error when
    the dpkg bit verifies obexftp is installed (LP: #1169488)
  * jobs/networking.txt.in: fixed networking/info jobs that were not being run
    because $output was being resolved too early (LP: #1065983)
  * scripts/memory_compare: cleaned up the output to be more explanatory and
    easier to visually parse (LP: #1072666)

  [ Daniel Manrique ]
  * scripts/alsa_record_playback: Replaced alsasrc with autoaudiosrc
    (LP: #1059544)

  [ Jeff Marcom ]
  * scripts/network: added new script for testing and retrieving information for
    network interfaces.
  * configs,examples/network.cfg: added config file 
    for network test configuration and setup

 -- Brendan Donegan <brendan.donegan@canonical.com>  Fri, 26 Apr 2013 18:22:42 +0100

checkbox (0.15.8) raring; urgency=low

  * jobs/monitor.txt.in: Modified the description of dim_brightness test to make 
    it consistent with the code. (LP: #1170244)

  [ Jeff Lane] 
  * jobs/miscellanea.txt.in: Added jobs for manual verification of PXE boot and
    remote IPMI to improve server test coverage.
  * jobs/led.txt.in: Modified Jobs: led/power, led/wlan, led/wlan-disabled. New
    jobs: led/power-blink-suspend, led/suspend, led/mute
    jobs/keys.txt.in: modified keys/wireless
  * plugins/lock_prompt.py: added a lock release to cleanly clear lock on stop.
    plugins/persist_prompt.py: promoted save to run before lock release.
    checkbox/lib/fifo.py: trap OSError exception at close when the input/output
    fifo fds disappear before fifo.close() can get to them. (LP: #115561)

  [ Brendan Donegan ]
  * scripts/sources_test - modified script so that it takes sources list
    location and repository list as arguments
  * jobs/miscellanea.txt.in - provide REPOSITORY and SOURCES_LIST environment
    variables to the sources_test script (LP: #1149288)
  * Added mobile broadband tests and updated create_connection script to allow
    creation of mobile broadband connections.

  [ Sylvain Pineau ]
  * debian/control: Added python3-mock as a build dependency.
  * debian/rules: Clean __pycache__ directory after running scripts unit tests.

 -- Brendan Donegan <brendan.donegan@canonical.com>  Tue, 23 Apr 2013 14:53:54 +0100

checkbox (0.15.7) raring; urgency=low

  [ Zygmunt Krynicki ]
  * jobs/graphics.txt.in, jobs/suspend.txt.in: convert package resource 
    programs to be compatible with plainbox

  [ Brendan Donegan ]  
  * scripts/rendercheck_test, scripts/graphics_stress_test, 
    jobs/rendercheck.txt.in, jobs/stress.txt.in - Allow blacklisting of 
    specific rendercheck tests and use this to exclude the 'repeat' test
    from the set of rendercheck tests that run (LP: #1164566)
  
  [ Jeff Lane ]
  * jobs/info.txt.in: fixed bad driver name in audio_codecs job (LP: #1165215)
  * jobs/mediacard.txt.in: reduce test file size for MMC to 64MB (LP: #1167214)
  * jobs/led.txt.in, jobs/suspend.txt.in: removed bits about WLAN LED flashing
    from the WLAN jobs as that no longer happens on data tx/rx (LP: #1157606)
  * jobs/power-management.txt.in: added manual reboot and shutdown tests for
    server and Xen testing.  Took the opportunity to correct punctuation in the
    descriptions or other manual jobs.
    jobs/virtualization.txt.in: added virtualization/xen_ok and
    virtualization/xen_check_vms jobs for Xen testing
    scripts/xen_test: added script to perform Xen testing

  [ Jeff Marcom ]
  * scripts/virtualization - Fixes issue where console terminal would 
    remain hijacked by child kvm process (LP: #1164028)

   [ Daniel Manrique ]
   * checkbox/parsers/submission.py: Fixed incorrect context for memory
     parsing, which resulted in absent memory information when parsing
     xml files.

  [ Sylvain Pineau ]
  * scripts/gputest_benchmark: Added a wrapper for the Geeks3D GpuTest
    benchmark.
  * jobs/benchmarks.txt.in: Added the corresponding GpuTest jobs (Furmark,
    Gimark and Tessmark)

 -- Jeff Marcom <jeff.marcom@canonical.com>  Fri, 05 Apr 2013 17:04:44 +0100

checkbox (0.15.6) raring; urgency=low

  [ Brendan Donegan ]
  * jobs/benchmarks.txt.in - fix typo in command field of 
    benchmarks/graphics/globs job (LP: #1157615)

  [ Jeff Marcom ]
  * jobs/input.txt.in: Added manual check job for accelerometer hardware
  * scripts/virtualization: Fixed issue where specifying test timeout via 
    vitualization.cfg was pulled in as a string rather than integer.
  * scripts/virtualization: Added classmethod for generating cloud 
    config data based on ISO in use

  [ Zygmunt Krynicki ]
  * debian/control: add missing build dependency on python3-setuptools
  * debian/control: add another missing build dependency on python-setuptools
    (apparently needed because dh_auth_xxx) poke setup.py as python2)

 -- Brendan Donegan <brendan.donegan@canonical.com>  Fri, 29 Mar 2013 10:41:06 +0000

checkbox (0.15.5) raring; urgency=low

  * New upstream release (LP: #1158798)

  [ Brendan Donegan ]
  * Incremented version number.
  * data/whitelists/sru.whitelist - remove bluetooth_obex_before_suspend
    as it is made redundant by browse/get/send (LP: #1155325)

  [Sylvain Pineau]
  * scripts/udev_resource: Set the decoding error policy to 'ignore' to avoid
    breaking tests that depends on the udevadm resource (LP: #1151562)
  * scripts/udev_resource: Identify KVM devices as such to avoid reporting them
    as just CAPTURE devices (LP: #1065064)

  [ Daniel Manrique ]
  * scripts/glob_test: Fixed swapping of repetitions and time parameters.
    jobs/benchmarks.txt.in: Set a 26 FPS threshold for passing globs
    benchmark.

 -- Brendan Donegan <brendan.donegan@canonical.com>  Wed, 20 Mar 2013 10:08:23 +0000

checkbox (0.15.4) raring; urgency=low

  * New upstream release (LP: #1152223)

  [ Brendan Donegan ]
  * Incremented version number.

  [ Daniel Manrique ]
  * Added pipefail option to a few jobs using ansi_parser (LP: #1131598)
  * Added sru.whitelist used to test stable release update kernels.

  [ Jeff Marcom ]
  * jobs/input.txt.in Added job requirement for accelerometer test (LP: #1135832)

  [Sylvain Pineau]
  * scripts/network_device_info, scripts/udev_resource,
    checkbox/parsers/udevadm.py: Use udev to categorise network devices instead
    of lspci (LP: #1091633)
  
  [Jeff Lane]
  * jobs/various: Changed the jobs that use removable_storage_watcher to
    generate ~256MB files to combat problems where the files are cached and not
    written directly to devices during test. (LP: #1149213)

 -- Jeff Marcom <jeff.marcom@ubuntu.com>  Mon, 18 Feb 2013 14:35:27 +0000

checkbox (0.15.3) raring; urgency=low

  * New upstream release (LP: #1131801)

  [ Daniel Manrique ]
  * scripts/pts_run: modified to output the full log from phoronix-test-suite
    (LP: #1102819)

 -- Daniel Manrique <roadmr@ubuntu.com>  Fri, 08 Feb 2013 13:37:38 -0500

checkbox (0.15.2) raring; urgency=low

  * New upstream release (LP: #1119529)

  [ Daniel Manrique ]
  * Bumped revision number to 0.15.1 and restored previous trunk changelog.
  * jobs/peripheral.txt.in: fixed string with repeated "add" (LP: #1102665) 
  * scripts/graphics_stress_test: added missing import (LP: #1102812)

  [ Jeff Lane ]
  * scripts/rendercheck_test - added missing import for errno (LP: #1103343)
    jobs/rendercheck.txt.in - fixed command string to report the correct exit
    code to checkbox
  
  [ Jeff Marcom ]
  * Converted kvm virtualization test to python3. Test will use parameters
    in config file in the event the system under test does not have internet
    access. Updated jobs/virtualization.txt.in

 -- Daniel Manrique <roadmr@ubuntu.com>  Wed, 30 Jan 2013 19:28:51 -0500

checkbox (0.15.1) raring; urgency=low

  * New upstream release (LP: #1110802)

  * Launchpad automated translation updates.

  [ Jeff Lane ]
  * jobs/monitor.txt.in - added new job monitor/multi-head to test mulitple
    displays on desktops. 
  
  [ Brendan Donegan ]
  * jobs/bluetooth.txt.in, jobs/suspend.txt.in - unblock Bluetooth hardware
    before running any Bluetooth tests to avoid these failing (LP: #1084601)
  * scripts/network_reconnect_resume_time - do not fail if resume time cannot
    be calculated as this usually just means the driver does not print 
    appropriate messages to determine this. (LP: #1065009)

 -- Jeff Marcom <jeff.marcom@ubuntu.com>  Wed, 23 Jan 2013 16:30:22 -0500

checkbox (0.15) raring; urgency=low

  [ Daniel Manrique ]
  * New version 0.15 for Raring Ringtail development.
  * Fail gracefully with a friendly and useful error message if audio settings
    file format is invalid. (LP: #1065703)
  * Added environ key to poweroff and reboot jobs so they create logs in the
    expected location (LP: #1085833)
  * Added reporting of dependencies that are outright missing from the
    whitelist to avoid confusion (LP: #1084986)
  * scripts/memory_compare: Fixed accumulator expression to give good results
    (LP: #1089046)
  * added scripts/key_test to the list of translatable files (LP: #1073359)
  * Added wireless network devices to networking/info local job (LP: #1089787)
  * Updated call to Thread constructor to use positional arguments
    (LP: #1097866)

  [ Brendan Donegan ] 
  * Change forward-slashes to asterisks in the filename of a connection, since
    this is what NetworkManager does internally (LP: #1073335)
  * Create a test to move a 3D window around the screen to check if there is any tearing
    or other artifacts.
  * jobs/info.txt.in - add an xrandr attachment job to provide information
    about displays connected to the system (LP: #1085219)
  * jobs/suspend.txt.in - changed suspend_advanced_auto dependency of key_after_suspend
    and led_after_suspend tests to suspend/suspend_advanced, since they are manual and
    should depend on the manual suspend test (LP: #1089227)
  * scripts/piglit_test, jobs/piglit.txt.in - create a script which wraps and
    parses the piglit test results and use it in the piglit jobs
  * scripts/touchhpad_driver_info - changed the shebang to python3, since it is
    using modules that will only be installed for python3 (LP: #1089727)
  * plugins/recover_prompt.py - changed the order of the buttons in the recover
    prompt to put them in the same order as mentioned in the text (LP: #1092143)
  * jobs/suspend.txt.in - fix typo that was introduced into suspend_advanced job
    by a previous bug fix (LP: #1096799)
  * jobs/miscellanea.txt.in, plugins/environment_info.py - added test to check
    a sources file for specific repositories to make sure they are present
  * scripts/sources_test - show link to wiki for test configuration if not set up
    correctly

  [ Jeff Lane ]
  * jobs/suspend.txt.in - removed incorrect multiple router requirement for
    suspend/wireless_after_suspend (LP: #1070333)
  * jobs/suspend.txt.in - fixed cycle_resolutions_after_suspend_auto so that it
    properly depends on suspend_advanced_auto rather than suspend_advanced
    (LP: #1071605)
  * jobs/graphics.txt.in - removed perl wrappings from tests using
    unity_support_test. They should pipe through ansi_parser like other jobs.
    (LP: #1087777)
  * jobs/info.txt.in - added job info/disk_partitions (LP: #1081833)
  * jobs/stress.txt.in, jobs/suspend.txt.in - fixed a bug in the command for
    the suspend jobs where checkbox was getting the exitcode for tee rather
    than for sleep_test or fwts_test (LP: #1095713)
  * jobs/stress.txt.in, jobs/hibernate.txt.in - increased device-check-delay
    from 30 seconds to 45 seconds to avoid a race condition.
    jobs/suspend.txt.in - added 45 second device-check-delay to the
    suspend_advanced and suspend_avanced_auto jobs to avoid a race condition.
    (LP: #1095668)
  * jobs/bluetooth.txt.in - added pipefail to bluetooth/detect-output 
    jobs/suspend.txt.in - added pipefail to suspend/network_before_suspend
    (LP: #1096948)

  [Sylvain Pineau]
  * jobs/info.txt.in: Fixed the requirement of info/touchpad_driver.
  * jobs/info.txt.in: Fixed the info/xrandr command.
  * jobs/audio.txt.in: Added Line In/Out and Display Port tests.
  * checkbox/tests/test_message_files.py:
    test_shell_jobs_with_root_have_needed_environ now checks every jobs
    containing a command line parameter.
  * jobs/graphics.txt.in: Set the bash pipefail option for tests using
    unity_support_test and piped to ansi_parser.
  * scripts/network_device_info: Set the driver version to 'Unknown' if the
    modinfo_parser returns nothing (LP: #1089911)
  * scripts/kvm_test: Add verbose output on errors (LP: #1086048)

 -- Daniel Manrique <roadmr@ubuntu.com>  Fri, 16 Nov 2012 12:14:21 -0500

checkbox (0.14.10) quantal; urgency=low

  [Jeff Marcom]
  * jobs/keys.txt.in - Fixed job command line to have appropriate volume "Up"
    and Volume "Down" UI instructions.

  [ Jeff Lane ]
  * Increased version number after final Ubuntu Quantal release.

  [Brendan Donegan]
  * jobs/suspend.txt.in - make sure FWTS logs end with .log so file names
    don't get tampered with (LP: #1065932)
  * plugins/launchpad_exchange.py - Remove call to string_to_type on
    self.timeout, which is an int (LP: #1066967)
  * checkbox/lib/templates.py, jobs/resources.txt.in, jobs/wireless.txt.in,
    jobs/suspend.txt.in - Don't try and coerce keys of resource jobs to
    lowercase, as it upset the core of Checkbox (LP: #1067280)
  * jobs/suspend.txt.in - created new batch of wireless tests depending only on
    suspend_advanced so that they will run in manual testing (LP: #1067678)
  * jobs/suspend.txt.in - Let suspend_advanced only depend on
    power-management/rtc (LP: #1067692)
  * scripts/resolution_test - Slightly clarify output of script so that it's
    a bit more obvious why it failed (LP: #1065976)
  * Allow verification and interaction to be used as aliases for manual tests
    so that we can distinguish between tests which are partly manual and
    those which are entirely manual.
  * plugins/launchpad_exchange.py - make sure exchange-error signal is sent
    with a string instead of an Exception (LP: #1066862)
  * scripts/network_check - Get the base page for cdimage.ubuntu.com instead
    of some subdirectory which may or may not change in future (LP: #1065855)
  * scripts/internet_test - Wait some time (ten seconds) for the ARP cache to
    be populated, as it can be slow on some systems
  * Change the plugin types verification and interaction to user-verify and
    user-interact, to clarify their meaning.
  * Added a unit test to ensure user-verify and user-interact jobs
    have a command
  * Change most of the job plugin fields to use the appropriate new plugin type,
    i.e. user-verify or user-interact.
  * scripts/audio_settings - Use pactl instead of pacmd where possible as it
    is better maintained than pacmd (LP: #1067026)
  
  [Daniel Manrique]
  * [FEATURE] checkbox/job.py: Fixed intltool warning about unnamed
    parameters in string, applied pep8 fixes.
  * checkbox-cli progress indicator is now static, spinning around instead of
    filling the screen with dots. (LP: #926104)
  * Increased version number after final Ubuntu Quantal release.
  * Added environment resource to whitelists (LP: #1067038)
  * Added retrying pactl commands in case audio layer is not up yet
    (LP: #1065908)
  * Removed references to inexistent opts.verbose setting (LP: #1070829)
  * Added unit test to catch jobs with mismatching environ and actual
    variables used in shell command (LP: #955053)
  * Forced utf-8 decoding on modinfo output and updated to use check_output
    instead of communicate (LP: #1055730)

  [Marc Tardif]
  * plugins/environment_info.py: Enabling environment to take precedence
    over configuration files.
  * setup.py: added support for installing in virtualenv
  * setup.py: made build dependency on qt4-make optional
  * debian/control: Added python3-gi to run checkbox-qt.
  * jobs/input.txt.in, jobs/touchpad.txt.in: Added input/pointing tests
    and simplified horizontal/vertical scrolling tests.
  * scripts/touchpad_scroll_resource, scripts/xinput_resource: Replaced
    the touchpad_scroll_resource by reusing the xinput_resource script.
  * plugins/error_prompt.py: Fixed call to show_error (LP: #1075605)

  [Sean Feole]
  * [FEATURE] jobs/optical.txt.in: modified existing automation test
    jobs. Added a _description field to each so that the test cases properly
    appear in the checkbox UI (LP: #1064189)

  [Sylvain Pineau]
  * [FEATURE] scripts/network_restart, jobs/stress.txt.in: Added a new stress
    test: network restart.
  * debian/control: Fixed a missing dependency (python3-pkg-resources) to build
    the package (LP: #1066502)
  * jobs/stress.txt.in: stress/sdhc now launches removable_storage_test with
    --memorycard. stress/sdhc and stress/usb run with root privileges to mount
    all partitions (LP: #1065862)
  * [FEATURE] jobs/stress.txt.in: Added a wireless hotkey stress test.
  * jobs/power-management.txt.in: Fixed path to the /proc acpi lid button
    (LP: #1068799)
  * scripts/fwts_test: Properly handle UnicodeDecodeError when parsing syslog
    (LP: #1075080)
  * scripts/camera_test: Fix the camera resolution test to give the pixelformat
    to use with fswebcam (LP: #1073176)
  * checkbox/parsers/udevadm.py: Enhanced bluetooth detection by looking at the
    RFKILL_TYPE property (LP: #1075052) 

  [Zygmunt Krynicki]
  * scripts/removable_storage_watcher - properly detect removal of 'firewire',
    'usb' and 'sdio devices' when either or both 'ata_serial_esata' or 'scsi'
    were provided on command line, in addition to the device actually being
    manipulated. (LP: #1066948)
  * checkbox/dbus/udisks2.py: Fix typo in fireware name LP: #1070859
  * scripts/udev_resource: Use simpler interfaces
  * checkbox/parsers/udevadm.py: Allow using UdevadmParser with a string
  
  [Jeff Lane]
  * scripts/sleep_test - Added timeing code to create start/end markers in
    for each sleep/resume iteration.  Pull kernel timestamps to determine the
    time to sleep and time to resume for each iteration.  Output the times for
    each iteration and an average time for all iterations.  Tweaks to output to
    make it all look better. Verified perf code doesn't run on S4 tests.
    scripts/fwts_test - Added similar performance code to fwts_test.  Added
    sleep test functions to fwts_test to provide the ability to run sleep tests
    via fwts using the wrapper.  Tweaked the output to make it pretty. Added
    some code to prevent the perf stuff from running on S4 tests.
    jobs/suspend.txt, jobs/stress.txt, jobs/hibernate.txt - modifed jobs to use
    the shell code to call fwts_test if fwts is installed and fall back to
    sleep_test otherwise.  Modifed the commands so that they all call fwts_test
    rather than fwts directly.  Ensured all are calling with the proper
    options. Fixed log name problems that caused log attachment jobs to not
    work.
  * checkbox/parsers/modinfo.py - added exception handling to address possible
    bad output from modinfo causing a ValueError to occur. (LP: #1066118)
  * [FEATURE] jobs/expresscard.txt.in - renamed pcmcia-pcix.txt to
    expresscard.txt.
    renamed pcmcia-pcix/detect to expresscard/verification. Modified
    instructions slightly.
    data/whitelists/default.whitelist - modified list to reflect new
    expresscard test name.
    jobs/local.txt.in - changed __pcmcia-pcix__ job to reflect changes to the
    job name
    qt/frontend/qtfront.cpp - modified the list of testnames to reflect changes
    to the expresscard test
    setup.cfg - modified the list of job files since I renamed pcmcia-pcix.txt
  * scripts/sleep_test, scripts/fwts_test - removed the code that triggered a 
    fail if the system took too long to sleep or resume. Also removed the 
    options to set sleep or resume time from sleep_test as they were no longer 
    necessary.
    jobs/hibernate.txt.in, jobs/suspend.txt.in, jobs/stress.txt.in - added
    environ: to the sleep jobs so the logs would be written properly. Modified
    suspend jobs to also write output to log files so we can capture timing
    data. Added jobs to parse the new sleep times logs and faile if outside the
    threshold.
    scripts/sleep_time_check - added script to check the logs generated by
    the sleept tests and fail if the average times exceed a given threshold
    po/POTFILES.in - changed the pcmcia-pcix.txt.in pointer to expresscard.txt.in
  * removed xorg_memory_test and graphics/xorg-memory as the test produces no
    real benefit and fails about 100% of the time. (LP: #764376)
  * scrips/volume_test - script now only fails if volume is greater than maxvol or
    less than minvol, not when equal to either. (LP: #1077008)
  * Added root user requirement to all jobs using removable storage test 
    (LP: #1014813)
  * scripts/alsa_info - updated script to latest version available 
    (LP: #1078837) 
  * jobs/mediacard.txt.in - fixed the depends for all *remove* mediacard tests
    to more properly depend on the insert tests rather than storage.
    (LP: #1070328)

 -- Jeff Lane <jeff@ubuntu.com>  Thu, 15 Nov 2012 10:50:03 -0500

checkbox (0.14.6) quantal; urgency=low

  [Chris Wayne]
  * [FEATURE] scripts/touchpad_scroll_resource, jobs/touchpad.txt.in:
    adding in touchpad scroll detection resource job, and modified jobs
    to require the capability to be present.

  [Jeff Lane]
  * Cleaning up duplicated modinfo code: (LP: #1043521)
    * checkbox/parsers/modinfo.py: added a parser to handle output from modinfo
    * scripts/audio_driver_info: modified to use modinfo parser
    * scripts/network_device_info: modified to use modinfo parser
    * scripts/accelerometer_test: modified to use modinfo parser
  * Cleaning up missing touchpad driver info bits: (LP: #1052942)
    * scripts/touchpad_driver_info: added script from automation sprint to get
      driver info for installed/detected touchpad devices
    * jobs/info.txt.in: added job to get driver info during info job phase.
      Moved audio_driver_info and network_driver_info into info.txt.in because
      they are better suited there. Moved network_device_info job into
      info.txt.in.
  * jobs/wireless.txt.in: Added jobs to individually test 802.11a/b/g/n
    connections. This is necessary for adequate QA testing (LP: #1042425)
  * scripts/graphics_driver: fixed a bug causing the hybrid check to throw an
    exception on hybrid systems (LP: #1048058)
  * setup.py: added checkbox.dbus to packages (LP: #1052601)
  * jobs/optical.txt.in: removed the optical/dvd_movie_playback job definition
    as it was redundant (LP: #868643)
  * [FEATURE] jobs/fingerprint.txt.in: Cleaned up the definitions to
    match current Unity (LP: #946184)
  * [FEATURE] jobs/usb.txt.in: replaced the usb/mouse and usb/keyboard tests
    with usb/HID to combine them so the tester can choose one device rather
    than requiring multiple devices. (LP: #1053032)
  * [FEATURE] jobs/keys.txt.in: modified the battery info key job to
    use the keys_test script as we do with other hotkey tests (LP: #990538)
  * [FEATURE] jobs/bluetooth.txt.in: removed the bluetooth/keyboard job
    and modified bluetooth/mouse to be bluetooth/HID and allow the tester
    to choose a device to use. (LP: #1053010)
  * jobs/piglit.txt.in: fixed the texturing job that was incorrectly using the
    word texturize, causing the tests to not run (LP: #1060432)

  [Jeff Marcom]
  * jobs/optical.txt.in: Changed optical read/write job commands to use
    a more reliable dev path (LP: #990560)
  * Fixed bug where previous test description and instructions were displayed
    while an automated test was running (LP: #1012377)

  [Daniel Manrique]
  * Bumped to 0.14.6 to keep changelog size sane and fix a small mishap in the
    daily build recipe.
  * scripts/audio_settings: Added exception handlers to catch problems with
    unwritable or absent settings files (LP: #1041644) (LP: #1041340)
  * Ensured that strings passed to qtiface.showError via dbus are strings,
    and not NoneType as could happen under certain circumstances.
    (LP: #1032337)
  * scripts/graphics_modes_info: updated shebang to python3 (LP: #1047515)
  * scripts/graphics_driver, scripts/color_depth_info: Added ignoring
    possible invalid characters in Xorg logfiles (LP: #1048096)
  * scripts/audio_test: made the default mode verbose, it now sends all
    output to stderr (but still exits a proper return value). Jobs using it
    are updated to remove the now-unneeded -v parameter.
  * Added tests to ensure all job files are declared in setup.cfg,
    po/POTFILES.in and included in jobs/local.txt.in. (LP: #1052986)
  * setup.cfg, po/POTFILES.in, jobs/local.txt.in: Fixed so the tests pass.
    (LP: #1052986)
  * [FEATURE] checkbox/tests/message_files.py: Added a test to validate
    that all shell jobs have descriptions (LP: #1052992).
  * [FEATURE] jobs/stress.txt.in: Updated some shell jobs that had no
    description (LP: #1052992).
  * Added consecutive numbering to messages sent to the backend, so the
    frontend knows to discard out-of-sequence messages. (LP: #886118)
  * [FEATURE] Added a test to verify that jobs contain only keys
    declared in the schema (avoid stray keys).

  [Alberto Milone]
  * [FEATURE] scripts/window_test, jobs/graphics.txt.in: Added script
    window_test to open and close 3D windows in various conditions for
    graphics testing. Added three new window_test based jobs to graphics.txt.in.
  * [FEATURE] scripts/graphics_stress_test, jobs/stress.txt.in: Added script to
    do some graphics stress by ensuring the graphics system continues to
    function after several iterations of: switching VTs, suspend/resume, screen
    rotation and running the rendercheck graphics suite.

  [Marc Tardif]
  * scripts/touchpad_scroll_resource: Added support for systems without
    a touchpad (LP #1045066)
  * [FEATURE] scripts/xinput_resource, checkbox/parsers/xinput.py: Xinput
    resource script to test multitouch devices.
  * patch/0.14.2: Fixed patch to rmtree instead of rmdir scripts directory.
  * [FEATURE] debian/checkbox.templates, debian/checkbox.config: Added support to
    preseed properties in environment_info plugin.
  * [FEATURE] qt/frontend/qtfront.ui: Fixed warnings when building with
    qtcreator (LP #1053126)
  * setup.py: Fixed required dependency on distutils-extra by providing
    fake implementations of build_i18n and build_icons (LP #1049218)
  * checkbox/parsers/description.py: Fixed the PURPOSE and STEPS parts
    of the description parser to automatically fix bad descriptions.
  * plugins/suites_prompt.py: Fixed tree view in selection window (LP #1056432)
  * [FEATURE] tools/lint: Added script to consistently check syntax.
  * plugins/apport_prompt.py: Removed apport plugin that caused crashes
    when trying to send bug report (LP #1047857)
  * jobs/optical.txt.in: Fixed missing category assignment in optical
    dvd write tests (LP: #1057762)
  * [FEATURE] jobs/touchpad.txt.in, jobs/touchscreen.txt.in: Added singletouch
    and multitouch for touchpads and touchscreens.
  * Cleaning up test modules.
  * Removed package.name == 'linux' only needed by the apport_prompt plugin.

  [Sean Feole]
  * [FEATURE] scripts/battery_test: measures battery capacity before and after
    an activity and determines battery life at the rate of drain.
    jobs/power-management.txt.in: added two manual tests to ask the user to
    unplug and then re-plug the laptop so that three new automated battery
    drain tests can run:
   * power-management/battery_drain_idle
   * power-management/battery_drain_movie
   * power-management/battery_drain_sleep

  [Brendan Donegan]
  * [FEATURE] Add environment_info plugin which sets environment variables
    according to the values set in the plugin via Checkboxes INI files.
  * [FEATURE] Added semi-automated wireless tests which require only a single
    router to run, prompting the user to modify the routers config during 
    the test.
  * [FEATURE] Added semi-automated wireless after suspend tests to suspend.txt.in,
    since they were missed in the previous merge    
  * Attach the output of udev_resource, for debugging purposes (LP: #974271)
  * Make audio_settings before/after suspend tests more robust by not requiring
    every little audio setting to be the same before and after suspend, just
    the major ones such as the current source/sink and the mute/volume settings
    on them (LP: #1043144)
  * Remove default value from windows_number argument since the logic following
    it dictates that it's only valid for certain tests (LP: #1047621)
  * scripts/frequency_governors_test - Ensure that check for difference in
    expected and actual speedup only fails if the actual speedup is less than
    the expected speedup (LP: #999547)
  * jobs/cpu.txt.in, jobs/stress.txt.in - add environ field containing
    CHECKBOX_DATA to allow that environment variable to be used in the command
    (LP: #1049595)
  * jobs/wireless.txt.in - replace use of network_wireless_test in wireless_scanning
    with a simple Bash script using nmcli and delete network_wireless_test (LP: #900370)
  * jobs/audio.txt.in - fix description of audio/playback_hdmi (LP: #1052136)
  * [FEATURE] plugin/environment_info.py - allow BT device address to be set
    in the checkbox.ini file to facilitate self-testing
  * [UIFe] qt/frontend/qtfront.ui, qt/frontend/qtfront.cpp - set focus to Continue
    button and make it the default so that it can be 'clicked' using Enter,
    as well as renaming it to 'continueButton' (LP: #1052506)
  * jobs/keys.txt.in, scripts/key_test - Fix keys/battery test to have correct
    fields and tidy up pep8 violations in key_test script (LP: #1054410)
  * [FEATURE] jobs/power-management.txt.in, jobs/touchpad.txt.in,
    jobs/sniff.txt.in - Fix incorrect formatting of job descriptions to
    allow steps to be displayed by the UI (LP: #1054208)
  * jobs/usb.txt.in - Fix dependencies of USB tests so that things work properly if
    the usb/storage-automated test fails (LP: #987876)
  * Remove networking/bandwidth job since it is not useful (LP: #1009658)
  * scripts/network_info - add exception handling to file reading so that
    sensible values are given if the required file cannot be read (LP: #823606)
  * [FEATURE] jobs/suspend.txt.in - pipe output of bluetooth_obex jobs through ansi_parser
    to avoid invalid characters ending up in the submission.xml (LP: #1060332)
  * scripts/network_reconnect_resume_test - map reconnect time strings to float
    that they can be used in calculations later on (LP: #1064385)
  * scripts/network_reconnect_resume_test - convert map of reconnect times into
    a list in order to check if the list is empty (LP: #1064425)
 
  [Sylvain Pineau]
  * jobs/suspend.txt.in: Fixed suspend/suspend_advanced dependencies to avoid
    calling fwts with the live CD (LP: #1045687)
  * qt/frontend/qtfront.ui: Fixed the test purpose widget size to allow two
    lines of description (LP: #1032255)
  * qt/frontend/qtfront.ui: Fixed the progressLabel widget size to support job
    names > 50 chars (LP: #1046274)
  * scripts/camera_test, jobs/camera.txt.in: Added a 10s timeout to the camera
    still test (LP: #990133)
  * scripts/graphics_stress_test, scripts/rendercheck_test, jobs/stress.txt.in: 
    Exit with proper error message if rendercheck is not installed.
    (LP: #1048262)
  * [FEATURE] jobs/suspend.txt.in: Add usb wakeup tests (mouse and keyboard).
  * setup.py, qt/checkbox-qt.ui: Removed the old UI design file (LP: #1049912)
  * [FEATURE] jobs/rendercheck.txt.in, po/POTFILES.in, setup.cfg: Fixed
    the rendercheck tests, added the suite file to setup.cfg/POTFILES.in
    and moved the rendercheck/tarball job into an attachment (LP #1053033)
  * scripts/optical_write_test: Filter ANSI escape char outputed by wodim 
    (LP: #1052803)
  * checkbox/parsers/udevadm.py: Improved wireless devices detection.
    The wireless category is now set if the subsystem is equal to ieee80211 
    (LP: #855382)
  * scripts/memorycard_resource, scripts/removable_storage_test,
    scripts/removable_storage_watcher: Fixed the memorycard regexp flags and 
    add the DriveVendor Udisks property to the re.search() string (LP: #1050920)
  * scripts/display_resource, jobs/resource.txt.in: Added a new display 
    resource script to properly handle connector names returned by proprietary
    drivers (LP: #956139 and #992727)
  * debian/control, jobs/esata.txt.in, jobs/firewire.txt.in, jobs/usb.txt.in,
    jobs/mediacard.txt.in: Remove udisks package references in all of the jobs
    that use removable_storage scripts (LP: #1059620)
  * scripts/graphics_driver: Added NVIDIA driver detection (LP: #1060211)
  * [FEATURE] jobs/mediacard.txt.in: Added SDXC, MS, MSP and XD memory card
    tests.
  * setup.py: Add the missing checkbox.heuristics module (LP: #1064220)
  * scripts/pts_run: Force pts_run to exit on errors as phoronix-test-suite
    always exits with success (LP: #1061297)
  * [FEATURE] jobs/keys.txt.in: Added video-out and touchpad keys tests.
  * [FEATURE] jobs/keys.txt.in, jobs/led.txt.in, jobs/suspend.txt.in: Provide
    leds and special keys tests after suspend. Volume and Mute key tests now
    use the key_test script. Fix steps numbering for led/wireless.

  [Zygmunt Krynicki]
  * Fixed simple duplicate 'the' mistakes (LP: #1040022)
  * Fix incorrect debconf template description for 802.11n open access point
    SSID (LP: #1049563)
  * Add new utility, scripts/udisks2_monitor, for looking at various storage
    changes interactively
  * Make scripts/removable_storage_watcher {insert,remove} properly validate
    the 'device' argument (bus type) and require at least one value
  * [FEATURE] scripts/removable_storage_watcher: add support for debugging

 -- Jeff Lane <jeff@ubuntu.com>  Tue, 02 Oct 2012 16:21:12 -0400

checkbox (0.14.5) quantal; urgency=low

  [Sylvain Pineau]
  * New version 0.14.5 for Quantal Quetzal development.
  * jobs/virtualization.txt.in, scripts/kvm_test, jobs/miscellanea.txt.in,
    setup.cfg: Added a new KVM test to ensure that a VM boots and works
    properly with KVM.
  * jobs/suspend.txt.in, scripts/gpu_test: Update the job description and the
    script docstrings from Flash to HTML5 video playback.
  * [FEATURE] scripts/removable_storage_test, scripts/removable_storage_watcher,
    jobs/mediacard.txt.in: Added memory cards detection (on bus other than sdio)
    and a new automated (based on usb/storage-pre-inserted) for SD cards.

  [Jeff Marcom]
  * scripts/accelerometer_test, jobs/input.txt.in: Improved ability to detect 
    oem manufacturer info, and cleanup up job step formatting.
  * /jobs/touchpad.txt.in: Fixed instruction steps for manual touchpad horizontal 
     and vertical tests.
  * scripts/audio_settings, jobs/audio.txt.in: Added automated switch to 
    HDMI interface, modified corresponding jobs file..
  * jobs/audio.txt.in, added method to bypass return code of /scripts/audio_settings
    and instead only return the exit code for the appropriate audio test.
  * scripts/audio_settings: Added automated switch to restore previous 
    audio profile setting

  [ Daniel Manrique ]
  * jobs/peripheral.txt.in: Fixed a typo in the DSL job. (LP: #1039192)
  * jobs/resource.txt.in: Added usb resource that indicates which versions of
    the protocol are supported (currently only reports for USB 2.0 and 3.0).
  * scripts/removable_storage_watcher, scripts/removable_storage_test: Added
    a parameter to specify minimum speed to accept a device, and a parameter
    to fail removable_storage_test if the transfer speed is below a threshold.
  * jobs/usb.txt.in: Added usb3 jobs that will only pass if an actual USB 3.0
    device is inserted/removed/tested.
  * jobs/audio.txt.in: replaced gconfaudiosink by autoaudiosink (LP: #978895)
  * [FEATURE]: qt/frontend/qtfront.cpp, qt/frontend/qtfront.h,
    qt/frontend/qtfront.ui, checkbox_qt/qt_interface.py: Replaced test result
    buttons with radiobuttons,  made comment area always visible, and added
    keyboard shortcuts.
  * [FEATURE] Added oem-config directory to setup.py so it builds correctly.

  [ Jeff Lane ]
  * scripts/removable_storage_test (total overhaul):
    * Added --iterations option, now you can run -i iterations of -c files of
      -s size.
    * Added RandomData class to generate test files using a much faster method.
    * Replaced copy_file() with file_write() and file_read() to take advantage of
      buffer flushing and fsync() opeations not available to shutils/copy2.
    * Redid the runtime bits of main() so now for every device found, it runs I
      iterations of C files.
    * Redid output so now you get an avg write speed per iteration and a summary
      at the end of all iterations for each device.
  * scripts/wifi_reconnect_resume_test: fixed a bug where timestamps being
    grabbed from dmesg were strings instead of floats (LP: #1038270)
  * jobs/stress.txt.in: added two sample jobs to demonstrate the new features
    of removable_storage_test
  * jobs/piglit.txt.in: added jobs that run the piglit graphics test suite
  * scripts/lsmod_info: added script to provide better lsmod output for the
    lsmod_attachment job using the power of the modinfo parser
    jobs/info.txt.in: modified lsmod_attachment job to use lsmod_info script
    rather than just lsmod output (LP: #1043531)
  
  [Matt Fischer]
  * scripts/audio_driver_info: added script to find info on loaded drivers
    jobs/audio.txt.in: added automated job to determine audio drivers loaded
    jobs/networking.txt.in: added a requires on networking/info for
    module-init-tools package.
    scripts/volume_test: cleanup and fixing a small issue
  * scripts/network-device-info: fixed a problem with output causing a
    traceback and a problem where modules with improper modules field causes
    problems. (LP: #1042395)
    jobs/networking.txt.in: added requires for pciutils for the above bugfix

  [Alberto Milone]
  * [FEATURE] scripts/rendercheck_test: added test to take advantage of the
    rendercheck test suites.
    [FEATURE] jobs/rendercheck.txt.in: added jobs to run the rendercheck_test
    script.
    [FEATURE] jobs/local.txt.in: added job to parse rendercheck.txt.in job file
  * checkbox/contrib/gdk.py: removed legacy code and used python 3.
  * scripts/rotation_test:
    * Made sure to report all failures, not only the first.
    * Made it look more pythonic.
    * Fixed issues with python 3 and used python 3.
  * checkbox/contrib/xrandr.py:
    * Fixed issues with python 3 and used python 3 (LP: #1043155).

  [Sean Feole]
  * scripts/network-reconnect-resume-time: fixed the wifi-reconnect-resume-time
    script to also check wired connections for completeness (LP: #1042391)

  [Chris Wayne]
  * [FEATURE] Added oem_config_test, related jobs and data files

 -- Daniel Manrique <roadmr@ubuntu.com>  Thu, 30 Aug 2012 12:45:49 -0400

checkbox (0.14.4) quantal; urgency=low

  * New upstream release (LP #1039094):

  [ Daniel Manrique ]
  * New version 0.14.4 for Quantal Quetzal development.
  * Added new audio_test and test definitions.

  [Jeff Lane]
  * jobs/esata.txt.in: added tests for removable eSATA drives
    scripts/removable_storage_test: added support for ata_serial_esata devices
    scripts/removable_storage_watcher: added support for ata_serial_esata
    devices
  * scripts/optical_write_test: changed behaviour to timeout after 5 minutes
    rather than a few seconds to give testers a chance to complete the test
    without having to sit on top of the machine waiting. If tester doesn't hit
    itself and proceed.
    jobs/optical.txt.in: Cleared up text in the existing manual optical write
    tests and added two automated tests that can be used if desired (they still
    require the user to push the tray in after writing, but eliminate other
    steps)
  * scripts/graphics_driver: Added this script based to parse Xorg.0.log and
    discover the currently running graphics driver and driver version
    jobs/graphics.txt.in: Added a new job to take advantage of the
    graphics_driver script.
    data/whitelists/default.whitelist: Added the graphics_driver job to the
    default whitelist because this would be good data to gather for UF and
    doesn't cost much
  * scripts/graphics_driver: Merged Alberto Milone's work on a
    hybrid_graphics_test into graphics_driver as his stuff and my stuff were
    similar enough to be in the same script, plus this allows the advantage of
    using Bryce Harrington's xorglog library down the road.
  * scripts/removable_storage_test: removed a lot of unnecessary output to
    clean up the test run and also added in some basic performance monitoring.

  [Sylvain Pineau]
  * jobs/graphics.txt.in, jobs/benchmarks.txt.in: Move gtkperk to the benchmarks
    section.
  * jobs/benchmarks.txt.in, scripts/wifi_time2reconnect: Add a test to monitor
    the time needed to reconnect to a WIFI access point.
  * jobs/cpu.txt.in: Added a check for ARM Vector Floating Point Unit support.
  * jobs/touchscreen.txt.in: Add 3 new manual tests (tap-detect, drag-n-drop and
    multitouch-zoom)
  * jobs/audio.txt.in: Added a test that verifies that the various audio 
    channels are working properly.
  * scripts/camera_test, jobs/camera.txt.in: Replace the call to "xawtv -hwscan"
    in camera_test by the VIDIOC_QUERYCAP ioctl, xawtv requirement removed.
  * jobs/led.txt.in, jobs/local.txt.in, scripts/led_hdd_test.py: Add LED
    tests.
  * jobs/suspend.txt.in: Resurrect scripts/sleep_test as a fallback of fwts for
    the suspend/suspend_advanced test.

  [Brendan Donegan]
  * scripts/audio_settings: Converted script from Perl to Python(3), putting 
    it in line with approved technology guidelines
  * jobs/audio.txt.in: Fixed audio jobs to use --file option of audio_settings 
    instead of piping to STDOUT.
  * Prettify the Step icons that appear next to each test step in the test run
    screen (LP: #1036085)
  * Remove the 'Don't show this message on startup' checkbox from the
    introduction screen, since it isn't used (LP: #1036218)
  * Continue to run the progress bar when the test dependencies are being
    resolved so that it doesn't look like the UI hung (LP: #1036573)
  * Remove gcov_attachment from default whitelist since it depends on lcov
    which is not in the default install, and is not used anyway.
  * Better feedback from resolution_test script. Display the expected and
    detected resolution values.

  [Nathan Williams]
  * scripts/network_check: Fixed exception handling in the absence of zenity
    (LP: #988260)

  [Samantha Jian]
  * Added disk spindown test script and definition.
  * Added support for BT devices on PCI bus. (LP: #1036124)

  [Jeff Marcom]
  * Added Accelerometer test.
  * scripts/gst_pipeline_test, jobs/audio.txt.in: Added device sink check

  [Matt Fischer]
  * Added test to check that volume is within acceptable range and audio
    elements are not muted.
  * scripts/camera_test: added the resolutions option to take sample pictures
    in all resolutions supported by the specified webcam
    jobs/camera.txt.in: added the camera/multiple-resolution-images test which
    utilitizes the changes to the camera_test script 

  [Alberto Milone]
  * checkbox/contrib/gdk.py: Added library for getting gtk.gdk.Screen object
    checkbox/contrib/xrandr.py: Added library for manipulating graphics
    settings similar to how xrandr does it.
    scripts/brightness_test: Added automated test to verify that backlight
    settings are properly honored
    scripts/color_depth_info: Added script to get info on color depth and pixel
    format
    scripts/graphics_modes_info: Added script to gather info on the supported
    graphics modes available
    scripts/rotation_test: Added script to automate screen rotation testing
    jobs/graphics.txt.in, jobs/monitor.txt.in: Added jobs to take advantage of
    the new scripts added to Checkbox

  [ Sean Feole ]
  * scripts/wifi_reconnect_resume_test, jobs/wifi_resume_time added.
  * Fixed an output issue in scripts/wifi_reconnect_test that was not handled
    in the original merge. Also tweaked error messages to be more useful.

  [Chris Wayne]
  * Added in bluetooth_test and related jobs for automated bluetooth
    testing

 -- Jeff Lane <jeff@ubuntu.com>  Fri, 17 Aug 2012 16:47:08 -0400

checkbox (0.14.3) quantal; urgency=low

  * New upstream release (LP: #1033652)

  [Benjamin Kerensa]
  * Changed description of PCMCIA/PCIX to PCMCIA/ExpressCard since PCIX
    generally applies to servers (LP: #992249) 

  [Brendan Donegan]
  * Removed call to unlink temporary file in Html5Thread part of gpu_test.
    Also addressed a few pyflakes complaints and removed a stray print.
  * Include block device name in fields of block_device resource
    output. This will prevent different block device fields from being
    confused with each other (LP: #1027849)
  * Fix apport_prompt.py so it properly checks the value in
    /etc/default/apport (LP: #1029897)
  * Initially disable the 'Run' tab in the Qt UI, re-enabling it when the
    'Start Testing' has been clicked (LP: #1029815)
  * Put Component and Status into one tree view on the selection screen,
    rather than two seperate ones (LP: #1030871)
  * Disable the Select All and Deselect All buttons in the selection
    view during testing (LP: #1032259)

  [Daniel Manrique]
  * New version 0.14.3 for Quantal Quetzal development.
  * alsa_info is invoked with --no-dialog, otherwise if dialog is installed
    it results in invalid data in the submission file and results.
    (LP: #1028065)
  * Instruct Chromium browser to accept file:// URLs so it can correctly
    open the checkbox submission.xml report (LP: #1026614)
  * scripts/gconf_resource: decode gconf output as utf-8 rather than ascii
    (LP: #1022593)
  * jobs/user_apps.txt.in: Quicktime test now depends on gstreamer0.10-ffmpeg
    to ensure it's able to play .mov files (LP: #633009)
  * scripts/network_check: InvalidURL exception is caught and handled more
    cleanly (LP: #751701)
  
  [Sylvain Pineau]
  * jobs/usb.txt.in, scripts/disk_read_performance_test: Add a USB3 read
    performance test.
    scripts/block_device_resource: Add the maximum usb specification supported
    by both a block device and the corresponding root hub port.
  * qt/frontend/qtfront.ui, qt/frontend/images/checkbox-qt-head.png: 
    Add transparency properties to the main window header to keep the main theme
    colors in the widget background (LP: #1030857)

  [Jeff Marcom]
  * Added timeout to job call for disk smart test.

  [Marc Tardif]
  * Escaping encoded strings in udevadm output (LP: #1025381)

  [Jeff Lane]
  * jobs/cpu.txt.in: added a depends to cpu/scaling_test-log-attach to ensure
    that job does not run until afte cpu/scaling_test (LP: #1031994)
  
  [Matt Fischer]
  * scripts/network_device_info: added a check to ensure what lspci reports and
    what NetworkManger reports (if it is installed) are the same. Reports more
    useful info now like driver and driver version, IP address, etc.
  * scripts/cycle_vts: added checks to fail test if chvt returns a non-zero
    exit code. Added a final check at the end to verify we did land back on the
    original VT after testing.
    jobs/miscellanea.txt.in: fixed a typo in the chvt job. It used to reqire
    'package.alias' instead of 'package.name'

 -- Jeff Lane <jeff@ubuntu.com>  Mon, 06 Aug 2012 09:26:41 -0400

checkbox (0.14.2) quantal; urgency=low

  * New upstream release (LP: #1025869)

  [Jeff Marcom]
  * scripts/gpu_test - Fixed potential thread exiting issue.

  [Javier Collado]
  * Fixed detection of circular references in resolver.

  [Jeff Lane]
  * New version 0.14.2 for Quantal Quetzal development.
  * jobs/cpu.txt.in: added cpu_scaling_test log attachment job
  * jobs/disk.txt.in: modified block_device requirements so they'll work right
    jobs/info.txt.in: added block_device resource requirements to hdparm job so
    it won't run on removable stuff where it's not necessary.
  * jobs/info.txt.in: removed extraneous fwts_log job
    jobs/miscellanea.txt.in: modified fwts_results.log job
  * scripts/optical_detect: minor tweak to send error output to stderr
    scripts/optical_read_test: added root user check because this needs to be
    run with root privileges. Added some additional output for stderr for
    failures so we will know WHY a test or the script failed. Replaced 
    sys.stdout.write() and flush() calls with simple print statements.
  * scripts/ipmi_test: output tweaks so error messages now go to stderr. No BMC
    message is a little more clear. Module failed to load now generates an
    error rather than a simple exit.
  * scripts/network_device_info: minor change so that the fail message now
    specifies that it was an error and outputs to stderr properly.
  * scripts/disk_smart: Improvements to the logging and output during testing.
  * scripts/cpu_scaling_test: lots of output changes using logging module.
    renamed script to frequency_governors_test to be more descriptive and less
    confusing. Added a --log option to write logs to an actual file
    jobs/cpu.txt.in: added an attachment job to attach the freq_governors log.
    Modified cpu/frequency_governors to write to log file
  * scripts/cpu_offlining: added an extra bit of output in case of failures. 
  * scripts/fwts_test: improved console output so that the info displayed in
    submission.xml is more useful.
    jobs/power-management.txt.in: added job to attach fwts_wakealarm.log to
    results.
  * scripts/network_ntp_test: Tweaked output to use log levels more
    appropriately. Added some decoding so that bytes output show up as strings
    properly in output. Converted from optparse to argparse. Added a root
    check because this needs to be root to properly run.
  * scripts/disk_read_performance_test: Added extra targeted output so that
    users can understand what's going on. Moved the exit bits so the test will
    actuall run on multiple drives as originally intended and not exit on the
    first failure.
  * scripts/removable_storage_test: vastly improved the output from that script
    and also introduced some new error handling to cover a couple conditions
    that generated unhelpful tracebacks.
  * scripts/memory_compare: changed the output a little so failures now dump
    data to stderr and success to stdout. Also added a try/except block to
    catch possible ZeroDivisionError cases if dmi or meminfo return 0 (found on
    my local system due to a library issue)
  * jobs/power-management.txt.in: improved rtc and tickless idle tests to
    provide more useful output, even though they are very simple tests.
  * jobs/networking.txt.in: added some output to networking/multi_nic so a 
    failure due to unconfigured ifaces generates something beyond a blank line
  * scripts/cpu_topology: Changed it so there is less output on success and
    more useful output on failure. Fixed a bug in the test for Failure that
    caused the False condition to never be met.
  * scripts/network_bandwidth_test: fleshed out the output to make it a little
    more useful in both debug and info levels. Was going to set the
    networking/bandwidth job to debug, but the info output should now be
    sufficient to begin diagnosing test failures.
  * jobs/usb.txt.in: Added output to usb/detect in case no USB controllers are
    found. Added dependencies on the udisks package which may not be installed
    by default.
    debian/control: Added udisks as a suggests for checkbox as it's required
    for the USB tests to function.
  * scripts/memory_test: converted from optparse to argparse. Added some extra
    stderr output that may be useful if this test fails. redirected some
    existing error messages to stderr also
  * scripts/disk_stats_test: some minor changes to output. Also, error output
    now goes to stderr on test failure.

  [Marc Tardif]
  * Fixed duplicate jobs appearing in the store when rerunning jobs.
  * Fixed packaging to install scripts under /usr/lib.

  [Daniel Manrique]
  * Added a message file format test that does some simplistic checks
    on jobs/* files to ensure they are sane.
  * Fixed two typos in jobs/suspend.txt.in.
  * Merging of translations into job files prior to running message 
    file format test, to further ensure that translated strings
    and field descriptions are parsed correctly.
  * Explicit encoding of error strings in Job.execute, so that data returned
    is consistent and invokers of this method don't choke on it. (LP:
    #1024541)

  [Brendan Donegan]
  * Make a call to rfkill unblock in the create_connection script, incase
    those nasty Broadcom drivers have left a soft-block on the wireless after
    loading. Also do a bit of refactoring to use check_output and check_call
    instead of Popen (LP: #1019162)
  * Move the call to unblock to before the connection is created
  * Reimplemented memory_compare in python3 and restructured it to put
    things into dictionaries for easy access. Also fixed bug with detecting
    non-RAM devices as RAM. (LP: #960087)
  * Wait longer to get the window handle in gpu_test, so that we don't fall foul
    of timing issues. (LP: #1018563)
  * Catch exception raised in memory_compare by DMI RAM entries with No Module
    Installed in the Size field (LP: #1023220)
  * Also unblock wireless before wireless_scanning test, as I neglected to do
    this before. (LP: #1023619)
  * Replace Flash video playback with HTML5 video playback. This has better
    support in Ubuntu and is more relevant (LP: #1024078)

  [Sylvain Pineau]
  * Add the firmware version (BIOS or UEFI) to the XML report.

 -- Daniel Manrique <roadmr@ubuntu.com>  Fri, 13 Jul 2012 16:26:06 -0400

checkbox (0.14.1) quantal; urgency=low

  * New upstream release (LP: #1018571)

  [Brendan Donegan]
  * Fixed up a few things with the gpu_lockup tests. Removed depends,
    renamed to gpu_lockup_suspend to reflect behaviour and removed the
    requirement on Firefox
  * Changed suspend_advanced and suspend_advanced_auto to use less
    strict definition of fwts s3 test.

  [Javier Collado]
  * Make sure that jobs are topologically ordered (LP: #990075)
  * Keep job ordering as close to whitelist as possible (LP: #1017951)

  [Marc Tardif]
  * New version 0.14.1 for Quantal Quetzal development.
  * jobs/suspend.txt.in: Fixed trailing newline on otherwise empty line.
  * scripts/run_templates: Fixed calls to Popen to use universal_newlines
    to return strings instead of bytes (LP: #1018354)

  [Daniel Manrique]
  * Fixed duplicate suspend/bluetooth_obex_after_suspend job name.
  * scripts/dpkg_resource: Changed encoding from ascii to utf-8 to handle
    non-ascii locales (LP: #1018353)

  [Jeff Lane]
  * Migrated audio/external-HDMI-playback into checkbox. Modified the
    command to match our other audio tests that save and reset mixer
    levels.

 -- Javier Collado <javier.collado@canonical.com>  Tue, 26 Jun 2012 16:07:04 +0200

checkbox (0.14) quantal; urgency=low

  New upstream release (LP: #1016746):

  [Brendan Donegan]
  * [FEATURE] Python 2 to 3 conversion:
    * scripts/create_connection - switched to using argparse and fixed
      representation of octal literal
    * scripts/internet_test - ran 2to3 tool and decoded result of
      check_output. Also replaced optparse with argparse
    * scripts/memory_info
    * scripts/removable_storage_test - ran 2to3 tool and fixed some
      encoding issues
    * scripts/removable_storage_watcher - ran 2to3 tool and swapped
      use of gobject with gi.repository.GObject
    * scripts/xrandr_cycle - ran 2to3 tool and fixed encoding issue
    * scripts/obex_send - ran 2to3 tool and swapped
      use of gobject with gi.repository.GObject
  * Update touchpad.py to use gsettings instead of deprecated gconf
    (LP: #1004212)
  * Instead of checking output of nmcli con up in create_connection,
    check the return code is success instead (LP: #1013537)
  * base64 encode the after suspend screenshot attachement so that it can
    be uploaded properly (LP: #1016126)
  * Fixed simple type in xorg_memory_test, introduced by Python3
    conversion (LP: #1016387)
  * [FEATURE] Add suspend/bluetooth_obex_after_suspend_auto test to be
    used during fully automated SRU testing

  [Marc Tardif]
  * [FEATURE] Reworked media_keys_test into key_test, making it more generic
    and able to test for any key that sends an scancode. Used it to implement
    a test for the Super key.
  * [FEATURE] Added new interactive and auto-verifying touchpad scrolling
    test.
  * [FEATURE] Python 2 to 3 conversion:
    * scripts/ansi_parser
    * scripts/cking_suite
    * scripts/floppy_test
    * scripts/network_bandwidth_test
    * scripts/cpu_scaling_test
  * Removed sleep_test script no longer used by any test definition.
  * [FEATURE] Deprecated scripts:
    * scripts/autotest_filter and scripts/autotest_suite
    * scripts/ltp_filter and scripts/ltp_suite
    * scripts/mago_filter and scripts/mago_suite
    * scripts/qa_regression_suite

  [Daniel Manrique]
  * New version 0.14 for Quantal Quetzal development.
  * Set the correct user (root) for fwts-wakealarm test (LP: #1004102)
  * Set correct user (root) for usb/storage-preinserted, so it works correctly
    on servers (LP: #1004131)
  * Log (at level INFO) name of each message we execute, so the currently
    running job can be determined by looking at the logfile, rather than
    hunting through process lists.
  * [FEATURE] Added script and jobs to collect and attach output from
    alsa-info.sh.
  * Assume utf-8 encoding always, when opening template files.
    (LP: #1015174)
  * [FEATURE] Replaced the context menu in the selection tree with explicit
    "select/deselect all" buttons.

  [Javier Collado]
  * Submission screen in Qt interface updated to support certification client:
    - customize contents depending on the upload target (launchpad or certification)
    - display links to the report properly in the show_entry method
  * Fixed qt interface show_entry method preopulates widget that gets
    user input (LP: #1000451)
  * Added customizable deselect_warning message in qt show_tree method (LP: #1000443)
  * show_error method shows long text properly in gtk/qt interfaces (LP:
    #1012052)

  [Jeff Lane]
  * [FEATURE] Changes to Power Management testing in Checkbox:
    * scripts/pm_test: added a slightly modified version of OEM team's pm.py
      script for reboot/poweroff testing
    * jobs/hibernate.txt.in: modified hibernate test to use fwts and added new
      jobs to attach log files from hibernate testing.
    * jobs/power-management.txt.in: added new poweroff and reboot jobs using pm_test
      script. Added jobs to attach logs from reboot and poweroff tests to
      results.
    * jobs/stress.txt.in: modified suspend_30_cycles and hibernate_30_cycles to
      use fwts. Added jobs to attach logs from 30 cycle tests to results.
    * jobs/suspend.txt.in: Modified suspend_advanced and suspend_advanced_auto to use
      fwts. Added job to attach log from suspend_advanced and suspend_advanced_auto
      to results.
  * [FEATURE] jobs/miscellanea.txt.in: added a job to gather tester info for
    certification purposes. Not to be used for UF.
  * [FEATURE] Python 2 to 3 conversion:
    * scripts/cpu_topology: ran 2to3, made modificates based on code review and
      tested script to verify functionality.
    * scripts/disk_smart: ported to Python 3. Inserted bits to decode byte
      data returned by Popen. Fixed list_handler to decode bytes types to clean
      up debug output.  Added bits to improve debug output. Migrated from
      optparse to argparse.
    * scripts/network_check: ran 2to3 and that was all that was needed. Also
      took the liberty of migrating from optparse to ArgParse sine we're
      Python3 only now.
    * scripts/network_device_info: ran 2to3 and changed shebang.
    * scripts/network_info: ran 2to3 and changed shebang. Fixed encoding issue
      with interface[:15] (needed to be a bytes object).
    * scripts/fwts_test: ran 2to3 and changed shebang, fixed an encoding bug
      with Popen output. Cleaned up the final output to be more useful for
      debugging test failures.
    * scripts/keyboard_test: nothing to do for conversion beyond changing shebang.
    * scripts/network_ntp_test: 2to3 changed nothing, so modified shebang.
      Fixed an encoding issue with Popen output in. Re-inserted a call to
      SilentCall() that was removed from TimeSkew() by someone in a previous
      revision, which made the TimeSkew() function do nothing. Fixed an
      unbuffered I/O error in SilentCall() discovered while testing Python3
      changes.
    * scripts/optical_detect, scripts/optical_read_test: ran 2to3 and changed
      shebang. Changes were minimal.
    * scripts/xorg_memory_test: 2to3 made minimal changes, modifed shebang.
      Converted optparse code to argparse code and replaced sys.argv[] stuff
      with more useful positional arguments. Removed a redundant import that
      2to3 injected.
    * scripts/resolution_test: ran 2to3 with minimal changes. Changed shebang.
      Converted optparse to argparse and removed unnecessary calls to
      sys.argv[]
    * scripts/pm_log_check: ran 2to3 and changed shebang.
    * scripts/pm_test: ran 2to3 and changed shebang. After a lot of trial and
      error, changed the way xinput is called to avoid confusing bytecode
      embedded in the command output that was causing problems with
      bytes.decode() on the "after reboot" hardware checks.

  [Jeff Marcom]
  * [FEATURE] Python 2 to 3 conversion:
    * scripts/memory_info
    * scripts/memory_test
    * scripts/touchpad_test
  * Deprecated: wake_on_lan_test
  * Update touchpad.py to use gsettings instead of deprecated gconf
    (LP: #1004212)

  [Marc Tardif]
  * [FEATURE] Reworked media_keys_test into key_test, making it more generic
    and able to test for any key that sends an scancode. Used it to implement
    a test for the Super key.
  * [FEATURE] Added new interactive and auto-verifying touchpad scrolling
    test.
  * Removed sleep_test script no longer used by any test definition.
  * Migrated project minus scripts to Python 3.

  [Sylvain Pineau]
  * [FEATURE] Python 2 to 3 conversion:
    * scripts/gst_pipeline_test. Migrated to PyGI.
    * scripts/removable_resource: Add a resource job to identify removable
      block devices. __disks__ jobs updated to run only on internal drives.
  * [FEATURE] jobs/benchmarks.txt.in, scripts/pts_run: Add a reworked launcher
    for phoronix-test-suite tests.
  * [FEATURE] Python 2 to 3 conversion:
  * jobs/stress.txt.in: add OEM team's stress tests (including reboot and poweroff)
    and log analysis jobs

 -- Marc Tardif <marc@ubuntu.com>  Fri, 22 Jun 2012 17:04:14 -0400

checkbox (0.13.8) precise; urgency=low

  [Brendan Donegan]
  * Run fwts_test as root so that the log can be written to on servers and
    also because it's supposed to be run as root (LP: #989701)
  * Fixed cpu_offlining to work properly on systems with ten or more CPU
    cores. (LP: #926136)
  * Give more verbose output from fwts_test script and upload results log as an
    attachment. (LP: #992607)
  * Fix identation on optical/read-automated (LP: #991737)
  * Fixed problem with fwts test log attachment (No bug filed)

  [Nathan Williams]
  * fix typo in jobs/optical.txt.in (lp: #987652)

  [Jeff Lane]
  * Bumped revision to 0.13.8
  * scripts/removable_storage_watcher: increased default timeout to 20 seconds
    to account for time for testers to plug devices in and for the system to
    register the insert/remove event (LP: #978925)
  * [FEATURE] plugins/jobs_prompt.py, plugins/recover_prompt.py, 
    plugins/suites_prompt.py: Added "Fail last test" functionality. Now if a
    test causes a crash (checkbox, system or otherwise), when we recover we
    have the option to just mark the last test failed and move on, or re-run
    the last test and try again.
  * [FEATURE] jobs/local.txt.in, jobs/sniff.txt.in added 8 simple manual sniff 
    tests to be used for test purposes when developing features.
  * [FEATURE] data/whitelists/sniff.whitelist added a whitelist to make use of 
    the basic sniff tests.

  [Daniel Manrique]
  * [FEATURE] checkbox/user_interface.py, checkbox/qt-interface.py,
    plugins/jobs_prompt.py, plugins/recover_prompt.py,
    plugins/suites_prompt.py: Made some modifications to the recover prompt
    changes that better handle accented and other characters in translation.
    This avoides a situation where the recovery could fail due to accented
    characters in translations.

  [Łukasz Zemczak]
  * [FEATURE] checkbox_gtk/gtk_interface.py: Capture ESC keypresses so that
    Checkbox doesn't close/die when user presses ESC.

  [Sylvain Pineau]
  * [FEATURE] jobs/info.txt.in: added new attachments, lspci -vvnnQ and
    lsusb -vv and ensure outputs of lscpi, lsusb and dmidecode return UTF8.

  [Tim Chen]
  * Use nmcli con delete instead of deleting the connection file, also avoid
    bringing eth0 down when running the wireless_monitoring tests.

 -- Jeff Lane <jeff@ubuntu.com>  Mon, 14 May 2012 10:20:59 -0400

checkbox (0.13.7) precise; urgency=low

  [Tiago Salem Herrmann]
  * checkbox_qt/qt_interface.py, qt/frontend/qtfront.cpp,
    qt/frontend/qtfront.h: Do async calls to some ui methods and avoid
    unexpected dbus timeouts (LP: #962333)

  [Sylvain Pineau]
  * qt/frontend/qtfront.cpp: Submit/View results buttons are disabled until
    every selected test has been run (LP: #937715)

  [Jeff Lane]
  * Converted submissionWarningLabel and text to submissionUbuntuFriendlyLabel
    wtih instructional text for submitting results. This is a workaround for
    the bug causing the warning to be displayed at all times rather than only
    when testing is incomplete. (LP: #967457)
  * [FEATURE] Modified stress jobs so that they are all automated per decision
     made during the cert sprint.
  * Removed dhclient call from networking/multi_nic tests because of a bug in
    dhclient that can cause it to hang when run on eth0. New test requirement
    will be that the tester must configure and bring up all ethernet devices
    prior to running checkbox. Also added a check to make sure we're not trying
    to run the test on a device that's not active. (LP: #926229)

  [Daniel Manrique]
  * jobs/optical.txt.in: Change test descriptions to avoid confusing
    instruction to press the "Next" button (which is incorrect). (LP: #971181)
  * jobs/local.txt.in: Fixed touchpad local job which was using suspend.txt 
    as the job source) (LP: #979344) 
  * jobs/mediacards.txt.in: Added usb and scsi devices to
    removable_storage_test commands (LP: #979356)

 -- Jeff Lane <jeff@ubuntu.com>  Wed, 11 Apr 2012 19:23:45 -0400

checkbox (0.13.6) precise; urgency=low

  [Jeff Lane]
  * Removed files in /data that are not used in any job descriptions
    (LP: #957396)

  [Javier Collado]
  * plugins/jobs_info.py: Checkbox doesn't warn that invalid whitelist patterns
    are being used (LP: #937651)
  * [FEATURE] Added smoke test jobs, whitelist and local job to use for
    checkbox development purposes.
  * Fixed "camera_test detect" problem with missing args attributes (LP:
    #967419)

  [Marc Tardif]
  * Fixed string_to_type conversion in network_bandwidth_test (LP: #954587)

  [Sylvain Pineau]
  * qt/frontend/qtfront.cpp, qt/frontend/qtfront.h, plugins/suites_prompt.py,
    checkbox_qt/qt_interface.py, plugins/jobs_prompt.py: The selection tree is
    now updated when recovering from a previous run (LP: #937696)

  [Brendan Donegan]
  * [FEATURE] Added touchpad tests from CE QA Checkbox to allow touchpad
    testing to be performed

  [Daniel Manrique]
  * Internationalization support in checkbox-qt; updated checkbox.pot file
    (LP: #951054) 

 -- Javier Collado <javier.collado@canonical.com>  Wed, 28 Mar 2012 17:02:53 -0400

checkbox (0.13.5) precise; urgency=low

  New upstream release (LP: #960633):

  [Tiago Salem Herrmann]
  * qt/frontend/qtfront.ui: If the test text is too long, then it is cut off
    (LP: #950111)
  * checkbox/user_interface.py, checkbox_qt/qt_interface.py,
    plugins/user_interface.py, qt/frontend/qtfront.cpp, qt/frontend/qtfront.h:
    Correctly update automated test execution status in the Selection tab
    (LP: #950105).
  * qt/frontend/qtfront.cpp: Avoid QDBusArgument warnings when running
    checkbox-qt from a terminal (LP: #957476)
  * checkbox_qt/qt_interface.py, qt/frontend/qtfront.cpp,
    qt/frontend/qtfront.h, qt/frontend/qtfront.ui: add a popup comment box
    for each test under the "Run" tab. (LP: #959452)
  * checkbox/user_interface.py, qt/frontend/qtfront.cpp,
    qt/frontend/qtfront.h, checkbox_qt/qt_interface.py: Set
    interface.direction to NEXT if all the tests were executed and the user
    either analyzed or submitted the results. (LP: #956329)
  * checkbox/user_interface.py, plugins/user_interface.py,
    qt/frontend/qtfront.cpp, qt/frontend/qtfront.h,
    checkbox_qt/qt_interface.py: Use the ui persistent storage to keep some ui
    configuration values. (LP: #937626)
  * checkbox/user_interface.py: Avoid using fork() + call() to run a web
    browser. Use Popen instead.(LP: #956307)
  * qt/frontend/qtfront.ui, qt/frontend/qtfront.cpp, qt/frontend/qtfront.h:
    Removed welcome tab (LP: #957090)

  [Jeff Lane]
  * Reset default checkbox log level to INFO from DEBUG to make logs less
    confusing and verbose. (LP: #949745) 
  * Removed dependency on bluetooth/detect-output on the
    suspend/suspend_advanced job. (LP: #955375)
  * jobs/mediacard.txt.in, scripts/removable_storage_test,
    scripts/removable_storage_watcher: Modified removable_storage_watcher and
    removable_storage_test to accept list of busses to watch to resolve
    problems on systems with MMC readers that present themselves as USB
    devices rather than SDIO (LP: #953160)
  * jobs/optical.txt.in: Fixed the job descriptions for optical/read and
    optical/cdrom-audio-playback to account for changes in Precise and make
    them less confusing (LP: #954606)
  * Created automated version of optical/read for server testing
    Fixed issues with optical_read_test script:
    - test could pass if /dev/cdrom did not exist
    - test could pass if /dev/cdrom was inaccessible
    - test could pass if no optical device was passed in (LP: #945178)
  * Removed hard coded paths from scripts (LP: #949435)

  [Marc Tardif]
  * Linted qt_interface which had a few syntax errors (LP: #949957)
  * plugins/apport_prompt.py: Fixed apport integration was producing a trace
    (LP: #959463)

  [Daniel Manrique]
  * Bumped revision number to 0.13.5 in trunk
  * jobs/keys.txt.in: Fix definition for keys/media-keys test which failed to
    run (LP: #954480)
  * Reverted feature to keep tests ordered, as the sortkey attribute causes
    undesirable secondary effects.

  [Sylvain Pineau]
  * Show the UF invalidation warning if all test cases are unchecked from the
    right click menu (LP: #956757)
  * checkbox_qt/qt_interface.py, qt/frontend/qtfront.cpp,
    qt/frontend/qtfront.h: Tests now select Yes on PASS status (LP: #954556)

  [Brendan Donegan]
  * jobs/suspend.txt.in: Fixed dependencies on wireless and suspend_advanced
    jobs.
  * Changed screenshot jobs to use /dev/external_webcam which will be set by
    a udev rule (LP: #956885)

 -- Jeff Lane <jeff@ubuntu.com>  Fri, 16 Mar 2012 19:14:09 -0400

checkbox (0.13.4) precise; urgency=low

  [Brendan Donegan]
  * Added 'scsi' as a valid bus ID for determining product in udevadm.py
    (LP: #940249)
  * Added 'cciss' as a valid bus ID for determining product in udevadm.py
    (LP: #942548)
  * Updated command fields in composite disk jobs to address the ! in 
    some disk paths (LP: #942769)
  * Updated create_connection to poll for registration of connection and 
    then attempt to bring it up (LP: #944662)
  * Fixed command run by wireless_connection tests so that they fail if the
    internet_test fails, but still clean up the connection file (LP: #944176)
  * Fixed wireless_connection_open_* jobs to not provide security options
    (LP: #947163)

  [Daniel Manrique]
  * Tweaks to internet_test: don't try to ping an IP that's unreachable from 
    the specified interface (or at all), try to find something pingable via
    other means.

  [Javier Collado]
  * Added python-cairo as a dependency for checkbox-gtk (LP: #940163)
  * Updated camera_test script to use better tool for capturing the image
    and allow specifying a device to use, plus other improvements. Create a
    job which takes a capture from the webcam of the desktop.
  * Added jobs to take screenshots after suspend and attach the resulting jpg

  [Marc Tardif]
  * Tidied up logic for determining DISK device product and vendor 
    (LP: #942548)
  * Fixed filename matching expression for local jobs (LP: #942273)
  * Fixed duplicate System Testing applications after upgrade (LP: #940627)

  [Aurelien Gateau]
  * lib/template.py, lib/template_i18n.py, plugins/jobs_info.py,
    plugins/suites_prompt.py: Add a "sortkey" attribute to jobs, the sortkey
    order matches the order in which they appear in jobfiles.
  * checkbox_gtk/gtk_interface.py: Shows jobs and suites in sortkey order
    (that is, as they appear in job definition files, rather than
    alphabetically).
  * checkbox_gtk/gtk_interface.py, gtk/checkbox-gtk.ui,
    plugins/jobs_prompt.py: Added a progress bar showing tests completed and
    total.

  [Sylvain Pineau]
  * Updated gst_pipeline_test to add a --fullscreen option for video playback.
  * Add python-gtk2 dependency, Gst from gi.repository don't work well with 
    messages (See https://bugzilla.gnome.org/show_bug.cgi?id=631901).
  * Add a new job to capture screen during fullscreen video playback.

  [Tiago Salem Herrmann]
  * checkbox_qt/qt_interface.py, qt/frontend/qtfront.cpp,
    qt/frontend/qtfront.h, qt/frontend/treemodel.cpp, qt/frontend/treemodel.h:
    Makes it possible for the job selection tree to have more than 2 levels of
    children nodes.
 
  [Tim Chen]
  * Modifications to removable_storage_test to handle cases where removable
    media is not mounted prior to test running. (LP: #944623)

 -- Jeff Lane <jeff@ubuntu.com>  Thu, 08 Mar 2012 09:29:10 -0500

checkbox (0.13.3) precise; urgency=low

  New upstream release (LP: #939549):
 
  [Brendan Donegan]
  * Typo in command for for miscellanea/virtualization-check (LP: #934243)
  * Resized test selection views in checkbox-qt (LP: #937113)

  [Daniel Manrique]
  * Use GObject from gi.repository instead of gobject (LP: #937099)
  * Disable flushing to disk after every file access during gathering phase for
    a significant speed boost. (LP: #939019)

  [Javier Collado]
  * Fixed running of disk/read_performance tests (LP: #933528)
  
  [Sylvain Pineau]
  * Fix depends fields in info and suspend test suites (LP: #934051) 
  * Display results report in non-graphical interfaces (LP: #937657)

  [ Tiago Salem Herrmann ]
  * Remove auto generated qt resource file (LP: #938863)
 
  [Ara Pulido]
  * Fix the Ubuntu Friendly warning message (LP: #939448)

 -- Marc Tardif <marc@ubuntu.com>  Thu, 16 Feb 2012 10:31:18 -0500

checkbox (0.13.2) precise; urgency=low

  New upstream release (LP: #933090):

  [Jeff Lane]
  * Added a Hard Disk Stats Test that was part of a much older merge request
    for server test suite.
  * Modified apport-directory to provide feedback
  * Added new optical_write_test script and created appropriate jobs to refine
    optical drive testing
  * Created new resource job that creates an optical.{CD-R,DVD-R} resource to
    determine if a machine's optical drive supports writing or is read-only.
  * Added virt-check test to determine if a server will work as an OpenStack
    Compute Node.
  * Moved apport-directory changes from an old branch to checkbox where the
    job now resides.

  [Marc Tardif]
  * Removed trailing directories from the devpath of disk devices (LP: #925582)
  * Fixed awk regular expression in max_diskspace_used script (LP: #926312)
  * Implemented anonymous submissions to Launchpad with a dummy e-mail
    address.
  * Qt: Moved widgets around in Results window.
  * Changed options and arguments passed to show_tree method, and related UI
    changes.
  * Simplified running checkbox-qt from source tree, by compiling if needed.
  * Added support for decimals and multiple partitions in max_diskspace_used.
  * Fixed reference to xrandr_detect_modes replaced by VESA_drivers_not_in_use.
  * Fixed depends in debian/control file for checkbox-qt.

  [Daniel Manrique]
  * Changed way of obtaining preferred browser to ensure we honor the user's
    preference rather than Chromium's clobbering of
    /etc/alternatives/gnome-www-browser (LP: #925603) 
  * Added submission_path_prompt config variable; if set, it will be shown to
    the user before the test selection screen, and the value entered will
    override the default filename for the xml report.
  * plugins/suites_prompt.py: Fixed jobs being run despite being deselected. 
  * Qt: Changed color of the step bubbles to Ubuntu Orange, and made it
    parametrizable.
  * Qt: View report functionality.
  * Qt: Set the runtime application icon.
  * Fixed typo in network/info.
  * Fixed typo in create_connection.

  [Brendan Donegan]
  * Changed checkbox-cli text to clearly explain what + does (LP: #926417)
  * Changed progress bar of Qt UI to standard rather than custom one,
    prettified tabs and updated Launchpad email text amongst other UI tweaks
    in qt/frontend/qtfront.ui
  * Fixed some oversights in the mediacard job files regarding test 
    descriptions and card types.
  * Tweaked the memory_compare script a bit to make it easier to maintain.
  * Used regexes in default whitelist.

  [Javier Collado]
  * Removed job that installed ipmitool by default (LP: #931954)

  [Tiago Salem Herrmann]
  * Implementation of Qt frontend for checkbox.
  * Qt-related features and bugfixes:
  * Qt: Added welcome screen image and background color.
  * Qt: Removed maximize/restore button.
  * Qt: added select/deselect all popup menu.
  * Qt: Status screen
  * Qt: Antialiasing hint for step numbers and question mark.
  
  [Sylvain Pineau]
  * Tests will run in in order specified by the whitelist.
  * JobStore caches most of a job's attributes in memory to speed up sorting.

 -- Jeff Lane <jeff@ubuntu.com>  Wed, 15 Feb 2012 00:11:21 -0500

checkbox (0.13.1) precise; urgency=low

  New upstream release (LP: #925090):

  [Brendan Donegan]
  * Fixed the cpu_topology script so that it doesn't mistake the word
    'processor' in the value of another field for the field 'processor'
    (LP: #882161)
  * Added create_connection script and jobs to automatically create/test a
    wireless network connection.
  * Updated wireless job dependencies.
  * Add wireless performance data collecting tests.
  * Changed is_laptop test to a shell test and implemented a check_is_laptop
    script to check automatically for a systems 'laptopness' (LP: #886668)
  * Fixed connect_wireless script which continued failing to correctly
    identify wireless connections.
  * Don't fail the sleep_test if the wake alarm is still set (LP: #911161)
  * Add requirement for mem sleep state to be supported to the
    suspend_advanced_auto job (LP: #804190)
  * Fixed the camera/display test and removed the camera/video one.
  * Added display resource and matching requirements to external video 
    output tests.
  * Added removable_storage_watcher script to replace watch_command to make
    testing USB, FireWire and MMC devices easier and more cohesive.
  * Added memory_compare script to automate the memory/info job
  * Switch audio settings to correct device before running audio tests
    (LP: #916859)
  * Nixed graphics/xorg-version-output job and updated other job dependencies,
    since it is redundant with graphics/xorg-version. (LP: #671144)

  [Gabor Kelemen]
  * Fixed last two remaining strings with backslashes (LP: #868571)
  * Fix misplaced parentheses, so translation can work (LP: #904876)

  [Marc Tardif]
  * Refactored install scripts to be agnostic of variant name: 
    install/postinst, install/config and debian/*.postinst.
  * Using title defined in user_interface plugin in GTK interface.
  * Updated default.whitelist to reflect renamed jobs.
  * Removed files with non-printable characters from submission.xml.
  * Fixed parser for submission files with empty question comments
    and context info (LP: #912546)
  * Added support for skipping tests when the depends don't pass
    (LP: #509598)
  * Removed extraneous code from the sleep_test.
  * Refactored logic to check for network after suspend.
  * Removed deprecated hwtest package.
  * cpu_offlining was incorrectly using return instead of exit.

  [Daniel Manrique]
  * Update control files under debian/ to eliminate (most) lintian warnings
    (LP: #352986)
  * Environment variables specified with environ: in a job description will be
    passed to the backend for it to add to its environment. (LP: #897889)
  * Handle malformed LANGUAGE environment variable values (LP: #912946)
  * Added interactive media_keys_test script.
  * Make creation of wireless connection files more robust (LP: #923836)
  * Recommend gstreamer-gconf to enable media tests on kubuntu (LP: #898641)
  * Add bluetooth device requirement to obex jobs (LP: #921128)
  * Add a plugin conf variable for the welcome string (shown on the first
    screen when checkbox runs), so it can be changed without much effort.
  * Remove superflous bluetooth/detect job
  * Fixed typo in jobs/local.txt.in (phoronix misspelled as peripherals).
  * Rearranged a misplaced changelog entry.
  * Updated debian/control to remove unneeded Uploader: field.

  [Robert Roth]
  * Fixed spelling mistakes in user_apps job file. (LP: #904209)

  [Jeff Lane]
  * Created automated network info test to get some config info during automated 
    runs. (LP: #912038)
  * Added requires to suspend wireless jobs so they won't run if wireless isn't
    present (LP: #907150)
  * Fixed issue in usb_test with unwritable filesystems (LP: #912522)
  * Fixed USB tests so that insert, storage, remove run in proper order
  * Removed usb_storage_after_suspend since it's superfluous, all other USB
    tests already run after suspend.
  * Modifed usb_test to handle firewire drives as well, renamed script to
    removable_storage_test

  [Aurélien Gâteau]
  * Improvements to Recover dialog and show_info method.

  [ Javier Collado ]
  * Error while creating binary package fixed (LP: #921576)

  [ Sylvain Pineau ]
  * Replaced xrandr_display_modes with automated check for VESA driver
  * Refactored Unity compatibility tests

 -- Daniel Manrique <daniel.manrique@canonical.com>  Fri, 10 Feb 2012 11:19:05 -0500

checkbox (0.13) precise; urgency=low

  New upstream release (LP: #892268):

  [Marc Tardif]
  * Generate a submission.xml file that contains all device and attachment
  * Write the report before reporting the validation error.
  * Changed device.product to dmi.product for the formfactor (LP: #875312)

  [Daniel Manrique]
  * Use gettext for string (LP: #869267)
  * Move progress indicator to main checkbox dialog instead of a 
    transient window (LP: #868995)
  * Ignore malformed dpkg entries in package_resource (LP: #794747)
  * Reset window title after finishing a manual test (LP: #874690)
  * Handle "@" in locale names (as in ca@valencia).

  [Jeff Lane]
  * Went through all the job files and:
    * Updated descriptions to match Unity UI structure
    * Added descriptions where necessary
    * Added further details to some descriptions
    * Moved some jobs to more appropriate files
    * Fixed job names in older job files to match new naming scheme 
      (suite/testname)
    * Added jobs to local.txt to ensure all job files are now parsed
      (this allows easier addition of existing tests to whitelists)
    * Changed remaining manual job descriptions to match the new format
  * Updated CD and DVD write tests to be more clear about when to skip
    them (LP: #772794)

  [Ara Pulido]
  * Rewrote all job descriptions to match OEM QA syntax

  [Brendan Donegan]  
  * Fix the code that assigns keys in checkbox-cli so that it never assigns
    keys which have other uses. (LP: #877467)
  * Show details of unmet job requirements (LP: #855852)
  * Ensure that connect_wireless chooses a wireless connection from the list
    of available connections (LP: #877752)
  * Have the bluetooth/detect tests require a device with the category
    BLUETOOTH to run, thus preventing the test from failing on systems with
    no Bluetooth device (LP: #862322)
  * Rename attachment jobs to not have a forward slash in their name
    (LP: #887964)
  * Guard against trying to write files to logical partitions on USB sticks
    (which will obviously fail) in usb_test (LP: #887049)
  * Make the OpenGL test ignore the return value of glxgears and improve
    the test description (LP: #890725)
  * Allow input/mouse test to run if a TOUCH device is present
    (LP: #886129)

  [ Javier Collado ]
  * Broken job dependencies fixed (LP: #888447)
  * Regex support when specifying blacklists and whitelists on the
    commandline (LP: #588647)

 -- Daniel Manrique <daniel.manrique@canonical.com>  Thu, 18 Nov 2011 12:46:21 -0500

checkbox (0.12.8) oneiric; urgency=low

  New upstream release (LP: #862579):

  [Brendan Donegan]
  * Remove test for FTP connection from network_check script (LP: #854222)
  * Update a parameter in usb_test to have it run faster.
  * Remove record_playback_after_suspend from Ubuntu Friendly whitelist (LP: #855540)
  * Fix minor typo in multi-monitor friendly resolution_test script which caused 
    minimum_resolution test to fail (LP: #855599)
  * Remove storage_devices_test from Ubuntu Friendly whitelist since bonnie++  (which it uses) is not installed by default (LP: #855841)
  * Changed description and name to reflect Ubuntu Friendly branding. Now when a user searches for Ubuntu Friendly in the lens, Checkbox will appear (LP: #852036)
  * Reset the selections at the test suite prompt if No is selected at the recover prompt (LP: #861208)
  * Save the connection name(s) instead of the interface name so that they can be reconnected to properly after the wireless before/after suspend tests have completed (LP: #861502)
  * Make connect_wireless use the UUID of the connection instead of the name for greater reliability (LP: #862190)

  [Daniel Manrique]
  * Restored _recover attribute, re-enabling welcome and test selection
    screens (LP: #852204)
  * Remove memory/test from the Ubuntu Friendly whitelist (LP: #853799)
  * Use diff instead of grep, better comparing of empty files (LP: #852014)
  * Apport integration: new mandatory "tag" value in ApportOptions (LP: #852201)
  * Add warning prior to starting the tests (LP: #855328)
  * Apport integration: Fix instantiation of Gtk.RadioButton, needed due 
    to PyGI related API changes (LP: #805679)
  * Remove ping -R parameter that apparently caused ICMP packets to be dropped
    by some routers (LP: #861404)

  [ Evan Broder ]
  * Replace resolution_test with an implementation which uses GdkScreen to
    be multimonitor-aware (LP: #632987)

  [Jeff Lane]
  * Fix names of optical drive tests and remove a non-existing test from the
    whitelist (LP: #854808) 
  * Fix wireless_*_suspend jobs so they recreate iface file instead of append
    each time (LP: #855845)
    (LP: #852201)
  * Clarify better the intend of the is_laptop question (LP: #861844)
  * Fixed dependencies for tests that depend on suspend/suspend_advanced 
    (LP: #860651)

  [Tim Chen]
  * Fix cpu_scaling_test (LP: #811177)
 
  [Ara Pulido]
  * Avoid connect_wireless messing with AP with similar names (LP: #861538)
  * Remove bluetooth/file-transfer from the list of tests to run, since due to
    bug 834348 it always fails.

  [Marc Tardif]
  * Added support for wildcards when verifying the transport certificate.
  * Applying depends across suites (LP: #861218)

 -- Daniel Manrique <daniel.manrique@canonical.com>  Thu, 29 Sep 2011 13:12:01 -0400

checkbox (0.12.7) oneiric; urgency=low

  New upstream release (LP: #850395):

  [Brendan Donegan]
  * Redirecting stderr to pipe to fix the gconf_resource script (LP: #832321)
  * Clear jobs directory when user selects No to recover question (LP: #836623)

  [Daniel Manrique]
  * checkbox/job.py: Guard against bogus timeout values (LP: #827859)
  * More explicit handling of string decoding/encoding, avoids problems with
    non-ascii characters (LP: #833747)
  * Changed architecture from all to any for checkbox base, to build
    architecture-specific binaries (LP: #833696)

  [Jeff Lane]
  * Several corrections necessary due to test name changes or typos found in
    job files

  [Marc Tardif]
  * Connecting hyper text widgets only once (LP: #827904)
  * Detecting MMC readers as OTHER instead of DISK (LP: #822948)
  * Validating the hostname in the SSL certificate (LP: #625076)
  * Validating the submission.xml (LP: #838123)

 -- Daniel Manrique <daniel.manrique@canonical.com>  Fri, 14 Sep 2011 17:15:26 -0400

checkbox (0.12.6) oneiric; urgency=low

  New upstream release (LP: #841983):

  [ Daniel Manrique ]
  * Work around PyGTK API changes that kept checkbox from starting up
    (LP: #839675).

 -- Daniel Manrique <daniel.manrique@canonical.com>  Mon, 05 Sep 2011 12:47:58 -0400

checkbox (0.12.5) oneiric; urgency=low

  New upstream release (LP: #838745):

  [Ara Pulido]
  * Created a "suspend" suite and renamed relevant tests.

  [Brendan Donegan]
  * Removed redundant tests in power-management suite.
  * Fixed dependencies in power-management suite.

  [Daniel Manrique]
  * Changed name of apt-get test to reflect the suite it's in.
  * Fixed typos in job definitions that caused them to not be run.
  * Added missing description to info/hdparm test (LP: #832351)
  * Quote command to obtain bluetooth address, to avoid hanging if 
    a device is not present (LP: #836756).
  * Added BLUETOOTH category to udev parser.
  * Removed some tests from default whitelist.
  * Fixed dependencies for keys/sleep.
  
  [Jeff Lane]
  * Added new USB storage transfer test
  * Re-worked and added automated audio test

  [Marc Tardif]
  * Added WIRELESS category to udev parser.

 -- Ara Pulido <ara@ubuntu.com>  Thu, 01 Sep 2011 12:23:07 +0100

checkbox (0.12.4) oneiric; urgency=low

  New upstream release (LP: #824180):

  [Brendan Donegan]
  * Refactored job definition files.
  * Fixed dependencies and test naming.
  * Added Online CPU before/after suspend test.
  * Automated wireless tests.
  * Removed redundant sru_suite.txt, updated dependencies accordingly.
  * Automated bluetooth_obex tests.

  [Daniel Manrique]
  * Further improvements to make frontend/backend communication more reliable.
    Prevents stuck backends, failure to close the GUI due to lack of reply
    from the backend, and test specifying "user" not being run.
  * scripts/keyboard_test modified to account for pygi-related GTK API
    changes. (LP: #804369)
  * scripts/sleep_test: improve handling of NetworkManager DBus API
    changes. (LP: #808423)
  * scripts/cdimage_resource: properly handle releases with "LTS" in their
    name (LP: #814085)
  * Updated minimum_resolution test as per latest system requirements, leaving
    just one unified test. (LP: #767166)

  [Javier Collado]
  * Checkbox exits with EX_NOINPUT if a whitelist or blacklist file is
    specified and cannot be found.
  * Deselect a test suite automatically when none of its children is selected,
    in the GTK interface. (LP: #651878)
  * Make the "Next" button the default action when Enter is pressed, to 
    streamline testing with the GTK interface.

  [Marc Tardif]
  * Fixed udevam not being found because /sbin not in PATH (LP: #597305)
  * Fixed hardware attachments for udev and dmi (LP: #822682)

  [Sylvain Pineau]
  * Expose the message store to other plugins, via firing an expose-msgstore
    event.

  [Andrew Faulkner]
  * Fix description for nautilus_file_create job (LP: #821141) 

  [Kenneth Wimer]
  * New header image that follows brand guidelines (LP: #554202)

 -- Daniel Manrique <daniel.manrique@canonical.com>  Wed, 10 Aug 2011 15:16:39 -0400

checkbox (0.12.3) oneiric; urgency=low

  [Marc Tardif]
  * Only reading CHECKBOX_* environment variables in config (LP: #802458)
  * Imported scripts and jobs from Platform Services.

  [Chad A. Davis]
  * Switch to dh_python2 and debhelper7 (LP: #788514)

  [Barry Warsaw]
  * Fix checkbox_clean.run() to ignore missing executables, as is the case
    in a fresh checkout.

 -- Daniel Manrique <daniel.manrique@canonical.com>  Fri, 01 Jul 2011 11:37:27 -0400

checkbox (0.12.2) oneiric; urgency=low

  New upstream release (LP: #800199):

  [Brendan Donegan]
  * Added interface parameter to internet_test script.

  [Daniel Manrique]
  * GTK GUI: Change assignment of TreeStore model to TreeView to account for
    pygi-related API changes. Also seems to fix lingering select/deselect all
    buttons. (LP: #796666) (LP: #796622)
  * GTK GUI: Fix call to Gtk buffer get_text to add now-mandatory fourth
    parameter, keeps the GUI from misbehaving in connection to fixed bug.
    (LP: #796827)
  * GTK GUI: Fix handling of mouse events in gtk_hypertext_view.py which
    prevented displaying the final report.
  * Put test name as part of the window title, as an aid to
    reporting/debugging (LP: #744190)
  * plugins/apport_prompt.py: Add test name to "Do you want to report a bug?"
    dialog to make it clearer.

  [Sylvain Pineau]
  * Fix evaluation of job requirements (LP: #798200)
  * Added "in" operator to job requirements.

 -- Marc Tardif <marc@ubuntu.com>  Tue, 21 Jun 2011 09:41:57 -0400

checkbox (0.12.1) oneiric; urgency=low

  New upstream release (LP: #796629):

  [Brendan Donegan]
  * Fix timeout in sleep_test script (LP: #665299)
  * Fix traces in hyper_text_view module (LP: #796508)
  * Added camera test (LP: #764222)

  [Daniel Manrique]
  * Fix GUI definition file so main window uses "natural request", growing
    when child widgets require so (LP: #776734)
  * Fix open/read blocking behavior and backend/frontend communications to
    avoid hangs and lingering backends. (LP: #588539)
  * Render header text dynamically over the image background, and updated pot
    file with the new string. (LP: #621880)

  [Robert Roth]
  * Improve command line key prompts (LP: #786924)

 -- Marc Tardif <marc@ubuntu.com>  Fri, 03 Jun 2011 17:00:11 -0400

checkbox (0.12) oneiric; urgency=low

  New upstream release (LP: #784076):
  * Removed dead pixel test.

  [Bilal Akhtar]
  * Port checkbox to Gtk3/PyGI (LP: #783822)

 -- Marc Tardif <marc@ubuntu.com>  Tue, 17 May 2011 09:48:07 -0400

checkbox (0.11.4) natty; urgency=low

  * Changed udev_resource to report CAPTURE for USB VIDEO devices
  * Fixed eval of resources with names like list item names
  
  [Carl Milette]
  * Fixed hard coded disk in disk_bench_test so that it matches convention
    utilizing udev_resource for finding devices. (LP: #507943)

 -- Jeff Lane <jeff@ubuntu.com>  Fri, 22 Apr 2011 11:05:19 -0400

checkbox (0.11.3) natty; urgency=low

  New upstream release (LP: #751928):
  * Fixed sleep_test crashing with ioerror (LP: #630785)
  * Fixed keyerror when running some manual tests (LP: #729431)

  [Ara Pulido]
  * Improved debconf messages and ordering (LP: #553777)
  * Video bugs should be reported as a display symptom (LP: #744964)
  * Added checkbox log to apport report

  [Gerhard Burger]
  * Fixed punctuation inconsistencies in verification procedures (LP: #744167):

 -- Marc Tardif <marc@ubuntu.com>  Tue, 05 Apr 2011 16:19:17 -0400

checkbox (0.11.2) natty; urgency=low

  New upstream release (LP: #736919):
  * Added version to dpkg dependency
  * Added multiarch support to install script (LP: #727411)
  * Fixed submitting data twice (LP: #531010)
  * Fixed job descriptions for checkbox-cli (LP: #221400)

  [Daniel Manrique]
  * Fixed strings in audio tests and updated pot file (LP: #691241)
  
  [Jochen Kemnade]
  * Fixed grammar in user-apps tests (LP: #642001)

  [Jeff Lane]
  * Added reboot instructions to suspend/hibernate tests (LP: #420493)
  * Made the firewire instructions make more sense (LP: #693068)
  
  [Michael Terry]
  * Fixed several strings appear in English although translated (LP: #514401)
    - jobs/fingerprint.txt.in
    - jobs/media.txt.in
    - jobs/monitor.txt.in
    - jobs/sleep.txt.in
    - jobs/firewire.txt.in
    - po/checkbox.pot
  * Fixed grammar (LP: #525454)
    + jobs/fingerprint.txt.in

 -- Jeff Lane <jeff@ubuntu.com>  Tue, 29 Mar 2011 09:17:36 -0400

checkbox (0.11.1) natty; urgency=low

  New upstream release (LP: #725110):
  * Checking for lock file before firing stop-all event (LP: #719552)
  * Changed description of nautilus_file_copy job (LP: #709688)

  [Javier Collado]
  * Fixed title in progress dialog

 -- Marc Tardif <marc@ubuntu.com>  Fri, 25 Feb 2011 11:56:43 -0500

checkbox (0.11) natty; urgency=low

  New upstream release (LP: #719073):
  * Changed support for persist plugin as optional (LP: #561816)

  [Ara Pulido]
  * Fixed lintian errors and warnings

  [Eitan Isaacson]
  * Migrate the UI from libglade to gtkbuilder  

 -- Marc Tardif <marc@ubuntu.com>  Mon, 14 Feb 2011 18:19:27 -0500

checkbox (0.10.4) maverick; urgency=low

  * Fixed parsing of config parameters (LP: #689140)

 -- Marc Tardif <marc@ubuntu.com>  Tue, 14 Sep 2010 12:43:51 -0400

checkbox (0.10.3) maverick; urgency=low

  New upstream release (LP: #638333):
  * Fixed verification of SSL validity (LP: #625076)
  * Improved audio test questions.

 -- Marc Tardif <marc@ubuntu.com>  Tue, 14 Sep 2010 12:43:51 -0400

checkbox (0.10.2) maverick; urgency=low

  New upstream release (LP: #617583):
  * Fixed sleep_test to check the connection if using network-manager.
  * Fixed reporting bugs against alsa-base and xorg (LP: #607214)
  * Fixed apport dialog no longer appearing (LP: #607217)
  * Reduced data file size for the desktop image.
  * Updated report to be more pretty.

 -- Marc Tardif <marc@ubuntu.com>  Fri, 13 Aug 2010 16:23:16 -0400

checkbox (0.10.1) maverick; urgency=low

  New upstream release (LP: #597295):
  * Added support for urwid interface.
  * Added sound check test.
  * Added document viewer test.
  * Added update-manager and nautilus tests.
  * Added resolution tests.
  * Added sleep tests.

 -- Marc Tardif <marc@ubuntu.com>  Tue, 22 Jun 2010 10:43:52 -0400

checkbox (0.10) maverick; urgency=low

  * Added media tests (LP: #397944)
  * Added support for comments in templates.

 -- Marc Tardif <marc@ubuntu.com>  Tue, 04 May 2010 11:51:22 -0400

checkbox (0.9.2) lucid; urgency=low

  New upstream release (LP: #567568):
  * Added referer when sending submissions to Launchpad (LP: #550973)
  * Added suggests to checkbox package in debian/control file (LP: #352740)
  * Fixed udev_resource script to be more resilient (LP: #556824)
  * Fixed cdimage_resource script to read casper.log (LP: #558728)
  * Fixed reporting all resources found for a job (LP: #560948)
  * Fixed stalling when using kdesudo to start backend (LP: #557443)
  * Fixed starting the appropriate default browser on UNR (LP: #563050)
  * Fixed ansi_parser script when outputting to stdout (LP: #560952)
  * Fixed opening the report with the gconf preferred browser (LP: #562580)
  * Fixed suspend_test to use relative time for wakealarm (LP: #349768)
  * Fixed backend not getting terminated upon closing (LP: #553328)

 -- Marc Tardif <marc@ubuntu.com>  Tue, 06 Apr 2010 14:17:46 -0400

checkbox (0.9.1) lucid; urgency=low

  New upstream release (LP: #548800):
  * Added cpu_scaling_test script.
  * Fixed hard drive detection (LP: #549714)
  * Fixed backend to handle empty messages (LP: #536645)
  * Fixed parsing of package resource (LP: #539691)
  * Fixed malformed xml report (LP: #485445)
  * Fixed running root manual tests as normal user (LP: #383559)
  * Fixed writing apport files only after submitting (LP: #530380)
  * Fixed audio test instructions (LP: #529205)
  * Fixed gathering chassis information (LP: #537435)
  * Fixed detection of disks in kvm (LP: #552998)
  * Fixed udev_resource script to be more resilient (LP: #552999)
  * Fixed filter_packages script to use new resources.

 -- Marc Tardif <marc@ubuntu.com>  Sun, 07 Mar 2010 15:05:44 -0400

checkbox (0.9) lucid; urgency=low

  * Introduced job_prompt plugin to treat all jobs (suites, tests, etc.) as composites.
  * Replaced the registry and resource scripts and centralized job iteration.
  * Replaced dependency on dbus by using sudo/gksu/kdesudo instead.
  * Replaced mktemp with mkdtemp for security purposes.
  * Fixed strings in fingerprint and modem tests (LP: #457759)
  * Fixed client side validation of Launchpad form (LP: #438671)
  * Added device information to tags when reporting bugs with apport.
  * Added shorthands for blacklist-file and whitelist-file.
  * Added support for apport default configuration (LP: #465447)
  * Added support for scrolled options list (LP: #411526)
  * Added support for tests generated by suites to run as root.
  * Added support for requirements in attachments.
  * Added support for armv7l processor
  * Added Autotest integration
  * Added LTP integration
  * Added Phoronix integration
  * Added qa-regression-testing integration

 -- Marc Tardif <marc@ubuntu.com>  Wed, 04 Nov 2009 19:36:09 -0400

checkbox (0.8.5) karmic; urgency=low

  * Fixed translation of suites and tests files (LP: #456115)
  * Fixed checking the status of command registries (LP: #457502)
  * Fixed selecting suites in the command line (LP: #457559)
  * Fixed reporting of bugs to contain test description (LP: #427932)
  * Fixed execute permissions on scripts (LP: #459606)
  * Renamed processors_info plugin to singular because processor
    information is reported as a single structure with a count attribute
  * Updated translation files.

 -- Marc Tardif <marc@ubuntu.com>  Mon, 26 Oct 2009 12:17:30 -0400

checkbox (0.8.4) karmic; urgency=low

  * Fixed failing dependencies when not available (LP: #430051)
  * Fixed supporting udevadm not providing DEVPATH variable (LP: #430084)
  * Fixed supporting audio devices without a /proc/asound entry (LP: #430086)
  * Fixed running when python-apport package is not installed (LP: #430103)
  * Fixed X error when exiting after reporting a bug (LP: #430776)
  * Fixed prompting to report a bug according to GNOME HIG (LP: #429701)
  * Fixed prompting for answer in checkbox-cli (LP: #429764)
  * Fixed resolution_test message for fglrx driver (LP: #346816)
  * Fixed adding of manpage symlinks for gtk and cli (LP: #426641)
  * Fixed recovering from connecting to the backend (LP: #446693)
  * Fixed backend to use dbus instead of policykit (LP: #435714)
  * Fixed interpolation of output variable in cli (LP: #450673)
  * Fixed selection of suites in cli (LP: #450713)
  * Fixed parsing of virtio-pci devices (LP: #450774)

 -- Marc Tardif <marc@ubuntu.com>  Tue, 13 Oct 2009 16:44:12 -0400

checkbox (0.8.3) karmic; urgency=low

  * Fixed trailing newline requirement in test definitions (LP: #427993)
  * Fixed reporting firmware version as product name (LP: #428563)
  * Fixed detecting pci and usb audio devices (LP: #429558)
  * Fixed prompting to report a bug when there's no package (LP: #429668)

 -- Marc Tardif <marc@ubuntu.com>  Sat, 12 Sep 2009 15:37:40 -0400

checkbox (0.8.2) karmic; urgency=low

  * Fixed adding test information when reporting with apport (LP: #423798)
  * Fixed tagging bugs when reporting with apport (LP: #423799)
  * Fixed expressing package aliases for the linux package (LP: #423805)
  * Fixed detecting the disk category in devices (LP: #423864)
  * Fixed supporting apport symptoms when reporting bugs (LP: #424063)
  * Fixed gathering of dmi information for Launchpad report (LP: #424454)
  * Fixed tests using gksudo returning empty output (LP: #425284)

  [Javier Collado]
  * Fixed reporting of output in shell plugin (LP: #393894)

 -- Marc Tardif <marc@ubuntu.com>  Mon, 31 Aug 2009 17:16:38 -0500

checkbox (0.8.1) karmic; urgency=low

  * New upstream version:
    * Added disk tests.
    * Added fingerprint reader tests.
    * Added firewire tets.
    * Added kms tests.
    * Added media tests.
  * Fixed dependency on hal and using udev instead (LP: #399319)
  * Fixed calling ubuntu-bug when a test fails (LP: #418978)

 -- Marc Tardif <marc@ubuntu.com>  Tue, 26 Aug 2009 17:36:05 -0500

checkbox (0.8~alpha4) karmic; urgency=low

  * New upstream version:
    * Changed icon.
    * Added timeout property to lock_prompt plugin.
    * Added concept of attachments to tests.
    * Added support for backslahes in templates to wrap lines.
    * Added support blacklisting and whitelisting both tests and suites.
    * Introduced the concept of jobs for suites, tests and attachments.
    * Removed upstart event which is no longer needed.
    * Replaced architecture and category with requires in test definitions.
  * Fixed pygst dependency (LP: #334442)
  * Fixed configuration file updates during install (LP: #330596)
  * Fixed DBus exceptions (LP: #344916, #359440)
  * Fixed and expanded translations (LP: #347038)
  * Fixed ignored system proxy settings (LP: #345548)
  * Fixed parsing blank lines in templates (LP: #393907)
  * Fixed escaping of lists (LP: #394001)
  * Fixed timeout in manual tests (LP: #377986)
  * Fixed CLI interface dialog.
  * Fixed support for FreeDesktop XDG base directory specification (LP: #363549)
  * Added general and package specific apport hooks

  [ Gabor Keleman ]
  * Fixed untranslated strings in tests (LP: #374666)
  * Fixed untranslated last screen (LP: #374646)

 -- Marc Tardif <marc@ubuntu.com>  Wed, 19 Aug 2009 15:36:05 -0500

checkbox (0.7) jaunty; urgency=low

  [ Dave Murphy ]
  * Fixed viewing of report files in Firefox 3 (LP: #331481)
  * Added additional contextual information
   * /etc/sysctl* (LP: #331055)
   * /etc/modprobe.d (LP: #331056)
   * /etc/modules (LP: #331057)
  * Fixed packaging for Jaunty
   * https://lists.ubuntu.com/archives/ubuntu-devel/2009-February/027439.html
   * Uses --install-layout=deb
   * Installs to dist-packages instead of site-packages

  [ Andy Whitcroft ]
  * suspend_test: update suspend_test to version V6 matching kernel version.
    The version here will become the master copy.
  * suspend_test: add a --dry-run mode to simplify developement
  * suspend_test: add a automation mode for checkbox integration
  * suspend_test: add a new pm-suspend test
  * suspend_test: record and restore timer_delay around the variable
    time test.
  * suspend_test: release v7.
  * suspend_test: initial version of suspend power consumption test
    from a patch by Pete Graner.
  * suspend_test: power -- made the sleep time configurable
  * suspend_test: detect batteries and disable ac/power tests
  * suspend_test: disable dbus tests when we have no primary user
  * suspend_test: handle AC transitions better
  * suspend_test: enable power test as part of --full
  * suspend_test: reduce the noise in the test instructions
  * suspend_test: use minutes in output when that is more appropriate
  * suspend_test: track actual AC transitions and report them
  * suspend_test: only mention AC at all if we have a battery
  * suspend_test: report useful data at the bottom for posting
  * suspend_test: document the new power test in the usage
  * suspend_test: power -- indicate when the result is unreliable
  * suspend_test: report -- fix up spacing issues
  * suspend_test: release v8

 -- Dave Murphy <schwuk@ubuntu.com>  Tue, 17 Mar 2009 09:46:16 +0000

checkbox (0.6) jaunty; urgency=low

  * New upstream version:
    * Added suspend_test script - for more details see:
      https://wiki.ubuntu.com/KernelTeam/SuspendResumeTesting
    * Added XSL Stylesheet and the ability to view generated reports
    * Added support for PolicyKit to run the application as a user
    * Added logging for backend and logrotation script.
  * Fixed calling ucf was run via debconf (LP: #330502)

 -- Marc Tardif <marc@ubuntu.com>  Tue, 17 Feb 2009 15:36:05 +0000

checkbox (0.5) jaunty; urgency=low

  * New upstream version:
    * Added concept of hyper text view to display clickable links.
    * Added concept of properties to components.
    * Added pci information to launchpad report.
    * Added dmi information to launchpad report.
    * Added text area to keyboard test.
    * Removed sourcing of base postrm script.
    * Updated translations from Launchpad.
  * Fixed handling of interrupt signal (LP: #327810)
  * Fixed display of text in graphical interface (LP: #240374)
  * Fixed support for regexes in blacklist and whitelist (LP: #327177)
  * Fixed opening of subunit log file (LP: #325737)
  * Fixed internet test.

 -- Marc Tardif <marc@ubuntu.com>  Tue, 20 Jan 2009 18:55:20 -0500

checkbox (0.4) jaunty; urgency=low

  * Setup bzr-builddeb in native mode.
  * Removed LGPL notice from the copyright file.

 -- Marc Tardif <marc@ubuntu.com>  Tue, 20 Jan 2009 16:46:15 -0500

checkbox (0.3) jaunty; urgency=low

  * New upstream version:
    * Renamed hwtest to checkbox.
    * Renamed auto tests to shell tests.
    * Added watch file.
    * Added README file pointing to the Ubuntu wiki.
    * Added subunit to the test suite.
    * Added the subunit_report plugin to produce a standard test report.
    * Added pvs registry.
    * Added support for int return values to recursive registry eval.
    * Added debug information when a command registry returns an error.
    * Added mounts registry.
    * Added patches to upgrade the configuration files.
    * Added support for CHECKBOX_OPTIONS environment variable.
    * Added usage information.
    * Added gconf registry.
    * Added logging to checkbox event.
    * Added locking plugin.
    * Added message store and schema types.
    * Added caching to automatic tests so that they are not run multiple
      times.
    * Added persistence to category and system_id.
    * Added lshw registry and plugin.
    * Added newlines to German introduction message.
  * Fixed e-mail address should be remembered (LP: #156725)
  * Fixed $output variable does not seem to be reinterpolated when
    testing again (LP: #189404)
  * Fixed command line interface does not provide a test nor test again
    option (LP: #189423)
  * Fixed translation template unavailable, even though hwtest is in main
    (LP: #202447)
  * Fixed internet_test should support providing a destination other
    than canonical.com (LP: #216111)
  * Fixed hwtest loads editor backup files from suite dir (LP: #237954)
  * Fixed application should only have one instance running (LP: #266899)
  * Fixed disk information should be gathered (LP: #267889)
  * Fixed typo: payback device (LP: #288331)
  * Fixed tests skipped by constraint should be reported (LP: #304176)
  * Fixed manual tests which have commands should not be run automatically
    (LP: #304231)
  * Fixed CHECKBOX_DATA mapping is not working (LP: #304736)

 -- Marc Tardif <marc@ubuntu.com>  Fri, 16 Jan 2009 12:05:32 -0500

hwtest (0.1-0ubuntu10) hardy; urgency=low

  * Fixed xalign and yalign in exchange summary.

 -- Marc Tardif <marc@interunion.ca>  Mon, 21 Apr 2008 15:07:39 -0400

hwtest (0.1-0ubuntu9) hardy; urgency=low

  * Fixed internet_test to ping default gateway rather than canonical.com.
  * Fixed python-support issues to support upgrades of hwtest.
  * Fixed tooltip to be HIG compliant.
  * Fixed category to use GTK;System;Settings;.
  * Fixed command line interface to support escape characters.
  * Using python-central instead of python-support.
  * Added support to i18n the .desktop file.
  * Added support for http_proxy and https_proxy.
  * Added summary of information being submitted.

 -- Marc Tardif <marc@interunion.ca>  Thu, 17 Apr 2008 12:01:50 -0400

hwtest (0.1-0ubuntu8) hardy; urgency=low

  * debian/patches/01_change_menu_category.patch:
    - change the category so the item is moved to system, administration and not
      the only entry in applications, system tools on a default installation

 -- Sebastien Bacher <seb128@canonical.com>  Mon, 14 Apr 2008 15:49:06 +0200

hwtest (0.1-0ubuntu7) hardy; urgency=low

  * Fixed packaging bugs.
  * Improved internationalization.
  * Renamed questions and answers to tests and results.

 -- Marc Tardif <marc@interunion.ca>  Thu,  6 Mar 2008 10:58:43 -0500

hwtest (0.1-0ubuntu6) hardy; urgency=low

  * Upload to hardy/universe (without the .bzr files).
  * Make package conformant with current Python policy.

 -- Matthias Klose <doko@ubuntu.com>  Tue, 11 Mar 2008 14:06:02 +0000

hwtest (0.1-0ubuntu5) hardy; urgency=low

  * Set default timeout to None instead of 60 seconds.
  * Updated copyright information.
  * Reverted to using gksu to limit dependencies.
  * Removed dependency on python-apt.

 -- Marc Tardif <marc@interunoin.ca>  Thu, 28 Feb 2008 17:07:07 -0500

hwtest (0.1-0ubuntu4) hardy; urgency=low

  * Improved text in questions text file.
  * Improved user experience by only showing auto questions
    progress bar when there are actual questions.
  * Also improved the user experience by showing a progress
    bar while building the report.

 -- Marc Tardif <marc@interunion.ca>  Wed, 27 Feb 2008 23:12:24 -0500

hwtest (0.1-0ubuntu3) hardy; urgency=low

  * Fixed hwtest_cli so that it doesn't strip the DISPLAY environment
    variable.
  * Fixed system_info plugin so that it does a better effort for
    gathering system information instead of relying on non standard
    information from HAL.

 -- Marc Tardif <marc@interunion.ca>  Wed, 27 Feb 2008 10:52:33 -0500

hwtest (0.1-0ubuntu2) hardy; urgency=low

  * Fixed packaging following lintian error.
  * Added packages registry and plugin.

 -- Marc Tardif <marc@interunion.ca>  Tue,  5 Feb 2008 15:02:26 -0500

hwtest (0.1-0ubuntu1) hardy; urgency=low

  * Initial Release.

 -- Marc Tardif <marc@interunion.ca>  Mon, 17 Sep 2007 17:25:54 -0300<|MERGE_RESOLUTION|>--- conflicted
+++ resolved
@@ -1,6 +1,12 @@
 checkbox (0.16.2) saucy; urgency=low
 
+  [ Brendan Donegan ]
   * Incremented version 
+
+  [ Alberto Milone ]
+  * scripts/graphics_stress_test, scripts/rotation_test: make sure to
+    always reset the "screen" variable. Somehow the NVIDIA driver manages
+    to make it unusable after the first time. (LP: #1172667)
 
  -- Brendan Donegan <brendan.donegan@canonical.com>  Tue, 07 May 2013 19:21:05 +0100
 
@@ -45,16 +51,7 @@
     examples/checkbox-cli.ini - blacklisted hexr_transport as we won't use it
     examples/checkbox-urwid.ini - blacklisted hexr_transport as we won't use it
 
-<<<<<<< HEAD
-  [ Alberto Milone ]
-  * scripts/graphics_stress_test, scripts/rotation_test: make sure to
-    always reset the "screen" variable. Somehow the NVIDIA driver manages
-    to make it unusable after the first time. (LP: #1172667)
-
- -- Brendan Donegan <brendan.donegan@canonical.com>  Fri, 26 Apr 2013 18:23:03 +0100
-=======
  -- Brendan Donegan <brendan.donegan@canonical.com>  Tue, 07 May 2013 19:20:49 +0100
->>>>>>> fce1c8be
 
 checkbox (0.16) raring; urgency=low
 
