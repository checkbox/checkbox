--- conflicted
+++ resolved
@@ -118,14 +118,11 @@
   * [UIFe] qt/frontend/qtfront.ui, qt/frontend/qtfront.cpp - set focus to Continue
     button and make it the default so that it can be 'clicked' using Enter,
     as well as renaming it to 'continueButton' (LP: #1052506)
-<<<<<<< HEAD
-  * [FEATURE] jobs/power-management.txt.in - Fix incorrect formatting of job descriptions
-    to allow steps to be displayed by the UI (LP: #1054208)
-=======
   * jobs/keys.txt.in, scripts/key_test - Fix keys/battery test to have correct
     fields and tidy up pep8 violations in key_test script (LP: #1054410)
->>>>>>> 7af017ea
-
+  * [FEATURE] jobs/power-management.txt.in - Fix incorrect formatting of job
+    descriptions to allow steps to be displayed by the UI (LP: #1054208)
+ 
   [Sylvain Pineau]
   * jobs/suspend.txt.in: Fixed suspend/suspend_advanced dependencies to avoid
     calling fwts with the live CD (LP: #1045687)
