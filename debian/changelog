--- conflicted
+++ resolved
@@ -1,6 +1,5 @@
 checkbox (0.14) quantal; urgency=low
 
-<<<<<<< HEAD
   [Jeff Marcom]
   * Update touchpad.py to use gsettings instead of deprecated gconf
     (LP: #1004212)
@@ -10,8 +9,6 @@
     and able to test for any key that sends an scancode. Used it to implement
     a test for the Super key.
 
-=======
->>>>>>> 9862cd03
   [Daniel Manrique]
   * New version 0.14 for Quantal Quetzal development.
   * Set the correct user (root) for fwts-wakealarm test (LP: #1004102)
@@ -51,11 +48,7 @@
     user input (LP: #1000451)
   * Added customizable deselect_warning message in qt show_tree method (LP: #1000443)
 
-<<<<<<< HEAD
  -- Daniel Manrique <roadmr@ubuntu.com>  Fri, 25 May 2012 16:38:54 -0400
-=======
- -- Daniel Manrique <roadmr@ubuntu.com>  Fri, 25 May 2012 10:51:17 -0400
->>>>>>> 9862cd03
 
 checkbox (0.13.8) precise; urgency=low
 
