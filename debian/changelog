--- conflicted
+++ resolved
@@ -4,15 +4,12 @@
   * Added a Hard Disk Stats Test that was part of a much older merge request
     for server test suite.
   * Modified apport-directory to provide feedback
-<<<<<<< HEAD
   * Added new optical_write_test script and created appropriate jobs to refine
     optical drive testing
   * Created new resource job that creates an optical.{CD-R,DVD-R} resource to
     determine if a machine's optical drive supports writing or is read-only.
-=======
   * Added virt-check test to determine if a server will work as an OpenStack
     Compute Node.
->>>>>>> 542eee97
 
   [Marc Tardif]
   * Removed trailing directories from the devpath of disk devices (LP: #925582)
@@ -38,7 +35,6 @@
   [ Javier Collado ]
   * Removed job that installed ipmitool by default (LP: #931954)
 
-<<<<<<< HEAD
   [Tiago Salem Herrmann]
   * Implementation of Qt frontend for checkbox.
   * Qt-related features and bugfixes.
@@ -47,10 +43,7 @@
   * Tests will run in in order specified by the whitelist.
   * JobStore caches most of a job's attributes in memory to speed up sorting.
 
- -- Javier Collado <javier.collado@canonical.com>  Tue, 14 Feb 2012 10:26:54 +0100
-=======
  -- Jeff Lane <jeff@ubuntu.com>  Wed, 15 Feb 2012 00:11:21 -0500
->>>>>>> 542eee97
 
 checkbox (0.13.1) precise; urgency=low
 
