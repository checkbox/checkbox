checkbox (0.13.3) precise; urgency=low
 
  [Brendan Donegan]
  * Typo in command for for miscellanea/virtualization-check (LP: #934243)

  [Daniel Manrique]
  * Use GObject from gi.repository instead of gobject (LP: #937099)
  * Disable flushing to disk after every file access during gathering phase for
    a significant speed boost. (LP: #939019)

  [Javier Collado]
  * Fixed running of disk/read_performance tests (LP: #933528)
  
  [Sylvain Pineau]
  * Fix depends fields in info and suspend test suites (LP: #934051) 
  * Display results report in non-graphical interfaces (LP: #937657)

<<<<<<< HEAD
  [ Tiago Salem Herrmann ]
  * Remove auto generated qt resource file (LP: #938863)
 
  [Ara Pulido]
  * Fix the Ubuntu Friendly warning message (LP: #939448)
=======
  [Brendan Donegan]
  * Typo in command for for miscellanea/virtualization-check (LP: #934243)
  * Resized test selection views in checkbox-qt (LP: #937113)
>>>>>>> ed9a6ecf

 -- Marc Tardif <marc@ubuntu.com>  Thu, 16 Feb 2012 10:31:18 -0500

checkbox (0.13.2) precise; urgency=low

  New upstream release (LP: #933090):

  [Jeff Lane]
  * Added a Hard Disk Stats Test that was part of a much older merge request
    for server test suite.
  * Modified apport-directory to provide feedback
  * Added new optical_write_test script and created appropriate jobs to refine
    optical drive testing
  * Created new resource job that creates an optical.{CD-R,DVD-R} resource to
    determine if a machine's optical drive supports writing or is read-only.
  * Added virt-check test to determine if a server will work as an OpenStack
    Compute Node.
  * Moved apport-directory changes from an old branch to checkbox where the
    job now resides.

  [Marc Tardif]
  * Removed trailing directories from the devpath of disk devices (LP: #925582)
  * Fixed awk regular expression in max_diskspace_used script (LP: #926312)
  * Implemented anonymous submissions to Launchpad with a dummy e-mail
    address.
  * Qt: Moved widgets around in Results window.
  * Changed options and arguments passed to show_tree method, and related UI
    changes.
  * Simplified running checkbox-qt from source tree, by compiling if needed.
  * Added support for decimals and multiple partitions in max_diskspace_used.
  * Fixed reference to xrandr_detect_modes replaced by VESA_drivers_not_in_use.
  * Fixed depends in debian/control file for checkbox-qt.

  [Daniel Manrique]
  * Changed way of obtaining preferred browser to ensure we honor the user's
    preference rather than Chromium's clobbering of
    /etc/alternatives/gnome-www-browser (LP: #925603) 
  * Added submission_path_prompt config variable; if set, it will be shown to
    the user before the test selection screen, and the value entered will
    override the default filename for the xml report.
  * plugins/suites_prompt.py: Fixed jobs being run despite being deselected. 
  * Qt: Changed color of the step bubbles to Ubuntu Orange, and made it
    parametrizable.
  * Qt: View report functionality.
  * Qt: Set the runtime application icon.
  * Fixed typo in network/info.
  * Fixed typo in create_connection.

  [Brendan Donegan]
  * Changed checkbox-cli text to clearly explain what + does (LP: #926417)
  * Changed progress bar of Qt UI to standard rather than custom one,
    prettified tabs and updated Launchpad email text amongst other UI tweaks
    in qt/frontend/qtfront.ui
  * Fixed some oversights in the mediacard job files regarding test 
    descriptions and card types.
  * Tweaked the memory_compare script a bit to make it easier to maintain.
  * Used regexes in default whitelist.

  [Javier Collado]
  * Removed job that installed ipmitool by default (LP: #931954)

  [Tiago Salem Herrmann]
  * Implementation of Qt frontend for checkbox.
  * Qt-related features and bugfixes:
  * Qt: Added welcome screen image and background color.
  * Qt: Removed maximize/restore button.
  * Qt: added select/deselect all popup menu.
  * Qt: Status screen
  * Qt: Antialiasing hint for step numbers and question mark.
  
  [Sylvain Pineau]
  * Tests will run in in order specified by the whitelist.
  * JobStore caches most of a job's attributes in memory to speed up sorting.

 -- Jeff Lane <jeff@ubuntu.com>  Wed, 15 Feb 2012 00:11:21 -0500

checkbox (0.13.1) precise; urgency=low

  New upstream release (LP: #925090):

  [Brendan Donegan]
  * Fixed the cpu_topology script so that it doesn't mistake the word
    'processor' in the value of another field for the field 'processor'
    (LP: #882161)
  * Added create_connection script and jobs to automatically create/test a
    wireless network connection.
  * Updated wireless job dependencies.
  * Add wireless performance data collecting tests.
  * Changed is_laptop test to a shell test and implemented a check_is_laptop
    script to check automatically for a systems 'laptopness' (LP: #886668)
  * Fixed connect_wireless script which continued failing to correctly
    identify wireless connections.
  * Don't fail the sleep_test if the wake alarm is still set (LP: #911161)
  * Add requirement for mem sleep state to be supported to the
    suspend_advanced_auto job (LP: #804190)
  * Fixed the camera/display test and removed the camera/video one.
  * Added display resource and matching requirements to external video 
    output tests.
  * Added removable_storage_watcher script to replace watch_command to make
    testing USB, FireWire and MMC devices easier and more cohesive.
  * Added memory_compare script to automate the memory/info job
  * Switch audio settings to correct device before running audio tests
    (LP: #916859)
  * Nixed graphics/xorg-version-output job and updated other job dependencies,
    since it is redundant with graphics/xorg-version. (LP: #671144)

  [Gabor Kelemen]
  * Fixed last two remaining strings with backslashes (LP: #868571)
  * Fix misplaced parentheses, so translation can work (LP: #904876)

  [Marc Tardif]
  * Refactored install scripts to be agnostic of variant name: 
    install/postinst, install/config and debian/*.postinst.
  * Using title defined in user_interface plugin in GTK interface.
  * Updated default.whitelist to reflect renamed jobs.
  * Removed files with non-printable characters from submission.xml.
  * Fixed parser for submission files with empty question comments
    and context info (LP: #912546)
  * Added support for skipping tests when the depends don't pass
    (LP: #509598)
  * Removed extraneous code from the sleep_test.
  * Refactored logic to check for network after suspend.
  * Removed deprecated hwtest package.
  * cpu_offlining was incorrectly using return instead of exit.

  [Daniel Manrique]
  * Update control files under debian/ to eliminate (most) lintian warnings
    (LP: #352986)
  * Environment variables specified with environ: in a job description will be
    passed to the backend for it to add to its environment. (LP: #897889)
  * Handle malformed LANGUAGE environment variable values (LP: #912946)
  * Added interactive media_keys_test script.
  * Make creation of wireless connection files more robust (LP: #923836)
  * Recommend gstreamer-gconf to enable media tests on kubuntu (LP: #898641)
  * Add bluetooth device requirement to obex jobs (LP: #921128)
  * Add a plugin conf variable for the welcome string (shown on the first
    screen when checkbox runs), so it can be changed without much effort.
  * Remove superflous bluetooth/detect job
  * Fixed typo in jobs/local.txt.in (phoronix misspelled as peripherals).
  * Rearranged a misplaced changelog entry.
  * Updated debian/control to remove unneeded Uploader: field.

  [Robert Roth]
  * Fixed spelling mistakes in user_apps job file. (LP: #904209)

  [Jeff Lane]
  * Created automated network info test to get some config info during automated 
    runs. (LP: #912038)
  * Added requires to suspend wireless jobs so they won't run if wireless isn't
    present (LP: #907150)
  * Fixed issue in usb_test with unwritable filesystems (LP: #912522)
  * Fixed USB tests so that insert, storage, remove run in proper order
  * Removed usb_storage_after_suspend since it's superfluous, all other USB
    tests already run after suspend.
  * Modifed usb_test to handle firewire drives as well, renamed script to
    removable_storage_test

  [Aurélien Gâteau]
  * Improvements to Recover dialog and show_info method.

  [ Javier Collado ]
  * Error while creating binary package fixed (LP: #921576)

  [ Sylvain Pineau ]
  * Replaced xrandr_display_modes with automated check for VESA driver
  * Refactored Unity compatibility tests

 -- Daniel Manrique <daniel.manrique@canonical.com>  Fri, 10 Feb 2012 11:19:05 -0500

checkbox (0.13) precise; urgency=low

  New upstream release (LP: #892268):

  [Marc Tardif]
  * Generate a submission.xml file that contains all device and attachment
  * Write the report before reporting the validation error.
  * Changed device.product to dmi.product for the formfactor (LP: #875312)

  [Daniel Manrique]
  * Use gettext for string (LP: #869267)
  * Move progress indicator to main checkbox dialog instead of a 
    transient window (LP: #868995)
  * Ignore malformed dpkg entries in package_resource (LP: #794747)
  * Reset window title after finishing a manual test (LP: #874690)
  * Handle "@" in locale names (as in ca@valencia).

  [Jeff Lane]
  * Went through all the job files and:
    * Updated descriptions to match Unity UI structure
    * Added descriptions where necessary
    * Added further details to some descriptions
    * Moved some jobs to more appropriate files
    * Fixed job names in older job files to match new naming scheme 
      (suite/testname)
    * Added jobs to local.txt to ensure all job files are now parsed
      (this allows easier addition of existing tests to whitelists)
    * Changed remaining manual job descriptions to match the new format
  * Updated CD and DVD write tests to be more clear about when to skip
    them (LP: #772794)

  [Ara Pulido]
  * Rewrote all job descriptions to match OEM QA syntax

  [Brendan Donegan]  
  * Fix the code that assigns keys in checkbox-cli so that it never assigns
    keys which have other uses. (LP: #877467)
  * Show details of unmet job requirements (LP: #855852)
  * Ensure that connect_wireless chooses a wireless connection from the list
    of available connections (LP: #877752)
  * Have the bluetooth/detect tests require a device with the category
    BLUETOOTH to run, thus preventing the test from failing on systems with
    no Bluetooth device (LP: #862322)
  * Rename attachment jobs to not have a forward slash in their name
    (LP: #887964)
  * Guard against trying to write files to logical partitions on USB sticks
    (which will obviously fail) in usb_test (LP: #887049)
  * Make the OpenGL test ignore the return value of glxgears and improve
    the test description (LP: #890725)
  * Allow input/mouse test to run if a TOUCH device is present
    (LP: #886129)

  [ Javier Collado ]
  * Broken job dependencies fixed (LP: #888447)
  * Regex support when specifying blacklists and whitelists on the
    commandline (LP: #588647)

 -- Daniel Manrique <daniel.manrique@canonical.com>  Thu, 18 Nov 2011 12:46:21 -0500

checkbox (0.12.8) oneiric; urgency=low

  New upstream release (LP: #862579):

  [Brendan Donegan]
  * Remove test for FTP connection from network_check script (LP: #854222)
  * Update a parameter in usb_test to have it run faster.
  * Remove record_playback_after_suspend from Ubuntu Friendly whitelist (LP: #855540)
  * Fix minor typo in multi-monitor friendly resolution_test script which caused 
    minimum_resolution test to fail (LP: #855599)
  * Remove storage_devices_test from Ubuntu Friendly whitelist since bonnie++  (which it uses) is not installed by default (LP: #855841)
  * Changed description and name to reflect Ubuntu Friendly branding. Now when a user searches for Ubuntu Friendly in the lens, Checkbox will appear (LP: #852036)
  * Reset the selections at the test suite prompt if No is selected at the recover prompt (LP: #861208)
  * Save the connection name(s) instead of the interface name so that they can be reconnected to properly after the wireless before/after suspend tests have completed (LP: #861502)
  * Make connect_wireless use the UUID of the connection instead of the name for greater reliability (LP: #862190)

  [Daniel Manrique]
  * Restored _recover attribute, re-enabling welcome and test selection
    screens (LP: #852204)
  * Remove memory/test from the Ubuntu Friendly whitelist (LP: #853799)
  * Use diff instead of grep, better comparing of empty files (LP: #852014)
  * Apport integration: new mandatory "tag" value in ApportOptions (LP: #852201)
  * Add warning prior to starting the tests (LP: #855328)
  * Apport integration: Fix instantiation of Gtk.RadioButton, needed due 
    to PyGI related API changes (LP: #805679)
  * Remove ping -R parameter that apparently caused ICMP packets to be dropped
    by some routers (LP: #861404)

  [ Evan Broder ]
  * Replace resolution_test with an implementation which uses GdkScreen to
    be multimonitor-aware (LP: #632987)

  [Jeff Lane]
  * Fix names of optical drive tests and remove a non-existing test from the
    whitelist (LP: #854808) 
  * Fix wireless_*_suspend jobs so they recreate iface file instead of append
    each time (LP: #855845)
    (LP: #852201)
  * Clarify better the intend of the is_laptop question (LP: #861844)
  * Fixed dependencies for tests that depend on suspend/suspend_advanced 
    (LP: #860651)

  [Tim Chen]
  * Fix cpu_scaling_test (LP: #811177)
 
  [Ara Pulido]
  * Avoid connect_wireless messing with AP with similar names (LP: #861538)
  * Remove bluetooth/file-transfer from the list of tests to run, since due to
    bug 834348 it always fails.

  [Marc Tardif]
  * Added support for wildcards when verifying the transport certificate.
  * Applying depends across suites (LP: #861218)

 -- Daniel Manrique <daniel.manrique@canonical.com>  Thu, 29 Sep 2011 13:12:01 -0400

checkbox (0.12.7) oneiric; urgency=low

  New upstream release (LP: #850395):

  [Brendan Donegan]
  * Redirecting stderr to pipe to fix the gconf_resource script (LP: #832321)
  * Clear jobs directory when user selects No to recover question (LP: #836623)

  [Daniel Manrique]
  * checkbox/job.py: Guard against bogus timeout values (LP: #827859)
  * More explicit handling of string decoding/encoding, avoids problems with
    non-ascii characters (LP: #833747)
  * Changed architecture from all to any for checkbox base, to build
    architecture-specific binaries (LP: #833696)

  [Jeff Lane]
  * Several corrections necessary due to test name changes or typos found in
    job files

  [Marc Tardif]
  * Connecting hyper text widgets only once (LP: #827904)
  * Detecting MMC readers as OTHER instead of DISK (LP: #822948)
  * Validating the hostname in the SSL certificate (LP: #625076)
  * Validating the submission.xml (LP: #838123)

 -- Daniel Manrique <daniel.manrique@canonical.com>  Fri, 14 Sep 2011 17:15:26 -0400

checkbox (0.12.6) oneiric; urgency=low

  New upstream release (LP: #841983):

  [ Daniel Manrique ]
  * Work around PyGTK API changes that kept checkbox from starting up
    (LP: #839675).

 -- Daniel Manrique <daniel.manrique@canonical.com>  Mon, 05 Sep 2011 12:47:58 -0400

checkbox (0.12.5) oneiric; urgency=low

  New upstream release (LP: #838745):

  [Ara Pulido]
  * Created a "suspend" suite and renamed relevant tests.

  [Brendan Donegan]
  * Removed redundant tests in power-management suite.
  * Fixed dependencies in power-management suite.

  [Daniel Manrique]
  * Changed name of apt-get test to reflect the suite it's in.
  * Fixed typos in job definitions that caused them to not be run.
  * Added missing description to info/hdparm test (LP: #832351)
  * Quote command to obtain bluetooth address, to avoid hanging if 
    a device is not present (LP: #836756).
  * Added BLUETOOTH category to udev parser.
  * Removed some tests from default whitelist.
  * Fixed dependencies for keys/sleep.
  
  [Jeff Lane]
  * Added new USB storage transfer test
  * Re-worked and added automated audio test

  [Marc Tardif]
  * Added WIRELESS category to udev parser.

 -- Ara Pulido <ara@ubuntu.com>  Thu, 01 Sep 2011 12:23:07 +0100

checkbox (0.12.4) oneiric; urgency=low

  New upstream release (LP: #824180):

  [Brendan Donegan]
  * Refactored job definition files.
  * Fixed dependencies and test naming.
  * Added Online CPU before/after suspend test.
  * Automated wireless tests.
  * Removed redundant sru_suite.txt, updated dependencies accordingly.
  * Automated bluetooth_obex tests.

  [Daniel Manrique]
  * Further improvements to make frontend/backend communication more reliable.
    Prevents stuck backends, failure to close the GUI due to lack of reply
    from the backend, and test specifying "user" not being run.
  * scripts/keyboard_test modified to account for pygi-related GTK API
    changes. (LP: #804369)
  * scripts/sleep_test: improve handling of NetworkManager DBus API
    changes. (LP: #808423)
  * scripts/cdimage_resource: properly handle releases with "LTS" in their
    name (LP: #814085)
  * Updated minimum_resolution test as per latest system requirements, leaving
    just one unified test. (LP: #767166)

  [Javier Collado]
  * Checkbox exits with EX_NOINPUT if a whitelist or blacklist file is
    specified and cannot be found.
  * Deselect a test suite automatically when none of its children is selected,
    in the GTK interface. (LP: #651878)
  * Make the "Next" button the default action when Enter is pressed, to 
    streamline testing with the GTK interface.

  [Marc Tardif]
  * Fixed udevam not being found because /sbin not in PATH (LP: #597305)
  * Fixed hardware attachments for udev and dmi (LP: #822682)

  [Sylvain Pineau]
  * Expose the message store to other plugins, via firing an expose-msgstore
    event.

  [Andrew Faulkner]
  * Fix description for nautilus_file_create job (LP: #821141) 

  [Kenneth Wimer]
  * New header image that follows brand guidelines (LP: #554202)

 -- Daniel Manrique <daniel.manrique@canonical.com>  Wed, 10 Aug 2011 15:16:39 -0400

checkbox (0.12.3) oneiric; urgency=low

  [Marc Tardif]
  * Only reading CHECKBOX_* environment variables in config (LP: #802458)
  * Imported scripts and jobs from Platform Services.

  [Chad A. Davis]
  * Switch to dh_python2 and debhelper7 (LP: #788514)

  [Barry Warsaw]
  * Fix checkbox_clean.run() to ignore missing executables, as is the case
    in a fresh checkout.

 -- Daniel Manrique <daniel.manrique@canonical.com>  Fri, 01 Jul 2011 11:37:27 -0400

checkbox (0.12.2) oneiric; urgency=low

  New upstream release (LP: #800199):

  [Brendan Donegan]
  * Added interface parameter to internet_test script.

  [Daniel Manrique]
  * GTK GUI: Change assignment of TreeStore model to TreeView to account for
    pygi-related API changes. Also seems to fix lingering select/deselect all
    buttons. (LP: #796666) (LP: #796622)
  * GTK GUI: Fix call to Gtk buffer get_text to add now-mandatory fourth
    parameter, keeps the GUI from misbehaving in connection to fixed bug.
    (LP: #796827)
  * GTK GUI: Fix handling of mouse events in gtk_hypertext_view.py which
    prevented displaying the final report.
  * Put test name as part of the window title, as an aid to
    reporting/debugging (LP: #744190)
  * plugins/apport_prompt.py: Add test name to "Do you want to report a bug?"
    dialog to make it clearer.

  [Sylvain Pineau]
  * Fix evaluation of job requirements (LP: #798200)
  * Added "in" operator to job requirements.

 -- Marc Tardif <marc@ubuntu.com>  Tue, 21 Jun 2011 09:41:57 -0400

checkbox (0.12.1) oneiric; urgency=low

  New upstream release (LP: #796629):

  [Brendan Donegan]
  * Fix timeout in sleep_test script (LP: #665299)
  * Fix traces in hyper_text_view module (LP: #796508)
  * Added camera test (LP: #764222)

  [Daniel Manrique]
  * Fix GUI definition file so main window uses "natural request", growing
    when child widgets require so (LP: #776734)
  * Fix open/read blocking behavior and backend/frontend communications to
    avoid hangs and lingering backends. (LP: #588539)
  * Render header text dynamically over the image background, and updated pot
    file with the new string. (LP: #621880)

  [Robert Roth]
  * Improve command line key prompts (LP: #786924)

 -- Marc Tardif <marc@ubuntu.com>  Fri, 03 Jun 2011 17:00:11 -0400

checkbox (0.12) oneiric; urgency=low

  New upstream release (LP: #784076):
  * Removed dead pixel test.

  [Bilal Akhtar]
  * Port checkbox to Gtk3/PyGI (LP: #783822)

 -- Marc Tardif <marc@ubuntu.com>  Tue, 17 May 2011 09:48:07 -0400

checkbox (0.11.4) natty; urgency=low

  * Changed udev_resource to report CAPTURE for USB VIDEO devices
  * Fixed eval of resources with names like list item names
  
  [Carl Milette]
  * Fixed hard coded disk in disk_bench_test so that it matches convention
    utilizing udev_resource for finding devices. (LP: #507943)

 -- Jeff Lane <jeff@ubuntu.com>  Fri, 22 Apr 2011 11:05:19 -0400

checkbox (0.11.3) natty; urgency=low

  New upstream release (LP: #751928):
  * Fixed sleep_test crashing with ioerror (LP: #630785)
  * Fixed keyerror when running some manual tests (LP: #729431)

  [Ara Pulido]
  * Improved debconf messages and ordering (LP: #553777)
  * Video bugs should be reported as a display symptom (LP: #744964)
  * Added checkbox log to apport report

  [Gerhard Burger]
  * Fixed punctuation inconsistencies in verification procedures (LP: #744167):

 -- Marc Tardif <marc@ubuntu.com>  Tue, 05 Apr 2011 16:19:17 -0400

checkbox (0.11.2) natty; urgency=low

  New upstream release (LP: #736919):
  * Added version to dpkg dependency
  * Added multiarch support to install script (LP: #727411)
  * Fixed submitting data twice (LP: #531010)
  * Fixed job descriptions for checkbox-cli (LP: #221400)

  [Daniel Manrique]
  * Fixed strings in audio tests and updated pot file (LP: #691241)
  
  [Jochen Kemnade]
  * Fixed grammar in user-apps tests (LP: #642001)

  [Jeff Lane]
  * Added reboot instructions to suspend/hibernate tests (LP: #420493)
  * Made the firewire instructions make more sense (LP: #693068)
  
  [Michael Terry]
  * Fixed several strings appear in English although translated (LP: #514401)
    - jobs/fingerprint.txt.in
    - jobs/media.txt.in
    - jobs/monitor.txt.in
    - jobs/sleep.txt.in
    - jobs/firewire.txt.in
    - po/checkbox.pot
  * Fixed grammar (LP: #525454)
    + jobs/fingerprint.txt.in

 -- Jeff Lane <jeff@ubuntu.com>  Tue, 29 Mar 2011 09:17:36 -0400

checkbox (0.11.1) natty; urgency=low

  New upstream release (LP: #725110):
  * Checking for lock file before firing stop-all event (LP: #719552)
  * Changed description of nautilus_file_copy job (LP: #709688)

  [Javier Collado]
  * Fixed title in progress dialog

 -- Marc Tardif <marc@ubuntu.com>  Fri, 25 Feb 2011 11:56:43 -0500

checkbox (0.11) natty; urgency=low

  New upstream release (LP: #719073):
  * Changed support for persist plugin as optional (LP: #561816)

  [Ara Pulido]
  * Fixed lintian errors and warnings

  [Eitan Isaacson]
  * Migrate the UI from libglade to gtkbuilder  

 -- Marc Tardif <marc@ubuntu.com>  Mon, 14 Feb 2011 18:19:27 -0500

checkbox (0.10.4) maverick; urgency=low

  * Fixed parsing of config parameters (LP: #689140)

 -- Marc Tardif <marc@ubuntu.com>  Tue, 14 Sep 2010 12:43:51 -0400

checkbox (0.10.3) maverick; urgency=low

  New upstream release (LP: #638333):
  * Fixed verification of SSL validity (LP: #625076)
  * Improved audio test questions.

 -- Marc Tardif <marc@ubuntu.com>  Tue, 14 Sep 2010 12:43:51 -0400

checkbox (0.10.2) maverick; urgency=low

  New upstream release (LP: #617583):
  * Fixed sleep_test to check the connection if using network-manager.
  * Fixed reporting bugs against alsa-base and xorg (LP: #607214)
  * Fixed apport dialog no longer appearing (LP: #607217)
  * Reduced data file size for the desktop image.
  * Updated report to be more pretty.

 -- Marc Tardif <marc@ubuntu.com>  Fri, 13 Aug 2010 16:23:16 -0400

checkbox (0.10.1) maverick; urgency=low

  New upstream release (LP: #597295):
  * Added support for urwid interface.
  * Added sound check test.
  * Added document viewer test.
  * Added update-manager and nautilus tests.
  * Added resolution tests.
  * Added sleep tests.

 -- Marc Tardif <marc@ubuntu.com>  Tue, 22 Jun 2010 10:43:52 -0400

checkbox (0.10) maverick; urgency=low

  * Added media tests (LP: #397944)
  * Added support for comments in templates.

 -- Marc Tardif <marc@ubuntu.com>  Tue, 04 May 2010 11:51:22 -0400

checkbox (0.9.2) lucid; urgency=low

  New upstream release (LP: #567568):
  * Added referer when sending submissions to Launchpad (LP: #550973)
  * Added suggests to checkbox package in debian/control file (LP: #352740)
  * Fixed udev_resource script to be more resilient (LP: #556824)
  * Fixed cdimage_resource script to read casper.log (LP: #558728)
  * Fixed reporting all resources found for a job (LP: #560948)
  * Fixed stalling when using kdesudo to start backend (LP: #557443)
  * Fixed starting the appropriate default browser on UNR (LP: #563050)
  * Fixed ansi_parser script when outputting to stdout (LP: #560952)
  * Fixed opening the report with the gconf preferred browser (LP: #562580)
  * Fixed suspend_test to use relative time for wakealarm (LP: #349768)
  * Fixed backend not getting terminated upon closing (LP: #553328)

 -- Marc Tardif <marc@ubuntu.com>  Tue, 06 Apr 2010 14:17:46 -0400

checkbox (0.9.1) lucid; urgency=low

  New upstream release (LP: #548800):
  * Added cpu_scaling_test script.
  * Fixed hard drive detection (LP: #549714)
  * Fixed backend to handle empty messages (LP: #536645)
  * Fixed parsing of package resource (LP: #539691)
  * Fixed malformed xml report (LP: #485445)
  * Fixed running root manual tests as normal user (LP: #383559)
  * Fixed writing apport files only after submitting (LP: #530380)
  * Fixed audio test instructions (LP: #529205)
  * Fixed gathering chassis information (LP: #537435)
  * Fixed detection of disks in kvm (LP: #552998)
  * Fixed udev_resource script to be more resilient (LP: #552999)
  * Fixed filter_packages script to use new resources.

 -- Marc Tardif <marc@ubuntu.com>  Sun, 07 Mar 2010 15:05:44 -0400

checkbox (0.9) lucid; urgency=low

  * Introduced job_prompt plugin to treat all jobs (suites, tests, etc.) as composites.
  * Replaced the registry and resource scripts and centralized job iteration.
  * Replaced dependency on dbus by using sudo/gksu/kdesudo instead.
  * Replaced mktemp with mkdtemp for security purposes.
  * Fixed strings in fingerprint and modem tests (LP: #457759)
  * Fixed client side validation of Launchpad form (LP: #438671)
  * Added device information to tags when reporting bugs with apport.
  * Added shorthands for blacklist-file and whitelist-file.
  * Added support for apport default configuration (LP: #465447)
  * Added support for scrolled options list (LP: #411526)
  * Added support for tests generated by suites to run as root.
  * Added support for requirements in attachments.
  * Added support for armv7l processor
  * Added Autotest integration
  * Added LTP integration
  * Added Phoronix integration
  * Added qa-regression-testing integration

 -- Marc Tardif <marc@ubuntu.com>  Wed, 04 Nov 2009 19:36:09 -0400

checkbox (0.8.5) karmic; urgency=low

  * Fixed translation of suites and tests files (LP: #456115)
  * Fixed checking the status of command registries (LP: #457502)
  * Fixed selecting suites in the command line (LP: #457559)
  * Fixed reporting of bugs to contain test description (LP: #427932)
  * Fixed execute permissions on scripts (LP: #459606)
  * Renamed processors_info plugin to singular because processor
    information is reported as a single structure with a count attribute
  * Updated translation files.

 -- Marc Tardif <marc@ubuntu.com>  Mon, 26 Oct 2009 12:17:30 -0400

checkbox (0.8.4) karmic; urgency=low

  * Fixed failing dependencies when not available (LP: #430051)
  * Fixed supporting udevadm not providing DEVPATH variable (LP: #430084)
  * Fixed supporting audio devices without a /proc/asound entry (LP: #430086)
  * Fixed running when python-apport package is not installed (LP: #430103)
  * Fixed X error when exiting after reporting a bug (LP: #430776)
  * Fixed prompting to report a bug according to GNOME HIG (LP: #429701)
  * Fixed prompting for answer in checkbox-cli (LP: #429764)
  * Fixed resolution_test message for fglrx driver (LP: #346816)
  * Fixed adding of manpage symlinks for gtk and cli (LP: #426641)
  * Fixed recovering from connecting to the backend (LP: #446693)
  * Fixed backend to use dbus instead of policykit (LP: #435714)
  * Fixed interpolation of output variable in cli (LP: #450673)
  * Fixed selection of suites in cli (LP: #450713)
  * Fixed parsing of virtio-pci devices (LP: #450774)

 -- Marc Tardif <marc@ubuntu.com>  Tue, 13 Oct 2009 16:44:12 -0400

checkbox (0.8.3) karmic; urgency=low

  * Fixed trailing newline requirement in test definitions (LP: #427993)
  * Fixed reporting firmware version as product name (LP: #428563)
  * Fixed detecting pci and usb audio devices (LP: #429558)
  * Fixed prompting to report a bug when there's no package (LP: #429668)

 -- Marc Tardif <marc@ubuntu.com>  Sat, 12 Sep 2009 15:37:40 -0400

checkbox (0.8.2) karmic; urgency=low

  * Fixed adding test information when reporting with apport (LP: #423798)
  * Fixed tagging bugs when reporting with apport (LP: #423799)
  * Fixed expressing package aliases for the linux package (LP: #423805)
  * Fixed detecting the disk category in devices (LP: #423864)
  * Fixed supporting apport symptoms when reporting bugs (LP: #424063)
  * Fixed gathering of dmi information for Launchpad report (LP: #424454)
  * Fixed tests using gksudo returning empty output (LP: #425284)

  [Javier Collado]
  * Fixed reporting of output in shell plugin (LP: #393894)

 -- Marc Tardif <marc@ubuntu.com>  Mon, 31 Aug 2009 17:16:38 -0500

checkbox (0.8.1) karmic; urgency=low

  * New upstream version:
    * Added disk tests.
    * Added fingerprint reader tests.
    * Added firewire tets.
    * Added kms tests.
    * Added media tests.
  * Fixed dependency on hal and using udev instead (LP: #399319)
  * Fixed calling ubuntu-bug when a test fails (LP: #418978)

 -- Marc Tardif <marc@ubuntu.com>  Tue, 26 Aug 2009 17:36:05 -0500

checkbox (0.8~alpha4) karmic; urgency=low

  * New upstream version:
    * Changed icon.
    * Added timeout property to lock_prompt plugin.
    * Added concept of attachments to tests.
    * Added support for backslahes in templates to wrap lines.
    * Added support blacklisting and whitelisting both tests and suites.
    * Introduced the concept of jobs for suites, tests and attachments.
    * Removed upstart event which is no longer needed.
    * Replaced architecture and category with requires in test definitions.
  * Fixed pygst dependency (LP: #334442)
  * Fixed configuration file updates during install (LP: #330596)
  * Fixed DBus exceptions (LP: #344916, #359440)
  * Fixed and expanded translations (LP: #347038)
  * Fixed ignored system proxy settings (LP: #345548)
  * Fixed parsing blank lines in templates (LP: #393907)
  * Fixed escaping of lists (LP: #394001)
  * Fixed timeout in manual tests (LP: #377986)
  * Fixed CLI interface dialog.
  * Fixed support for FreeDesktop XDG base directory specification (LP: #363549)
  * Added general and package specific apport hooks

  [ Gabor Keleman ]
  * Fixed untranslated strings in tests (LP: #374666)
  * Fixed untranslated last screen (LP: #374646)

 -- Marc Tardif <marc@ubuntu.com>  Wed, 19 Aug 2009 15:36:05 -0500

checkbox (0.7) jaunty; urgency=low

  [ Dave Murphy ]
  * Fixed viewing of report files in Firefox 3 (LP: #331481)
  * Added additional contextual information
   * /etc/sysctl* (LP: #331055)
   * /etc/modprobe.d (LP: #331056)
   * /etc/modules (LP: #331057)
  * Fixed packaging for Jaunty
   * https://lists.ubuntu.com/archives/ubuntu-devel/2009-February/027439.html
   * Uses --install-layout=deb
   * Installs to dist-packages instead of site-packages

  [ Andy Whitcroft ]
  * suspend_test: update suspend_test to version V6 matching kernel version.
    The version here will become the master copy.
  * suspend_test: add a --dry-run mode to simplify developement
  * suspend_test: add a automation mode for checkbox integration
  * suspend_test: add a new pm-suspend test
  * suspend_test: record and restore timer_delay around the variable
    time test.
  * suspend_test: release v7.
  * suspend_test: initial version of suspend power consumption test
    from a patch by Pete Graner.
  * suspend_test: power -- made the sleep time configurable
  * suspend_test: detect batteries and disable ac/power tests
  * suspend_test: disable dbus tests when we have no primary user
  * suspend_test: handle AC transitions better
  * suspend_test: enable power test as part of --full
  * suspend_test: reduce the noise in the test instructions
  * suspend_test: use minutes in output when that is more appropriate
  * suspend_test: track actual AC transitions and report them
  * suspend_test: only mention AC at all if we have a battery
  * suspend_test: report useful data at the bottom for posting
  * suspend_test: document the new power test in the usage
  * suspend_test: power -- indicate when the result is unreliable
  * suspend_test: report -- fix up spacing issues
  * suspend_test: release v8

 -- Dave Murphy <schwuk@ubuntu.com>  Tue, 17 Mar 2009 09:46:16 +0000

checkbox (0.6) jaunty; urgency=low

  * New upstream version:
    * Added suspend_test script - for more details see:
      https://wiki.ubuntu.com/KernelTeam/SuspendResumeTesting
    * Added XSL Stylesheet and the ability to view generated reports
    * Added support for PolicyKit to run the application as a user
    * Added logging for backend and logrotation script.
  * Fixed calling ucf was run via debconf (LP: #330502)

 -- Marc Tardif <marc@ubuntu.com>  Tue, 17 Feb 2009 15:36:05 +0000

checkbox (0.5) jaunty; urgency=low

  * New upstream version:
    * Added concept of hyper text view to display clickable links.
    * Added concept of properties to components.
    * Added pci information to launchpad report.
    * Added dmi information to launchpad report.
    * Added text area to keyboard test.
    * Removed sourcing of base postrm script.
    * Updated translations from Launchpad.
  * Fixed handling of interrupt signal (LP: #327810)
  * Fixed display of text in graphical interface (LP: #240374)
  * Fixed support for regexes in blacklist and whitelist (LP: #327177)
  * Fixed opening of subunit log file (LP: #325737)
  * Fixed internet test.

 -- Marc Tardif <marc@ubuntu.com>  Tue, 20 Jan 2009 18:55:20 -0500

checkbox (0.4) jaunty; urgency=low

  * Setup bzr-builddeb in native mode.
  * Removed LGPL notice from the copyright file.

 -- Marc Tardif <marc@ubuntu.com>  Tue, 20 Jan 2009 16:46:15 -0500

checkbox (0.3) jaunty; urgency=low

  * New upstream version:
    * Renamed hwtest to checkbox.
    * Renamed auto tests to shell tests.
    * Added watch file.
    * Added README file pointing to the Ubuntu wiki.
    * Added subunit to the test suite.
    * Added the subunit_report plugin to produce a standard test report.
    * Added pvs registry.
    * Added support for int return values to recursive registry eval.
    * Added debug information when a command registry returns an error.
    * Added mounts registry.
    * Added patches to upgrade the configuration files.
    * Added support for CHECKBOX_OPTIONS environment variable.
    * Added usage information.
    * Added gconf registry.
    * Added logging to checkbox event.
    * Added locking plugin.
    * Added message store and schema types.
    * Added caching to automatic tests so that they are not run multiple
      times.
    * Added persistence to category and system_id.
    * Added lshw registry and plugin.
    * Added newlines to German introduction message.
  * Fixed e-mail address should be remembered (LP: #156725)
  * Fixed $output variable does not seem to be reinterpolated when
    testing again (LP: #189404)
  * Fixed command line interface does not provide a test nor test again
    option (LP: #189423)
  * Fixed translation template unavailable, even though hwtest is in main
    (LP: #202447)
  * Fixed internet_test should support providing a destination other
    than canonical.com (LP: #216111)
  * Fixed hwtest loads editor backup files from suite dir (LP: #237954)
  * Fixed application should only have one instance running (LP: #266899)
  * Fixed disk information should be gathered (LP: #267889)
  * Fixed typo: payback device (LP: #288331)
  * Fixed tests skipped by constraint should be reported (LP: #304176)
  * Fixed manual tests which have commands should not be run automatically
    (LP: #304231)
  * Fixed CHECKBOX_DATA mapping is not working (LP: #304736)

 -- Marc Tardif <marc@ubuntu.com>  Fri, 16 Jan 2009 12:05:32 -0500

hwtest (0.1-0ubuntu10) hardy; urgency=low

  * Fixed xalign and yalign in exchange summary.

 -- Marc Tardif <marc@interunion.ca>  Mon, 21 Apr 2008 15:07:39 -0400

hwtest (0.1-0ubuntu9) hardy; urgency=low

  * Fixed internet_test to ping default gateway rather than canonical.com.
  * Fixed python-support issues to support upgrades of hwtest.
  * Fixed tooltip to be HIG compliant.
  * Fixed category to use GTK;System;Settings;.
  * Fixed command line interface to support escape characters.
  * Using python-central instead of python-support.
  * Added support to i18n the .desktop file.
  * Added support for http_proxy and https_proxy.
  * Added summary of information being submitted.

 -- Marc Tardif <marc@interunion.ca>  Thu, 17 Apr 2008 12:01:50 -0400

hwtest (0.1-0ubuntu8) hardy; urgency=low

  * debian/patches/01_change_menu_category.patch:
    - change the category so the item is moved to system, administration and not
      the only entry in applications, system tools on a default installation

 -- Sebastien Bacher <seb128@canonical.com>  Mon, 14 Apr 2008 15:49:06 +0200

hwtest (0.1-0ubuntu7) hardy; urgency=low

  * Fixed packaging bugs.
  * Improved internationalization.
  * Renamed questions and answers to tests and results.

 -- Marc Tardif <marc@interunion.ca>  Thu,  6 Mar 2008 10:58:43 -0500

hwtest (0.1-0ubuntu6) hardy; urgency=low

  * Upload to hardy/universe (without the .bzr files).
  * Make package conformant with current Python policy.

 -- Matthias Klose <doko@ubuntu.com>  Tue, 11 Mar 2008 14:06:02 +0000

hwtest (0.1-0ubuntu5) hardy; urgency=low

  * Set default timeout to None instead of 60 seconds.
  * Updated copyright information.
  * Reverted to using gksu to limit dependencies.
  * Removed dependency on python-apt.

 -- Marc Tardif <marc@interunoin.ca>  Thu, 28 Feb 2008 17:07:07 -0500

hwtest (0.1-0ubuntu4) hardy; urgency=low

  * Improved text in questions text file.
  * Improved user experience by only showing auto questions
    progress bar when there are actual questions.
  * Also improved the user experience by showing a progress
    bar while building the report.

 -- Marc Tardif <marc@interunion.ca>  Wed, 27 Feb 2008 23:12:24 -0500

hwtest (0.1-0ubuntu3) hardy; urgency=low

  * Fixed hwtest_cli so that it doesn't strip the DISPLAY environment
    variable.
  * Fixed system_info plugin so that it does a better effort for
    gathering system information instead of relying on non standard
    information from HAL.

 -- Marc Tardif <marc@interunion.ca>  Wed, 27 Feb 2008 10:52:33 -0500

hwtest (0.1-0ubuntu2) hardy; urgency=low

  * Fixed packaging following lintian error.
  * Added packages registry and plugin.

 -- Marc Tardif <marc@interunion.ca>  Tue,  5 Feb 2008 15:02:26 -0500

hwtest (0.1-0ubuntu1) hardy; urgency=low

  * Initial Release.

 -- Marc Tardif <marc@interunion.ca>  Mon, 17 Sep 2007 17:25:54 -0300<|MERGE_RESOLUTION|>--- conflicted
+++ resolved
@@ -2,6 +2,7 @@
  
   [Brendan Donegan]
   * Typo in command for for miscellanea/virtualization-check (LP: #934243)
+  * Resized test selection views in checkbox-qt (LP: #937113)
 
   [Daniel Manrique]
   * Use GObject from gi.repository instead of gobject (LP: #937099)
@@ -15,17 +16,11 @@
   * Fix depends fields in info and suspend test suites (LP: #934051) 
   * Display results report in non-graphical interfaces (LP: #937657)
 
-<<<<<<< HEAD
   [ Tiago Salem Herrmann ]
   * Remove auto generated qt resource file (LP: #938863)
  
   [Ara Pulido]
   * Fix the Ubuntu Friendly warning message (LP: #939448)
-=======
-  [Brendan Donegan]
-  * Typo in command for for miscellanea/virtualization-check (LP: #934243)
-  * Resized test selection views in checkbox-qt (LP: #937113)
->>>>>>> ed9a6ecf
 
  -- Marc Tardif <marc@ubuntu.com>  Thu, 16 Feb 2012 10:31:18 -0500
 
