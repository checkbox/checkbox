checkbox (0.14.4) quantal; urgency=low

  [ Daniel Manrique ]
  * New version 0.14.4 for Quantal Quetzal development.

  [Jeff Lane]
  * jobs/esata.txt.in: added tests for removable eSATA drives
    scripts/removable_storage_test: added support for ata_serial_esata devices
    scripts/removable_storage_watcher: added support for ata_serial_esata
    devices
  * scripts/optical_write_test: changed behaviour to timeout after 5 minutes
    rather than a few seconds to give testers a chance to complete the test
    without having to sit on top of the machine waiting. If tester doesn't hit
    itself and proceed.
    jobs/optical.txt.in: Cleared up text in the existing manual optical write
    tests and added two automated tests that can be used if desired (they still
    require the user to push the tray in after writing, but eliminate other
    steps)
  * scripts/graphics_driver: Added this script based to parse Xorg.0.log and
    discover the currently running graphics driver and driver version
    jobs/graphics.txt.in: Added a new job to take advantage of the
    graphics_driver script.
    data/whitelists/default.whitelist: Added the graphics_driver job to the
    default whitelist because this would be good data to gather for UF and
    doesn't cost much

  [Sylvain Pineau]
  * jobs/graphics.txt.in, jobs/benchmarks.txt.in: Move gtkperk to the benchmarks
    section.
  * jobs/benchmarks.txt.in, scripts/wifi_time2reconnect: Add a test to monitor
    the time needed to reconnect to a WIFI access point.
  * jobs/cpu.txt.in: Added a check for ARM Vector Floating Point Unit support.
  * jobs/touchscreen.txt.in: Add 3 new manual tests (tap-detect, drag-n-drop and 
    multitouch-zoom)
  * jobs/audio.txt.in: Added a test that verifies that the various audio 
    channels are working properly.
  * scripts/camera_test, jobs/camera.txt.in: Replace the call to "xawtv -hwscan"
    in camera_test by the VIDIOC_QUERYCAP ioctl, xawtv requirement removed.

  [Brendan Donegan]
  * scripts/audio_settings: Converted script from Perl to Python(3), putting 
    it in line with approved technology guidelines
  * jobs/audio.txt.in: Fixed audio jobs to use --file option of audio_settings 
    instead of piping to STDOUT.
  * Prettify the Step icons that appear next to each test step in the test run
    screen (LP: #1036085)
<<<<<<< HEAD
  * Continue to run the progress bar when the test dependencies are being
    resolved so that it doesn't look like the UI hung (LP: #1036573)
=======
  * Remove the 'Don't show this message on startup' checkbox from the
    introduction screen, since it isn't used (LP: #1036218)
>>>>>>> a7b9ed6e

  [Nathan Williams]
  * scripts/network_check: Fixed exception handling in the absence of zenity
    (LP: #988260)

  [Samantha Jian]
  * Added disk spindown test script and definition.

  [Jeff Marcom]
  * Added Accelerometer test.

 -- Jeff Lane <jeff@ubuntu.com>  Thu, 09 Aug 2012 20:46:22 -0400

checkbox (0.14.3) quantal; urgency=low

  * New upstream release (LP: #1033652)

  [Benjamin Kerensa]
  * Changed description of PCMCIA/PCIX to PCMCIA/ExpressCard since PCIX
    generally applies to servers (LP: #992249) 

  [Brendan Donegan]
  * Removed call to unlink temporary file in Html5Thread part of gpu_test.
    Also addressed a few pyflakes complaints and removed a stray print.
  * Include block device name in fields of block_device resource
    output. This will prevent different block device fields from being
    confused with each other (LP: #1027849)
  * Fix apport_prompt.py so it properly checks the value in
    /etc/default/apport (LP: #1029897)
  * Initially disable the 'Run' tab in the Qt UI, re-enabling it when the
    'Start Testing' has been clicked (LP: #1029815)
  * Put Component and Status into one tree view on the selection screen,
    rather than two seperate ones (LP: #1030871)
  * Disable the Select All and Deselect All buttons in the selection
    view during testing (LP: #1032259)

  [Daniel Manrique]
  * New version 0.14.3 for Quantal Quetzal development.
  * alsa_info is invoked with --no-dialog, otherwise if dialog is installed
    it results in invalid data in the submission file and results.
    (LP: #1028065)
  * Instruct Chromium browser to accept file:// URLs so it can correctly
    open the checkbox submission.xml report (LP: #1026614)
  * scripts/gconf_resource: decode gconf output as utf-8 rather than ascii
    (LP: #1022593)
  * jobs/user_apps.txt.in: Quicktime test now depends on gstreamer0.10-ffmpeg
    to ensure it's able to play .mov files (LP: #633009)
  * scripts/network_check: InvalidURL exception is caught and handled more
    cleanly (LP: #751701)
  
  [Sylvain Pineau]
  * jobs/usb.txt.in, scripts/disk_read_performance_test: Add a USB3 read
    performance test.
    scripts/block_device_resource: Add the maximum usb specification supported
    by both a block device and the corresponding root hub port.
  * qt/frontend/qtfront.ui, qt/frontend/images/checkbox-qt-head.png: 
    Add transparency properties to the main window header to keep the main theme
    colors in the widget background (LP: #1030857)

  [Jeff Marcom]
  * Added timeout to job call for disk smart test.

  [Marc Tardif]
  * Escaping encoded strings in udevadm output (LP: #1025381)

  [Jeff Lane]
  * jobs/cpu.txt.in: added a depends to cpu/scaling_test-log-attach to ensure
    that job does not run until afte cpu/scaling_test (LP: #1031994)
  
  [Matt Fischer]
  * scripts/network_device_info: added a check to ensure what lspci reports and
    what NetworkManger reports (if it is installed) are the same. Reports more
    useful info now like driver and driver version, IP address, etc.
  * scripts/cycle_vts: added checks to fail test if chvt returns a non-zero
    exit code. Added a final check at the end to verify we did land back on the
    original VT after testing.
    jobs/miscellanea.txt.in: fixed a typo in the chvt job. It used to reqire
    'package.alias' instead of 'package.name'

 -- Jeff Lane <jeff@ubuntu.com>  Mon, 06 Aug 2012 09:26:41 -0400

checkbox (0.14.2) quantal; urgency=low

  * New upstream release (LP: #1025869)

  [Jeff Marcom]
  * scripts/gpu_test - Fixed potential thread exiting issue.

  [Javier Collado]
  * Fixed detection of circular references in resolver.

  [Jeff Lane]
  * New version 0.14.2 for Quantal Quetzal development.
  * jobs/cpu.txt.in: added cpu_scaling_test log attachment job
  * jobs/disk.txt.in: modified block_device requirements so they'll work right
    jobs/info.txt.in: added block_device resource requirements to hdparm job so
    it won't run on removable stuff where it's not necessary.
  * jobs/info.txt.in: removed extraneous fwts_log job
    jobs/miscellanea.txt.in: modified fwts_results.log job
  * scripts/optical_detect: minor tweak to send error output to stderr
    scripts/optical_read_test: added root user check because this needs to be
    run with root privileges. Added some additional output for stderr for
    failures so we will know WHY a test or the script failed. Replaced 
    sys.stdout.write() and flush() calls with simple print statements.
  * scripts/ipmi_test: output tweaks so error messages now go to stderr. No BMC
    message is a little more clear. Module failed to load now generates an
    error rather than a simple exit.
  * scripts/network_device_info: minor change so that the fail message now
    specifies that it was an error and outputs to stderr properly.
  * scripts/disk_smart: Improvements to the logging and output during testing.
  * scripts/cpu_scaling_test: lots of output changes using logging module.
    renamed script to frequency_governors_test to be more descriptive and less
    confusing. Added a --log option to write logs to an actual file
    jobs/cpu.txt.in: added an attachment job to attach the freq_governors log.
    Modified cpu/frequency_governors to write to log file
  * scripts/cpu_offlining: added an extra bit of output in case of failures. 
  * scripts/fwts_test: improved console output so that the info displayed in
    submission.xml is more useful.
    jobs/power-management.txt.in: added job to attach fwts_wakealarm.log to
    results.
  * scripts/network_ntp_test: Tweaked output to use log levels more
    appropriately. Added some decoding so that bytes output show up as strings
    properly in output. Converted from optparse to argparse. Added a root
    check because this needs to be root to properly run.
  * scripts/disk_read_performance_test: Added extra targeted output so that
    users can understand what's going on. Moved the exit bits so the test will
    actuall run on multiple drives as originally intended and not exit on the
    first failure.
  * scripts/removable_storage_test: vastly improved the output from that script
    and also introduced some new error handling to cover a couple conditions
    that generated unhelpful tracebacks.
  * scripts/memory_compare: changed the output a little so failures now dump
    data to stderr and success to stdout. Also added a try/except block to
    catch possible ZeroDivisionError cases if dmi or meminfo return 0 (found on
    my local system due to a library issue)
  * jobs/power-management.txt.in: improved rtc and tickless idle tests to
    provide more useful output, even though they are very simple tests.
  * jobs/networking.txt.in: added some output to networking/multi_nic so a 
    failure due to unconfigured ifaces generates something beyond a blank line
  * scripts/cpu_topology: Changed it so there is less output on success and
    more useful output on failure. Fixed a bug in the test for Failure that
    caused the False condition to never be met.
  * scripts/network_bandwidth_test: fleshed out the output to make it a little
    more useful in both debug and info levels. Was going to set the
    networking/bandwidth job to debug, but the info output should now be
    sufficient to begin diagnosing test failures.
  * jobs/usb.txt.in: Added output to usb/detect in case no USB controllers are
    found. Added dependencies on the udisks package which may not be installed
    by default.
    debian/control: Added udisks as a suggests for checkbox as it's required
    for the USB tests to function.
  * scripts/memory_test: converted from optparse to argparse. Added some extra
    stderr output that may be useful if this test fails. redirected some
    existing error messages to stderr also
  * scripts/disk_stats_test: some minor changes to output. Also, error output
    now goes to stderr on test failure.

  [Marc Tardif]
  * Fixed duplicate jobs appearing in the store when rerunning jobs.
  * Fixed packaging to install scripts under /usr/lib.

  [Daniel Manrique]
  * Added a message file format test that does some simplistic checks
    on jobs/* files to ensure they are sane.
  * Fixed two typos in jobs/suspend.txt.in.
  * Merging of translations into job files prior to running message 
    file format test, to further ensure that translated strings
    and field descriptions are parsed correctly.
  * Explicit encoding of error strings in Job.execute, so that data returned
    is consistent and invokers of this method don't choke on it. (LP:
    #1024541)

  [Brendan Donegan]
  * Make a call to rfkill unblock in the create_connection script, incase
    those nasty Broadcom drivers have left a soft-block on the wireless after
    loading. Also do a bit of refactoring to use check_output and check_call
    instead of Popen (LP: #1019162)
  * Move the call to unblock to before the connection is created
  * Reimplemented memory_compare in python3 and restructured it to put
    things into dictionaries for easy access. Also fixed bug with detecting
    non-RAM devices as RAM. (LP: #960087)
  * Wait longer to get the window handle in gpu_test, so that we don't fall foul
    of timing issues. (LP: #1018563)
  * Catch exception raised in memory_compare by DMI RAM entries with No Module
    Installed in the Size field (LP: #1023220)
  * Also unblock wireless before wireless_scanning test, as I neglected to do
    this before. (LP: #1023619)
  * Replace Flash video playback with HTML5 video playback. This has better
    support in Ubuntu and is more relevant (LP: #1024078)

  [Sylvain Pineau]
  * Add the firmware version (BIOS or UEFI) to the XML report.

 -- Daniel Manrique <roadmr@ubuntu.com>  Fri, 13 Jul 2012 16:26:06 -0400

checkbox (0.14.1) quantal; urgency=low

  * New upstream release (LP: #1018571)

  [Brendan Donegan]
  * Fixed up a few things with the gpu_lockup tests. Removed depends,
    renamed to gpu_lockup_suspend to reflect behaviour and removed the
    requirement on Firefox
  * Changed suspend_advanced and suspend_advanced_auto to use less
    strict definition of fwts s3 test.

  [Javier Collado]
  * Make sure that jobs are topologically ordered (LP: #990075)
  * Keep job ordering as close to whitelist as possible (LP: #1017951)

  [Marc Tardif]
  * New version 0.14.1 for Quantal Quetzal development.
  * jobs/suspend.txt.in: Fixed trailing newline on otherwise empty line.
  * scripts/run_templates: Fixed calls to Popen to use universal_newlines
    to return strings instead of bytes (LP: #1018354)

  [Daniel Manrique]
  * Fixed duplicate suspend/bluetooth_obex_after_suspend job name.
  * scripts/dpkg_resource: Changed encoding from ascii to utf-8 to handle
    non-ascii locales (LP: #1018353)

  [Jeff Lane]
  * Migrated audio/external-HDMI-playback into checkbox. Modified the
    command to match our other audio tests that save and reset mixer
    levels.

 -- Javier Collado <javier.collado@canonical.com>  Tue, 26 Jun 2012 16:07:04 +0200

checkbox (0.14) quantal; urgency=low

  New upstream release (LP: #1016746):

  [Brendan Donegan]
  * [FEATURE] Python 2 to 3 conversion:
    * scripts/create_connection - switched to using argparse and fixed
      representation of octal literal
    * scripts/internet_test - ran 2to3 tool and decoded result of
      check_output. Also replaced optparse with argparse
    * scripts/memory_info
    * scripts/removable_storage_test - ran 2to3 tool and fixed some
      encoding issues
    * scripts/removable_storage_watcher - ran 2to3 tool and swapped
      use of gobject with gi.repository.GObject
    * scripts/xrandr_cycle - ran 2to3 tool and fixed encoding issue
    * scripts/obex_send - ran 2to3 tool and swapped
      use of gobject with gi.repository.GObject
  * Update touchpad.py to use gsettings instead of deprecated gconf
    (LP: #1004212)
  * Instead of checking output of nmcli con up in create_connection,
    check the return code is success instead (LP: #1013537)
  * base64 encode the after suspend screenshot attachement so that it can
    be uploaded properly (LP: #1016126)
  * Fixed simple type in xorg_memory_test, introduced by Python3
    conversion (LP: #1016387)
  * [FEATURE] Add suspend/bluetooth_obex_after_suspend_auto test to be
    used during fully automated SRU testing

  [Marc Tardif]
  * [FEATURE] Reworked media_keys_test into key_test, making it more generic
    and able to test for any key that sends an scancode. Used it to implement
    a test for the Super key.
  * [FEATURE] Added new interactive and auto-verifying touchpad scrolling
    test.
  * [FEATURE] Python 2 to 3 conversion:
    * scripts/ansi_parser
    * scripts/cking_suite
    * scripts/floppy_test
    * scripts/network_bandwidth_test
    * scripts/cpu_scaling_test
  * Removed sleep_test script no longer used by any test definition.
  * [FEATURE] Deprecated scripts:
    * scripts/autotest_filter and scripts/autotest_suite
    * scripts/ltp_filter and scripts/ltp_suite
    * scripts/mago_filter and scripts/mago_suite
    * scripts/qa_regression_suite

  [Daniel Manrique]
  * New version 0.14 for Quantal Quetzal development.
  * Set the correct user (root) for fwts-wakealarm test (LP: #1004102)
  * Set correct user (root) for usb/storage-preinserted, so it works correctly
    on servers (LP: #1004131)
  * Log (at level INFO) name of each message we execute, so the currently
    running job can be determined by looking at the logfile, rather than
    hunting through process lists.
  * [FEATURE] Added script and jobs to collect and attach output from
    alsa-info.sh.
  * Assume utf-8 encoding always, when opening template files.
    (LP: #1015174)
  * [FEATURE] Replaced the context menu in the selection tree with explicit
    "select/deselect all" buttons.

  [Javier Collado]
  * Submission screen in Qt interface updated to support certification client:
    - customize contents depending on the upload target (launchpad or certification)
    - display links to the report properly in the show_entry method
  * Fixed qt interface show_entry method preopulates widget that gets
    user input (LP: #1000451)
  * Added customizable deselect_warning message in qt show_tree method (LP: #1000443)
  * show_error method shows long text properly in gtk/qt interfaces (LP:
    #1012052)

  [Jeff Lane]
  * [FEATURE] Changes to Power Management testing in Checkbox:
    * scripts/pm_test: added a slightly modified version of OEM team's pm.py
      script for reboot/poweroff testing
    * jobs/hibernate.txt.in: modified hibernate test to use fwts and added new
      jobs to attach log files from hibernate testing.
    * jobs/power-management.txt.in: added new poweroff and reboot jobs using pm_test
      script. Added jobs to attach logs from reboot and poweroff tests to
      results.
    * jobs/stress.txt.in: modified suspend_30_cycles and hibernate_30_cycles to
      use fwts. Added jobs to attach logs from 30 cycle tests to results.
    * jobs/suspend.txt.in: Modified suspend_advanced and suspend_advanced_auto to use
      fwts. Added job to attach log from suspend_advanced and suspend_advanced_auto
      to results.
  * [FEATURE] jobs/miscellanea.txt.in: added a job to gather tester info for
    certification purposes. Not to be used for UF.
  * [FEATURE] Python 2 to 3 conversion:
    * scripts/cpu_topology: ran 2to3, made modificates based on code review and
      tested script to verify functionality.
    * scripts/disk_smart: ported to Python 3. Inserted bits to decode byte
      data returned by Popen. Fixed list_handler to decode bytes types to clean
      up debug output.  Added bits to improve debug output. Migrated from
      optparse to argparse.
    * scripts/network_check: ran 2to3 and that was all that was needed. Also
      took the liberty of migrating from optparse to ArgParse sine we're
      Python3 only now.
    * scripts/network_device_info: ran 2to3 and changed shebang.
    * scripts/network_info: ran 2to3 and changed shebang. Fixed encoding issue
      with interface[:15] (needed to be a bytes object).
    * scripts/fwts_test: ran 2to3 and changed shebang, fixed an encoding bug
      with Popen output. Cleaned up the final output to be more useful for
      debugging test failures.
    * scripts/keyboard_test: nothing to do for conversion beyond changing shebang.
    * scripts/network_ntp_test: 2to3 changed nothing, so modified shebang.
      Fixed an encoding issue with Popen output in. Re-inserted a call to
      SilentCall() that was removed from TimeSkew() by someone in a previous
      revision, which made the TimeSkew() function do nothing. Fixed an
      unbuffered I/O error in SilentCall() discovered while testing Python3
      changes.
    * scripts/optical_detect, scripts/optical_read_test: ran 2to3 and changed
      shebang. Changes were minimal.
    * scripts/xorg_memory_test: 2to3 made minimal changes, modifed shebang.
      Converted optparse code to argparse code and replaced sys.argv[] stuff
      with more useful positional arguments. Removed a redundant import that
      2to3 injected.
    * scripts/resolution_test: ran 2to3 with minimal changes. Changed shebang.
      Converted optparse to argparse and removed unnecessary calls to
      sys.argv[]
    * scripts/pm_log_check: ran 2to3 and changed shebang.
    * scripts/pm_test: ran 2to3 and changed shebang. After a lot of trial and
      error, changed the way xinput is called to avoid confusing bytecode
      embedded in the command output that was causing problems with
      bytes.decode() on the "after reboot" hardware checks.

  [Jeff Marcom]
  * [FEATURE] Python 2 to 3 conversion:
    * scripts/memory_info
    * scripts/memory_test
    * scripts/touchpad_test
  * Deprecated: wake_on_lan_test
  * Update touchpad.py to use gsettings instead of deprecated gconf
    (LP: #1004212)

  [Marc Tardif]
  * [FEATURE] Reworked media_keys_test into key_test, making it more generic
    and able to test for any key that sends an scancode. Used it to implement
    a test for the Super key.
  * [FEATURE] Added new interactive and auto-verifying touchpad scrolling
    test.
  * Removed sleep_test script no longer used by any test definition.
  * Migrated project minus scripts to Python 3.

  [Sylvain Pineau]
  * [FEATURE] Python 2 to 3 conversion:
    * scripts/gst_pipeline_test. Migrated to PyGI.
    * scripts/removable_resource: Add a resource job to identify removable
      block devices. __disks__ jobs updated to run only on internal drives.
  * [FEATURE] jobs/benchmarks.txt.in, scripts/pts_run: Add a reworked launcher
    for phoronix-test-suite tests.
  * [FEATURE] Python 2 to 3 conversion:
  * jobs/stress.txt.in: add OEM team's stress tests (including reboot and poweroff)
    and log analysis jobs

 -- Marc Tardif <marc@ubuntu.com>  Fri, 22 Jun 2012 17:04:14 -0400

checkbox (0.13.8) precise; urgency=low

  [Brendan Donegan]
  * Run fwts_test as root so that the log can be written to on servers and
    also because it's supposed to be run as root (LP: #989701)
  * Fixed cpu_offlining to work properly on systems with ten or more CPU
    cores. (LP: #926136)
  * Give more verbose output from fwts_test script and upload results log as an
    attachment. (LP: #992607)
  * Fix identation on optical/read-automated (LP: #991737)
  * Fixed problem with fwts test log attachment (No bug filed)

  [Nathan Williams]
  * fix typo in jobs/optical.txt.in (lp: #987652)

  [Jeff Lane]
  * Bumped revision to 0.13.8
  * scripts/removable_storage_watcher: increased default timeout to 20 seconds
    to account for time for testers to plug devices in and for the system to
    register the insert/remove event (LP: #978925)
  * [FEATURE] plugins/jobs_prompt.py, plugins/recover_prompt.py, 
    plugins/suites_prompt.py: Added "Fail last test" functionality. Now if a
    test causes a crash (checkbox, system or otherwise), when we recover we
    have the option to just mark the last test failed and move on, or re-run
    the last test and try again.
  * [FEATURE] jobs/local.txt.in, jobs/sniff.txt.in added 8 simple manual sniff 
    tests to be used for test purposes when developing features.
  * [FEATURE] data/whitelists/sniff.whitelist added a whitelist to make use of 
    the basic sniff tests.

  [Daniel Manrique]
  * [FEATURE] checkbox/user_interface.py, checkbox/qt-interface.py,
    plugins/jobs_prompt.py, plugins/recover_prompt.py,
    plugins/suites_prompt.py: Made some modifications to the recover prompt
    changes that better handle accented and other characters in translation.
    This avoides a situation where the recovery could fail due to accented
    characters in translations.

  [Łukasz Zemczak]
  * [FEATURE] checkbox_gtk/gtk_interface.py: Capture ESC keypresses so that
    Checkbox doesn't close/die when user presses ESC.

  [Sylvain Pineau]
  * [FEATURE] jobs/info.txt.in: added new attachments, lspci -vvnnQ and
    lsusb -vv and ensure outputs of lscpi, lsusb and dmidecode return UTF8.

  [Tim Chen]
  * Use nmcli con delete instead of deleting the connection file, also avoid
    bringing eth0 down when running the wireless_monitoring tests.

 -- Jeff Lane <jeff@ubuntu.com>  Mon, 14 May 2012 10:20:59 -0400

checkbox (0.13.7) precise; urgency=low

  [Tiago Salem Herrmann]
  * checkbox_qt/qt_interface.py, qt/frontend/qtfront.cpp,
    qt/frontend/qtfront.h: Do async calls to some ui methods and avoid
    unexpected dbus timeouts (LP: #962333)

  [Sylvain Pineau]
  * qt/frontend/qtfront.cpp: Submit/View results buttons are disabled until
    every selected test has been run (LP: #937715)

  [Jeff Lane]
  * Converted submissionWarningLabel and text to submissionUbuntuFriendlyLabel
    wtih instructional text for submitting results. This is a workaround for
    the bug causing the warning to be displayed at all times rather than only
    when testing is incomplete. (LP: #967457)
  * [FEATURE] Modified stress jobs so that they are all automated per decision
     made during the cert sprint.
  * Removed dhclient call from networking/multi_nic tests because of a bug in
    dhclient that can cause it to hang when run on eth0. New test requirement
    will be that the tester must configure and bring up all ethernet devices
    prior to running checkbox. Also added a check to make sure we're not trying
    to run the test on a device that's not active. (LP: #926229)

  [Daniel Manrique]
  * jobs/optical.txt.in: Change test descriptions to avoid confusing
    instruction to press the "Next" button (which is incorrect). (LP: #971181)
  * jobs/local.txt.in: Fixed touchpad local job which was using suspend.txt 
    as the job source) (LP: #979344) 
  * jobs/mediacards.txt.in: Added usb and scsi devices to
    removable_storage_test commands (LP: #979356)

 -- Jeff Lane <jeff@ubuntu.com>  Wed, 11 Apr 2012 19:23:45 -0400

checkbox (0.13.6) precise; urgency=low

  [Jeff Lane]
  * Removed files in /data that are not used in any job descriptions
    (LP: #957396)

  [Javier Collado]
  * plugins/jobs_info.py: Checkbox doesn't warn that invalid whitelist patterns
    are being used (LP: #937651)
  * [FEATURE] Added smoke test jobs, whitelist and local job to use for
    checkbox development purposes.
  * Fixed "camera_test detect" problem with missing args attributes (LP:
    #967419)

  [Marc Tardif]
  * Fixed string_to_type conversion in network_bandwidth_test (LP: #954587)

  [Sylvain Pineau]
  * qt/frontend/qtfront.cpp, qt/frontend/qtfront.h, plugins/suites_prompt.py,
    checkbox_qt/qt_interface.py, plugins/jobs_prompt.py: The selection tree is
    now updated when recovering from a previous run (LP: #937696)

  [Brendan Donegan]
  * [FEATURE] Added touchpad tests from CE QA Checkbox to allow touchpad
    testing to be performed

  [Daniel Manrique]
  * Internationalization support in checkbox-qt; updated checkbox.pot file
    (LP: #951054) 

 -- Javier Collado <javier.collado@canonical.com>  Wed, 28 Mar 2012 17:02:53 -0400

checkbox (0.13.5) precise; urgency=low

  New upstream release (LP: #960633):

  [Tiago Salem Herrmann]
  * qt/frontend/qtfront.ui: If the test text is too long, then it is cut off
    (LP: #950111)
  * checkbox/user_interface.py, checkbox_qt/qt_interface.py,
    plugins/user_interface.py, qt/frontend/qtfront.cpp, qt/frontend/qtfront.h:
    Correctly update automated test execution status in the Selection tab
    (LP: #950105).
  * qt/frontend/qtfront.cpp: Avoid QDBusArgument warnings when running
    checkbox-qt from a terminal (LP: #957476)
  * checkbox_qt/qt_interface.py, qt/frontend/qtfront.cpp,
    qt/frontend/qtfront.h, qt/frontend/qtfront.ui: add a popup comment box
    for each test under the "Run" tab. (LP: #959452)
  * checkbox/user_interface.py, qt/frontend/qtfront.cpp,
    qt/frontend/qtfront.h, checkbox_qt/qt_interface.py: Set
    interface.direction to NEXT if all the tests were executed and the user
    either analyzed or submitted the results. (LP: #956329)
  * checkbox/user_interface.py, plugins/user_interface.py,
    qt/frontend/qtfront.cpp, qt/frontend/qtfront.h,
    checkbox_qt/qt_interface.py: Use the ui persistent storage to keep some ui
    configuration values. (LP: #937626)
  * checkbox/user_interface.py: Avoid using fork() + call() to run a web
    browser. Use Popen instead.(LP: #956307)
  * qt/frontend/qtfront.ui, qt/frontend/qtfront.cpp, qt/frontend/qtfront.h:
    Removed welcome tab (LP: #957090)

  [Jeff Lane]
  * Reset default checkbox log level to INFO from DEBUG to make logs less
    confusing and verbose. (LP: #949745) 
  * Removed dependency on bluetooth/detect-output on the
    suspend/suspend_advanced job. (LP: #955375)
  * jobs/mediacard.txt.in, scripts/removable_storage_test,
    scripts/removable_storage_watcher: Modified removable_storage_watcher and
    removable_storage_test to accept list of busses to watch to resolve
    problems on systems with MMC readers that present themselves as USB
    devices rather than SDIO (LP: #953160)
  * jobs/optical.txt.in: Fixed the job descriptions for optical/read and
    optical/cdrom-audio-playback to account for changes in Precise and make
    them less confusing (LP: #954606)
  * Created automated version of optical/read for server testing
    Fixed issues with optical_read_test script:
    - test could pass if /dev/cdrom did not exist
    - test could pass if /dev/cdrom was inaccessible
    - test could pass if no optical device was passed in (LP: #945178)
  * Removed hard coded paths from scripts (LP: #949435)

  [Marc Tardif]
  * Linted qt_interface which had a few syntax errors (LP: #949957)
  * plugins/apport_prompt.py: Fixed apport integration was producing a trace
    (LP: #959463)

  [Daniel Manrique]
  * Bumped revision number to 0.13.5 in trunk
  * jobs/keys.txt.in: Fix definition for keys/media-keys test which failed to
    run (LP: #954480)
  * Reverted feature to keep tests ordered, as the sortkey attribute causes
    undesirable secondary effects.

  [Sylvain Pineau]
  * Show the UF invalidation warning if all test cases are unchecked from the
    right click menu (LP: #956757)
  * checkbox_qt/qt_interface.py, qt/frontend/qtfront.cpp,
    qt/frontend/qtfront.h: Tests now select Yes on PASS status (LP: #954556)

  [Brendan Donegan]
  * jobs/suspend.txt.in: Fixed dependencies on wireless and suspend_advanced
    jobs.
  * Changed screenshot jobs to use /dev/external_webcam which will be set by
    a udev rule (LP: #956885)

 -- Jeff Lane <jeff@ubuntu.com>  Fri, 16 Mar 2012 19:14:09 -0400

checkbox (0.13.4) precise; urgency=low

  [Brendan Donegan]
  * Added 'scsi' as a valid bus ID for determining product in udevadm.py
    (LP: #940249)
  * Added 'cciss' as a valid bus ID for determining product in udevadm.py
    (LP: #942548)
  * Updated command fields in composite disk jobs to address the ! in 
    some disk paths (LP: #942769)
  * Updated create_connection to poll for registration of connection and 
    then attempt to bring it up (LP: #944662)
  * Fixed command run by wireless_connection tests so that they fail if the
    internet_test fails, but still clean up the connection file (LP: #944176)
  * Fixed wireless_connection_open_* jobs to not provide security options
    (LP: #947163)

  [Daniel Manrique]
  * Tweaks to internet_test: don't try to ping an IP that's unreachable from 
    the specified interface (or at all), try to find something pingable via
    other means.

  [Javier Collado]
  * Added python-cairo as a dependency for checkbox-gtk (LP: #940163)
  * Updated camera_test script to use better tool for capturing the image
    and allow specifying a device to use, plus other improvements. Create a
    job which takes a capture from the webcam of the desktop.
  * Added jobs to take screenshots after suspend and attach the resulting jpg

  [Marc Tardif]
  * Tidied up logic for determining DISK device product and vendor 
    (LP: #942548)
  * Fixed filename matching expression for local jobs (LP: #942273)
  * Fixed duplicate System Testing applications after upgrade (LP: #940627)

  [Aurelien Gateau]
  * lib/template.py, lib/template_i18n.py, plugins/jobs_info.py,
    plugins/suites_prompt.py: Add a "sortkey" attribute to jobs, the sortkey
    order matches the order in which they appear in jobfiles.
  * checkbox_gtk/gtk_interface.py: Shows jobs and suites in sortkey order
    (that is, as they appear in job definition files, rather than
    alphabetically).
  * checkbox_gtk/gtk_interface.py, gtk/checkbox-gtk.ui,
    plugins/jobs_prompt.py: Added a progress bar showing tests completed and
    total.

  [Sylvain Pineau]
  * Updated gst_pipeline_test to add a --fullscreen option for video playback.
  * Add python-gtk2 dependency, Gst from gi.repository don't work well with 
    messages (See https://bugzilla.gnome.org/show_bug.cgi?id=631901).
  * Add a new job to capture screen during fullscreen video playback.

  [Tiago Salem Herrmann]
  * checkbox_qt/qt_interface.py, qt/frontend/qtfront.cpp,
    qt/frontend/qtfront.h, qt/frontend/treemodel.cpp, qt/frontend/treemodel.h:
    Makes it possible for the job selection tree to have more than 2 levels of
    children nodes.
 
  [Tim Chen]
  * Modifications to removable_storage_test to handle cases where removable
    media is not mounted prior to test running. (LP: #944623)

 -- Jeff Lane <jeff@ubuntu.com>  Thu, 08 Mar 2012 09:29:10 -0500

checkbox (0.13.3) precise; urgency=low

  New upstream release (LP: #939549):
 
  [Brendan Donegan]
  * Typo in command for for miscellanea/virtualization-check (LP: #934243)
  * Resized test selection views in checkbox-qt (LP: #937113)

  [Daniel Manrique]
  * Use GObject from gi.repository instead of gobject (LP: #937099)
  * Disable flushing to disk after every file access during gathering phase for
    a significant speed boost. (LP: #939019)

  [Javier Collado]
  * Fixed running of disk/read_performance tests (LP: #933528)
  
  [Sylvain Pineau]
  * Fix depends fields in info and suspend test suites (LP: #934051) 
  * Display results report in non-graphical interfaces (LP: #937657)

  [ Tiago Salem Herrmann ]
  * Remove auto generated qt resource file (LP: #938863)
 
  [Ara Pulido]
  * Fix the Ubuntu Friendly warning message (LP: #939448)

 -- Marc Tardif <marc@ubuntu.com>  Thu, 16 Feb 2012 10:31:18 -0500

checkbox (0.13.2) precise; urgency=low

  New upstream release (LP: #933090):

  [Jeff Lane]
  * Added a Hard Disk Stats Test that was part of a much older merge request
    for server test suite.
  * Modified apport-directory to provide feedback
  * Added new optical_write_test script and created appropriate jobs to refine
    optical drive testing
  * Created new resource job that creates an optical.{CD-R,DVD-R} resource to
    determine if a machine's optical drive supports writing or is read-only.
  * Added virt-check test to determine if a server will work as an OpenStack
    Compute Node.
  * Moved apport-directory changes from an old branch to checkbox where the
    job now resides.

  [Marc Tardif]
  * Removed trailing directories from the devpath of disk devices (LP: #925582)
  * Fixed awk regular expression in max_diskspace_used script (LP: #926312)
  * Implemented anonymous submissions to Launchpad with a dummy e-mail
    address.
  * Qt: Moved widgets around in Results window.
  * Changed options and arguments passed to show_tree method, and related UI
    changes.
  * Simplified running checkbox-qt from source tree, by compiling if needed.
  * Added support for decimals and multiple partitions in max_diskspace_used.
  * Fixed reference to xrandr_detect_modes replaced by VESA_drivers_not_in_use.
  * Fixed depends in debian/control file for checkbox-qt.

  [Daniel Manrique]
  * Changed way of obtaining preferred browser to ensure we honor the user's
    preference rather than Chromium's clobbering of
    /etc/alternatives/gnome-www-browser (LP: #925603) 
  * Added submission_path_prompt config variable; if set, it will be shown to
    the user before the test selection screen, and the value entered will
    override the default filename for the xml report.
  * plugins/suites_prompt.py: Fixed jobs being run despite being deselected. 
  * Qt: Changed color of the step bubbles to Ubuntu Orange, and made it
    parametrizable.
  * Qt: View report functionality.
  * Qt: Set the runtime application icon.
  * Fixed typo in network/info.
  * Fixed typo in create_connection.

  [Brendan Donegan]
  * Changed checkbox-cli text to clearly explain what + does (LP: #926417)
  * Changed progress bar of Qt UI to standard rather than custom one,
    prettified tabs and updated Launchpad email text amongst other UI tweaks
    in qt/frontend/qtfront.ui
  * Fixed some oversights in the mediacard job files regarding test 
    descriptions and card types.
  * Tweaked the memory_compare script a bit to make it easier to maintain.
  * Used regexes in default whitelist.

  [Javier Collado]
  * Removed job that installed ipmitool by default (LP: #931954)

  [Tiago Salem Herrmann]
  * Implementation of Qt frontend for checkbox.
  * Qt-related features and bugfixes:
  * Qt: Added welcome screen image and background color.
  * Qt: Removed maximize/restore button.
  * Qt: added select/deselect all popup menu.
  * Qt: Status screen
  * Qt: Antialiasing hint for step numbers and question mark.
  
  [Sylvain Pineau]
  * Tests will run in in order specified by the whitelist.
  * JobStore caches most of a job's attributes in memory to speed up sorting.

 -- Jeff Lane <jeff@ubuntu.com>  Wed, 15 Feb 2012 00:11:21 -0500

checkbox (0.13.1) precise; urgency=low

  New upstream release (LP: #925090):

  [Brendan Donegan]
  * Fixed the cpu_topology script so that it doesn't mistake the word
    'processor' in the value of another field for the field 'processor'
    (LP: #882161)
  * Added create_connection script and jobs to automatically create/test a
    wireless network connection.
  * Updated wireless job dependencies.
  * Add wireless performance data collecting tests.
  * Changed is_laptop test to a shell test and implemented a check_is_laptop
    script to check automatically for a systems 'laptopness' (LP: #886668)
  * Fixed connect_wireless script which continued failing to correctly
    identify wireless connections.
  * Don't fail the sleep_test if the wake alarm is still set (LP: #911161)
  * Add requirement for mem sleep state to be supported to the
    suspend_advanced_auto job (LP: #804190)
  * Fixed the camera/display test and removed the camera/video one.
  * Added display resource and matching requirements to external video 
    output tests.
  * Added removable_storage_watcher script to replace watch_command to make
    testing USB, FireWire and MMC devices easier and more cohesive.
  * Added memory_compare script to automate the memory/info job
  * Switch audio settings to correct device before running audio tests
    (LP: #916859)
  * Nixed graphics/xorg-version-output job and updated other job dependencies,
    since it is redundant with graphics/xorg-version. (LP: #671144)

  [Gabor Kelemen]
  * Fixed last two remaining strings with backslashes (LP: #868571)
  * Fix misplaced parentheses, so translation can work (LP: #904876)

  [Marc Tardif]
  * Refactored install scripts to be agnostic of variant name: 
    install/postinst, install/config and debian/*.postinst.
  * Using title defined in user_interface plugin in GTK interface.
  * Updated default.whitelist to reflect renamed jobs.
  * Removed files with non-printable characters from submission.xml.
  * Fixed parser for submission files with empty question comments
    and context info (LP: #912546)
  * Added support for skipping tests when the depends don't pass
    (LP: #509598)
  * Removed extraneous code from the sleep_test.
  * Refactored logic to check for network after suspend.
  * Removed deprecated hwtest package.
  * cpu_offlining was incorrectly using return instead of exit.

  [Daniel Manrique]
  * Update control files under debian/ to eliminate (most) lintian warnings
    (LP: #352986)
  * Environment variables specified with environ: in a job description will be
    passed to the backend for it to add to its environment. (LP: #897889)
  * Handle malformed LANGUAGE environment variable values (LP: #912946)
  * Added interactive media_keys_test script.
  * Make creation of wireless connection files more robust (LP: #923836)
  * Recommend gstreamer-gconf to enable media tests on kubuntu (LP: #898641)
  * Add bluetooth device requirement to obex jobs (LP: #921128)
  * Add a plugin conf variable for the welcome string (shown on the first
    screen when checkbox runs), so it can be changed without much effort.
  * Remove superflous bluetooth/detect job
  * Fixed typo in jobs/local.txt.in (phoronix misspelled as peripherals).
  * Rearranged a misplaced changelog entry.
  * Updated debian/control to remove unneeded Uploader: field.

  [Robert Roth]
  * Fixed spelling mistakes in user_apps job file. (LP: #904209)

  [Jeff Lane]
  * Created automated network info test to get some config info during automated 
    runs. (LP: #912038)
  * Added requires to suspend wireless jobs so they won't run if wireless isn't
    present (LP: #907150)
  * Fixed issue in usb_test with unwritable filesystems (LP: #912522)
  * Fixed USB tests so that insert, storage, remove run in proper order
  * Removed usb_storage_after_suspend since it's superfluous, all other USB
    tests already run after suspend.
  * Modifed usb_test to handle firewire drives as well, renamed script to
    removable_storage_test

  [Aurélien Gâteau]
  * Improvements to Recover dialog and show_info method.

  [ Javier Collado ]
  * Error while creating binary package fixed (LP: #921576)

  [ Sylvain Pineau ]
  * Replaced xrandr_display_modes with automated check for VESA driver
  * Refactored Unity compatibility tests

 -- Daniel Manrique <daniel.manrique@canonical.com>  Fri, 10 Feb 2012 11:19:05 -0500

checkbox (0.13) precise; urgency=low

  New upstream release (LP: #892268):

  [Marc Tardif]
  * Generate a submission.xml file that contains all device and attachment
  * Write the report before reporting the validation error.
  * Changed device.product to dmi.product for the formfactor (LP: #875312)

  [Daniel Manrique]
  * Use gettext for string (LP: #869267)
  * Move progress indicator to main checkbox dialog instead of a 
    transient window (LP: #868995)
  * Ignore malformed dpkg entries in package_resource (LP: #794747)
  * Reset window title after finishing a manual test (LP: #874690)
  * Handle "@" in locale names (as in ca@valencia).

  [Jeff Lane]
  * Went through all the job files and:
    * Updated descriptions to match Unity UI structure
    * Added descriptions where necessary
    * Added further details to some descriptions
    * Moved some jobs to more appropriate files
    * Fixed job names in older job files to match new naming scheme 
      (suite/testname)
    * Added jobs to local.txt to ensure all job files are now parsed
      (this allows easier addition of existing tests to whitelists)
    * Changed remaining manual job descriptions to match the new format
  * Updated CD and DVD write tests to be more clear about when to skip
    them (LP: #772794)

  [Ara Pulido]
  * Rewrote all job descriptions to match OEM QA syntax

  [Brendan Donegan]  
  * Fix the code that assigns keys in checkbox-cli so that it never assigns
    keys which have other uses. (LP: #877467)
  * Show details of unmet job requirements (LP: #855852)
  * Ensure that connect_wireless chooses a wireless connection from the list
    of available connections (LP: #877752)
  * Have the bluetooth/detect tests require a device with the category
    BLUETOOTH to run, thus preventing the test from failing on systems with
    no Bluetooth device (LP: #862322)
  * Rename attachment jobs to not have a forward slash in their name
    (LP: #887964)
  * Guard against trying to write files to logical partitions on USB sticks
    (which will obviously fail) in usb_test (LP: #887049)
  * Make the OpenGL test ignore the return value of glxgears and improve
    the test description (LP: #890725)
  * Allow input/mouse test to run if a TOUCH device is present
    (LP: #886129)

  [ Javier Collado ]
  * Broken job dependencies fixed (LP: #888447)
  * Regex support when specifying blacklists and whitelists on the
    commandline (LP: #588647)

 -- Daniel Manrique <daniel.manrique@canonical.com>  Thu, 18 Nov 2011 12:46:21 -0500

checkbox (0.12.8) oneiric; urgency=low

  New upstream release (LP: #862579):

  [Brendan Donegan]
  * Remove test for FTP connection from network_check script (LP: #854222)
  * Update a parameter in usb_test to have it run faster.
  * Remove record_playback_after_suspend from Ubuntu Friendly whitelist (LP: #855540)
  * Fix minor typo in multi-monitor friendly resolution_test script which caused 
    minimum_resolution test to fail (LP: #855599)
  * Remove storage_devices_test from Ubuntu Friendly whitelist since bonnie++  (which it uses) is not installed by default (LP: #855841)
  * Changed description and name to reflect Ubuntu Friendly branding. Now when a user searches for Ubuntu Friendly in the lens, Checkbox will appear (LP: #852036)
  * Reset the selections at the test suite prompt if No is selected at the recover prompt (LP: #861208)
  * Save the connection name(s) instead of the interface name so that they can be reconnected to properly after the wireless before/after suspend tests have completed (LP: #861502)
  * Make connect_wireless use the UUID of the connection instead of the name for greater reliability (LP: #862190)

  [Daniel Manrique]
  * Restored _recover attribute, re-enabling welcome and test selection
    screens (LP: #852204)
  * Remove memory/test from the Ubuntu Friendly whitelist (LP: #853799)
  * Use diff instead of grep, better comparing of empty files (LP: #852014)
  * Apport integration: new mandatory "tag" value in ApportOptions (LP: #852201)
  * Add warning prior to starting the tests (LP: #855328)
  * Apport integration: Fix instantiation of Gtk.RadioButton, needed due 
    to PyGI related API changes (LP: #805679)
  * Remove ping -R parameter that apparently caused ICMP packets to be dropped
    by some routers (LP: #861404)

  [ Evan Broder ]
  * Replace resolution_test with an implementation which uses GdkScreen to
    be multimonitor-aware (LP: #632987)

  [Jeff Lane]
  * Fix names of optical drive tests and remove a non-existing test from the
    whitelist (LP: #854808) 
  * Fix wireless_*_suspend jobs so they recreate iface file instead of append
    each time (LP: #855845)
    (LP: #852201)
  * Clarify better the intend of the is_laptop question (LP: #861844)
  * Fixed dependencies for tests that depend on suspend/suspend_advanced 
    (LP: #860651)

  [Tim Chen]
  * Fix cpu_scaling_test (LP: #811177)
 
  [Ara Pulido]
  * Avoid connect_wireless messing with AP with similar names (LP: #861538)
  * Remove bluetooth/file-transfer from the list of tests to run, since due to
    bug 834348 it always fails.

  [Marc Tardif]
  * Added support for wildcards when verifying the transport certificate.
  * Applying depends across suites (LP: #861218)

 -- Daniel Manrique <daniel.manrique@canonical.com>  Thu, 29 Sep 2011 13:12:01 -0400

checkbox (0.12.7) oneiric; urgency=low

  New upstream release (LP: #850395):

  [Brendan Donegan]
  * Redirecting stderr to pipe to fix the gconf_resource script (LP: #832321)
  * Clear jobs directory when user selects No to recover question (LP: #836623)

  [Daniel Manrique]
  * checkbox/job.py: Guard against bogus timeout values (LP: #827859)
  * More explicit handling of string decoding/encoding, avoids problems with
    non-ascii characters (LP: #833747)
  * Changed architecture from all to any for checkbox base, to build
    architecture-specific binaries (LP: #833696)

  [Jeff Lane]
  * Several corrections necessary due to test name changes or typos found in
    job files

  [Marc Tardif]
  * Connecting hyper text widgets only once (LP: #827904)
  * Detecting MMC readers as OTHER instead of DISK (LP: #822948)
  * Validating the hostname in the SSL certificate (LP: #625076)
  * Validating the submission.xml (LP: #838123)

 -- Daniel Manrique <daniel.manrique@canonical.com>  Fri, 14 Sep 2011 17:15:26 -0400

checkbox (0.12.6) oneiric; urgency=low

  New upstream release (LP: #841983):

  [ Daniel Manrique ]
  * Work around PyGTK API changes that kept checkbox from starting up
    (LP: #839675).

 -- Daniel Manrique <daniel.manrique@canonical.com>  Mon, 05 Sep 2011 12:47:58 -0400

checkbox (0.12.5) oneiric; urgency=low

  New upstream release (LP: #838745):

  [Ara Pulido]
  * Created a "suspend" suite and renamed relevant tests.

  [Brendan Donegan]
  * Removed redundant tests in power-management suite.
  * Fixed dependencies in power-management suite.

  [Daniel Manrique]
  * Changed name of apt-get test to reflect the suite it's in.
  * Fixed typos in job definitions that caused them to not be run.
  * Added missing description to info/hdparm test (LP: #832351)
  * Quote command to obtain bluetooth address, to avoid hanging if 
    a device is not present (LP: #836756).
  * Added BLUETOOTH category to udev parser.
  * Removed some tests from default whitelist.
  * Fixed dependencies for keys/sleep.
  
  [Jeff Lane]
  * Added new USB storage transfer test
  * Re-worked and added automated audio test

  [Marc Tardif]
  * Added WIRELESS category to udev parser.

 -- Ara Pulido <ara@ubuntu.com>  Thu, 01 Sep 2011 12:23:07 +0100

checkbox (0.12.4) oneiric; urgency=low

  New upstream release (LP: #824180):

  [Brendan Donegan]
  * Refactored job definition files.
  * Fixed dependencies and test naming.
  * Added Online CPU before/after suspend test.
  * Automated wireless tests.
  * Removed redundant sru_suite.txt, updated dependencies accordingly.
  * Automated bluetooth_obex tests.

  [Daniel Manrique]
  * Further improvements to make frontend/backend communication more reliable.
    Prevents stuck backends, failure to close the GUI due to lack of reply
    from the backend, and test specifying "user" not being run.
  * scripts/keyboard_test modified to account for pygi-related GTK API
    changes. (LP: #804369)
  * scripts/sleep_test: improve handling of NetworkManager DBus API
    changes. (LP: #808423)
  * scripts/cdimage_resource: properly handle releases with "LTS" in their
    name (LP: #814085)
  * Updated minimum_resolution test as per latest system requirements, leaving
    just one unified test. (LP: #767166)

  [Javier Collado]
  * Checkbox exits with EX_NOINPUT if a whitelist or blacklist file is
    specified and cannot be found.
  * Deselect a test suite automatically when none of its children is selected,
    in the GTK interface. (LP: #651878)
  * Make the "Next" button the default action when Enter is pressed, to 
    streamline testing with the GTK interface.

  [Marc Tardif]
  * Fixed udevam not being found because /sbin not in PATH (LP: #597305)
  * Fixed hardware attachments for udev and dmi (LP: #822682)

  [Sylvain Pineau]
  * Expose the message store to other plugins, via firing an expose-msgstore
    event.

  [Andrew Faulkner]
  * Fix description for nautilus_file_create job (LP: #821141) 

  [Kenneth Wimer]
  * New header image that follows brand guidelines (LP: #554202)

 -- Daniel Manrique <daniel.manrique@canonical.com>  Wed, 10 Aug 2011 15:16:39 -0400

checkbox (0.12.3) oneiric; urgency=low

  [Marc Tardif]
  * Only reading CHECKBOX_* environment variables in config (LP: #802458)
  * Imported scripts and jobs from Platform Services.

  [Chad A. Davis]
  * Switch to dh_python2 and debhelper7 (LP: #788514)

  [Barry Warsaw]
  * Fix checkbox_clean.run() to ignore missing executables, as is the case
    in a fresh checkout.

 -- Daniel Manrique <daniel.manrique@canonical.com>  Fri, 01 Jul 2011 11:37:27 -0400

checkbox (0.12.2) oneiric; urgency=low

  New upstream release (LP: #800199):

  [Brendan Donegan]
  * Added interface parameter to internet_test script.

  [Daniel Manrique]
  * GTK GUI: Change assignment of TreeStore model to TreeView to account for
    pygi-related API changes. Also seems to fix lingering select/deselect all
    buttons. (LP: #796666) (LP: #796622)
  * GTK GUI: Fix call to Gtk buffer get_text to add now-mandatory fourth
    parameter, keeps the GUI from misbehaving in connection to fixed bug.
    (LP: #796827)
  * GTK GUI: Fix handling of mouse events in gtk_hypertext_view.py which
    prevented displaying the final report.
  * Put test name as part of the window title, as an aid to
    reporting/debugging (LP: #744190)
  * plugins/apport_prompt.py: Add test name to "Do you want to report a bug?"
    dialog to make it clearer.

  [Sylvain Pineau]
  * Fix evaluation of job requirements (LP: #798200)
  * Added "in" operator to job requirements.

 -- Marc Tardif <marc@ubuntu.com>  Tue, 21 Jun 2011 09:41:57 -0400

checkbox (0.12.1) oneiric; urgency=low

  New upstream release (LP: #796629):

  [Brendan Donegan]
  * Fix timeout in sleep_test script (LP: #665299)
  * Fix traces in hyper_text_view module (LP: #796508)
  * Added camera test (LP: #764222)

  [Daniel Manrique]
  * Fix GUI definition file so main window uses "natural request", growing
    when child widgets require so (LP: #776734)
  * Fix open/read blocking behavior and backend/frontend communications to
    avoid hangs and lingering backends. (LP: #588539)
  * Render header text dynamically over the image background, and updated pot
    file with the new string. (LP: #621880)

  [Robert Roth]
  * Improve command line key prompts (LP: #786924)

 -- Marc Tardif <marc@ubuntu.com>  Fri, 03 Jun 2011 17:00:11 -0400

checkbox (0.12) oneiric; urgency=low

  New upstream release (LP: #784076):
  * Removed dead pixel test.

  [Bilal Akhtar]
  * Port checkbox to Gtk3/PyGI (LP: #783822)

 -- Marc Tardif <marc@ubuntu.com>  Tue, 17 May 2011 09:48:07 -0400

checkbox (0.11.4) natty; urgency=low

  * Changed udev_resource to report CAPTURE for USB VIDEO devices
  * Fixed eval of resources with names like list item names
  
  [Carl Milette]
  * Fixed hard coded disk in disk_bench_test so that it matches convention
    utilizing udev_resource for finding devices. (LP: #507943)

 -- Jeff Lane <jeff@ubuntu.com>  Fri, 22 Apr 2011 11:05:19 -0400

checkbox (0.11.3) natty; urgency=low

  New upstream release (LP: #751928):
  * Fixed sleep_test crashing with ioerror (LP: #630785)
  * Fixed keyerror when running some manual tests (LP: #729431)

  [Ara Pulido]
  * Improved debconf messages and ordering (LP: #553777)
  * Video bugs should be reported as a display symptom (LP: #744964)
  * Added checkbox log to apport report

  [Gerhard Burger]
  * Fixed punctuation inconsistencies in verification procedures (LP: #744167):

 -- Marc Tardif <marc@ubuntu.com>  Tue, 05 Apr 2011 16:19:17 -0400

checkbox (0.11.2) natty; urgency=low

  New upstream release (LP: #736919):
  * Added version to dpkg dependency
  * Added multiarch support to install script (LP: #727411)
  * Fixed submitting data twice (LP: #531010)
  * Fixed job descriptions for checkbox-cli (LP: #221400)

  [Daniel Manrique]
  * Fixed strings in audio tests and updated pot file (LP: #691241)
  
  [Jochen Kemnade]
  * Fixed grammar in user-apps tests (LP: #642001)

  [Jeff Lane]
  * Added reboot instructions to suspend/hibernate tests (LP: #420493)
  * Made the firewire instructions make more sense (LP: #693068)
  
  [Michael Terry]
  * Fixed several strings appear in English although translated (LP: #514401)
    - jobs/fingerprint.txt.in
    - jobs/media.txt.in
    - jobs/monitor.txt.in
    - jobs/sleep.txt.in
    - jobs/firewire.txt.in
    - po/checkbox.pot
  * Fixed grammar (LP: #525454)
    + jobs/fingerprint.txt.in

 -- Jeff Lane <jeff@ubuntu.com>  Tue, 29 Mar 2011 09:17:36 -0400

checkbox (0.11.1) natty; urgency=low

  New upstream release (LP: #725110):
  * Checking for lock file before firing stop-all event (LP: #719552)
  * Changed description of nautilus_file_copy job (LP: #709688)

  [Javier Collado]
  * Fixed title in progress dialog

 -- Marc Tardif <marc@ubuntu.com>  Fri, 25 Feb 2011 11:56:43 -0500

checkbox (0.11) natty; urgency=low

  New upstream release (LP: #719073):
  * Changed support for persist plugin as optional (LP: #561816)

  [Ara Pulido]
  * Fixed lintian errors and warnings

  [Eitan Isaacson]
  * Migrate the UI from libglade to gtkbuilder  

 -- Marc Tardif <marc@ubuntu.com>  Mon, 14 Feb 2011 18:19:27 -0500

checkbox (0.10.4) maverick; urgency=low

  * Fixed parsing of config parameters (LP: #689140)

 -- Marc Tardif <marc@ubuntu.com>  Tue, 14 Sep 2010 12:43:51 -0400

checkbox (0.10.3) maverick; urgency=low

  New upstream release (LP: #638333):
  * Fixed verification of SSL validity (LP: #625076)
  * Improved audio test questions.

 -- Marc Tardif <marc@ubuntu.com>  Tue, 14 Sep 2010 12:43:51 -0400

checkbox (0.10.2) maverick; urgency=low

  New upstream release (LP: #617583):
  * Fixed sleep_test to check the connection if using network-manager.
  * Fixed reporting bugs against alsa-base and xorg (LP: #607214)
  * Fixed apport dialog no longer appearing (LP: #607217)
  * Reduced data file size for the desktop image.
  * Updated report to be more pretty.

 -- Marc Tardif <marc@ubuntu.com>  Fri, 13 Aug 2010 16:23:16 -0400

checkbox (0.10.1) maverick; urgency=low

  New upstream release (LP: #597295):
  * Added support for urwid interface.
  * Added sound check test.
  * Added document viewer test.
  * Added update-manager and nautilus tests.
  * Added resolution tests.
  * Added sleep tests.

 -- Marc Tardif <marc@ubuntu.com>  Tue, 22 Jun 2010 10:43:52 -0400

checkbox (0.10) maverick; urgency=low

  * Added media tests (LP: #397944)
  * Added support for comments in templates.

 -- Marc Tardif <marc@ubuntu.com>  Tue, 04 May 2010 11:51:22 -0400

checkbox (0.9.2) lucid; urgency=low

  New upstream release (LP: #567568):
  * Added referer when sending submissions to Launchpad (LP: #550973)
  * Added suggests to checkbox package in debian/control file (LP: #352740)
  * Fixed udev_resource script to be more resilient (LP: #556824)
  * Fixed cdimage_resource script to read casper.log (LP: #558728)
  * Fixed reporting all resources found for a job (LP: #560948)
  * Fixed stalling when using kdesudo to start backend (LP: #557443)
  * Fixed starting the appropriate default browser on UNR (LP: #563050)
  * Fixed ansi_parser script when outputting to stdout (LP: #560952)
  * Fixed opening the report with the gconf preferred browser (LP: #562580)
  * Fixed suspend_test to use relative time for wakealarm (LP: #349768)
  * Fixed backend not getting terminated upon closing (LP: #553328)

 -- Marc Tardif <marc@ubuntu.com>  Tue, 06 Apr 2010 14:17:46 -0400

checkbox (0.9.1) lucid; urgency=low

  New upstream release (LP: #548800):
  * Added cpu_scaling_test script.
  * Fixed hard drive detection (LP: #549714)
  * Fixed backend to handle empty messages (LP: #536645)
  * Fixed parsing of package resource (LP: #539691)
  * Fixed malformed xml report (LP: #485445)
  * Fixed running root manual tests as normal user (LP: #383559)
  * Fixed writing apport files only after submitting (LP: #530380)
  * Fixed audio test instructions (LP: #529205)
  * Fixed gathering chassis information (LP: #537435)
  * Fixed detection of disks in kvm (LP: #552998)
  * Fixed udev_resource script to be more resilient (LP: #552999)
  * Fixed filter_packages script to use new resources.

 -- Marc Tardif <marc@ubuntu.com>  Sun, 07 Mar 2010 15:05:44 -0400

checkbox (0.9) lucid; urgency=low

  * Introduced job_prompt plugin to treat all jobs (suites, tests, etc.) as composites.
  * Replaced the registry and resource scripts and centralized job iteration.
  * Replaced dependency on dbus by using sudo/gksu/kdesudo instead.
  * Replaced mktemp with mkdtemp for security purposes.
  * Fixed strings in fingerprint and modem tests (LP: #457759)
  * Fixed client side validation of Launchpad form (LP: #438671)
  * Added device information to tags when reporting bugs with apport.
  * Added shorthands for blacklist-file and whitelist-file.
  * Added support for apport default configuration (LP: #465447)
  * Added support for scrolled options list (LP: #411526)
  * Added support for tests generated by suites to run as root.
  * Added support for requirements in attachments.
  * Added support for armv7l processor
  * Added Autotest integration
  * Added LTP integration
  * Added Phoronix integration
  * Added qa-regression-testing integration

 -- Marc Tardif <marc@ubuntu.com>  Wed, 04 Nov 2009 19:36:09 -0400

checkbox (0.8.5) karmic; urgency=low

  * Fixed translation of suites and tests files (LP: #456115)
  * Fixed checking the status of command registries (LP: #457502)
  * Fixed selecting suites in the command line (LP: #457559)
  * Fixed reporting of bugs to contain test description (LP: #427932)
  * Fixed execute permissions on scripts (LP: #459606)
  * Renamed processors_info plugin to singular because processor
    information is reported as a single structure with a count attribute
  * Updated translation files.

 -- Marc Tardif <marc@ubuntu.com>  Mon, 26 Oct 2009 12:17:30 -0400

checkbox (0.8.4) karmic; urgency=low

  * Fixed failing dependencies when not available (LP: #430051)
  * Fixed supporting udevadm not providing DEVPATH variable (LP: #430084)
  * Fixed supporting audio devices without a /proc/asound entry (LP: #430086)
  * Fixed running when python-apport package is not installed (LP: #430103)
  * Fixed X error when exiting after reporting a bug (LP: #430776)
  * Fixed prompting to report a bug according to GNOME HIG (LP: #429701)
  * Fixed prompting for answer in checkbox-cli (LP: #429764)
  * Fixed resolution_test message for fglrx driver (LP: #346816)
  * Fixed adding of manpage symlinks for gtk and cli (LP: #426641)
  * Fixed recovering from connecting to the backend (LP: #446693)
  * Fixed backend to use dbus instead of policykit (LP: #435714)
  * Fixed interpolation of output variable in cli (LP: #450673)
  * Fixed selection of suites in cli (LP: #450713)
  * Fixed parsing of virtio-pci devices (LP: #450774)

 -- Marc Tardif <marc@ubuntu.com>  Tue, 13 Oct 2009 16:44:12 -0400

checkbox (0.8.3) karmic; urgency=low

  * Fixed trailing newline requirement in test definitions (LP: #427993)
  * Fixed reporting firmware version as product name (LP: #428563)
  * Fixed detecting pci and usb audio devices (LP: #429558)
  * Fixed prompting to report a bug when there's no package (LP: #429668)

 -- Marc Tardif <marc@ubuntu.com>  Sat, 12 Sep 2009 15:37:40 -0400

checkbox (0.8.2) karmic; urgency=low

  * Fixed adding test information when reporting with apport (LP: #423798)
  * Fixed tagging bugs when reporting with apport (LP: #423799)
  * Fixed expressing package aliases for the linux package (LP: #423805)
  * Fixed detecting the disk category in devices (LP: #423864)
  * Fixed supporting apport symptoms when reporting bugs (LP: #424063)
  * Fixed gathering of dmi information for Launchpad report (LP: #424454)
  * Fixed tests using gksudo returning empty output (LP: #425284)

  [Javier Collado]
  * Fixed reporting of output in shell plugin (LP: #393894)

 -- Marc Tardif <marc@ubuntu.com>  Mon, 31 Aug 2009 17:16:38 -0500

checkbox (0.8.1) karmic; urgency=low

  * New upstream version:
    * Added disk tests.
    * Added fingerprint reader tests.
    * Added firewire tets.
    * Added kms tests.
    * Added media tests.
  * Fixed dependency on hal and using udev instead (LP: #399319)
  * Fixed calling ubuntu-bug when a test fails (LP: #418978)

 -- Marc Tardif <marc@ubuntu.com>  Tue, 26 Aug 2009 17:36:05 -0500

checkbox (0.8~alpha4) karmic; urgency=low

  * New upstream version:
    * Changed icon.
    * Added timeout property to lock_prompt plugin.
    * Added concept of attachments to tests.
    * Added support for backslahes in templates to wrap lines.
    * Added support blacklisting and whitelisting both tests and suites.
    * Introduced the concept of jobs for suites, tests and attachments.
    * Removed upstart event which is no longer needed.
    * Replaced architecture and category with requires in test definitions.
  * Fixed pygst dependency (LP: #334442)
  * Fixed configuration file updates during install (LP: #330596)
  * Fixed DBus exceptions (LP: #344916, #359440)
  * Fixed and expanded translations (LP: #347038)
  * Fixed ignored system proxy settings (LP: #345548)
  * Fixed parsing blank lines in templates (LP: #393907)
  * Fixed escaping of lists (LP: #394001)
  * Fixed timeout in manual tests (LP: #377986)
  * Fixed CLI interface dialog.
  * Fixed support for FreeDesktop XDG base directory specification (LP: #363549)
  * Added general and package specific apport hooks

  [ Gabor Keleman ]
  * Fixed untranslated strings in tests (LP: #374666)
  * Fixed untranslated last screen (LP: #374646)

 -- Marc Tardif <marc@ubuntu.com>  Wed, 19 Aug 2009 15:36:05 -0500

checkbox (0.7) jaunty; urgency=low

  [ Dave Murphy ]
  * Fixed viewing of report files in Firefox 3 (LP: #331481)
  * Added additional contextual information
   * /etc/sysctl* (LP: #331055)
   * /etc/modprobe.d (LP: #331056)
   * /etc/modules (LP: #331057)
  * Fixed packaging for Jaunty
   * https://lists.ubuntu.com/archives/ubuntu-devel/2009-February/027439.html
   * Uses --install-layout=deb
   * Installs to dist-packages instead of site-packages

  [ Andy Whitcroft ]
  * suspend_test: update suspend_test to version V6 matching kernel version.
    The version here will become the master copy.
  * suspend_test: add a --dry-run mode to simplify developement
  * suspend_test: add a automation mode for checkbox integration
  * suspend_test: add a new pm-suspend test
  * suspend_test: record and restore timer_delay around the variable
    time test.
  * suspend_test: release v7.
  * suspend_test: initial version of suspend power consumption test
    from a patch by Pete Graner.
  * suspend_test: power -- made the sleep time configurable
  * suspend_test: detect batteries and disable ac/power tests
  * suspend_test: disable dbus tests when we have no primary user
  * suspend_test: handle AC transitions better
  * suspend_test: enable power test as part of --full
  * suspend_test: reduce the noise in the test instructions
  * suspend_test: use minutes in output when that is more appropriate
  * suspend_test: track actual AC transitions and report them
  * suspend_test: only mention AC at all if we have a battery
  * suspend_test: report useful data at the bottom for posting
  * suspend_test: document the new power test in the usage
  * suspend_test: power -- indicate when the result is unreliable
  * suspend_test: report -- fix up spacing issues
  * suspend_test: release v8

 -- Dave Murphy <schwuk@ubuntu.com>  Tue, 17 Mar 2009 09:46:16 +0000

checkbox (0.6) jaunty; urgency=low

  * New upstream version:
    * Added suspend_test script - for more details see:
      https://wiki.ubuntu.com/KernelTeam/SuspendResumeTesting
    * Added XSL Stylesheet and the ability to view generated reports
    * Added support for PolicyKit to run the application as a user
    * Added logging for backend and logrotation script.
  * Fixed calling ucf was run via debconf (LP: #330502)

 -- Marc Tardif <marc@ubuntu.com>  Tue, 17 Feb 2009 15:36:05 +0000

checkbox (0.5) jaunty; urgency=low

  * New upstream version:
    * Added concept of hyper text view to display clickable links.
    * Added concept of properties to components.
    * Added pci information to launchpad report.
    * Added dmi information to launchpad report.
    * Added text area to keyboard test.
    * Removed sourcing of base postrm script.
    * Updated translations from Launchpad.
  * Fixed handling of interrupt signal (LP: #327810)
  * Fixed display of text in graphical interface (LP: #240374)
  * Fixed support for regexes in blacklist and whitelist (LP: #327177)
  * Fixed opening of subunit log file (LP: #325737)
  * Fixed internet test.

 -- Marc Tardif <marc@ubuntu.com>  Tue, 20 Jan 2009 18:55:20 -0500

checkbox (0.4) jaunty; urgency=low

  * Setup bzr-builddeb in native mode.
  * Removed LGPL notice from the copyright file.

 -- Marc Tardif <marc@ubuntu.com>  Tue, 20 Jan 2009 16:46:15 -0500

checkbox (0.3) jaunty; urgency=low

  * New upstream version:
    * Renamed hwtest to checkbox.
    * Renamed auto tests to shell tests.
    * Added watch file.
    * Added README file pointing to the Ubuntu wiki.
    * Added subunit to the test suite.
    * Added the subunit_report plugin to produce a standard test report.
    * Added pvs registry.
    * Added support for int return values to recursive registry eval.
    * Added debug information when a command registry returns an error.
    * Added mounts registry.
    * Added patches to upgrade the configuration files.
    * Added support for CHECKBOX_OPTIONS environment variable.
    * Added usage information.
    * Added gconf registry.
    * Added logging to checkbox event.
    * Added locking plugin.
    * Added message store and schema types.
    * Added caching to automatic tests so that they are not run multiple
      times.
    * Added persistence to category and system_id.
    * Added lshw registry and plugin.
    * Added newlines to German introduction message.
  * Fixed e-mail address should be remembered (LP: #156725)
  * Fixed $output variable does not seem to be reinterpolated when
    testing again (LP: #189404)
  * Fixed command line interface does not provide a test nor test again
    option (LP: #189423)
  * Fixed translation template unavailable, even though hwtest is in main
    (LP: #202447)
  * Fixed internet_test should support providing a destination other
    than canonical.com (LP: #216111)
  * Fixed hwtest loads editor backup files from suite dir (LP: #237954)
  * Fixed application should only have one instance running (LP: #266899)
  * Fixed disk information should be gathered (LP: #267889)
  * Fixed typo: payback device (LP: #288331)
  * Fixed tests skipped by constraint should be reported (LP: #304176)
  * Fixed manual tests which have commands should not be run automatically
    (LP: #304231)
  * Fixed CHECKBOX_DATA mapping is not working (LP: #304736)

 -- Marc Tardif <marc@ubuntu.com>  Fri, 16 Jan 2009 12:05:32 -0500

hwtest (0.1-0ubuntu10) hardy; urgency=low

  * Fixed xalign and yalign in exchange summary.

 -- Marc Tardif <marc@interunion.ca>  Mon, 21 Apr 2008 15:07:39 -0400

hwtest (0.1-0ubuntu9) hardy; urgency=low

  * Fixed internet_test to ping default gateway rather than canonical.com.
  * Fixed python-support issues to support upgrades of hwtest.
  * Fixed tooltip to be HIG compliant.
  * Fixed category to use GTK;System;Settings;.
  * Fixed command line interface to support escape characters.
  * Using python-central instead of python-support.
  * Added support to i18n the .desktop file.
  * Added support for http_proxy and https_proxy.
  * Added summary of information being submitted.

 -- Marc Tardif <marc@interunion.ca>  Thu, 17 Apr 2008 12:01:50 -0400

hwtest (0.1-0ubuntu8) hardy; urgency=low

  * debian/patches/01_change_menu_category.patch:
    - change the category so the item is moved to system, administration and not
      the only entry in applications, system tools on a default installation

 -- Sebastien Bacher <seb128@canonical.com>  Mon, 14 Apr 2008 15:49:06 +0200

hwtest (0.1-0ubuntu7) hardy; urgency=low

  * Fixed packaging bugs.
  * Improved internationalization.
  * Renamed questions and answers to tests and results.

 -- Marc Tardif <marc@interunion.ca>  Thu,  6 Mar 2008 10:58:43 -0500

hwtest (0.1-0ubuntu6) hardy; urgency=low

  * Upload to hardy/universe (without the .bzr files).
  * Make package conformant with current Python policy.

 -- Matthias Klose <doko@ubuntu.com>  Tue, 11 Mar 2008 14:06:02 +0000

hwtest (0.1-0ubuntu5) hardy; urgency=low

  * Set default timeout to None instead of 60 seconds.
  * Updated copyright information.
  * Reverted to using gksu to limit dependencies.
  * Removed dependency on python-apt.

 -- Marc Tardif <marc@interunoin.ca>  Thu, 28 Feb 2008 17:07:07 -0500

hwtest (0.1-0ubuntu4) hardy; urgency=low

  * Improved text in questions text file.
  * Improved user experience by only showing auto questions
    progress bar when there are actual questions.
  * Also improved the user experience by showing a progress
    bar while building the report.

 -- Marc Tardif <marc@interunion.ca>  Wed, 27 Feb 2008 23:12:24 -0500

hwtest (0.1-0ubuntu3) hardy; urgency=low

  * Fixed hwtest_cli so that it doesn't strip the DISPLAY environment
    variable.
  * Fixed system_info plugin so that it does a better effort for
    gathering system information instead of relying on non standard
    information from HAL.

 -- Marc Tardif <marc@interunion.ca>  Wed, 27 Feb 2008 10:52:33 -0500

hwtest (0.1-0ubuntu2) hardy; urgency=low

  * Fixed packaging following lintian error.
  * Added packages registry and plugin.

 -- Marc Tardif <marc@interunion.ca>  Tue,  5 Feb 2008 15:02:26 -0500

hwtest (0.1-0ubuntu1) hardy; urgency=low

  * Initial Release.

 -- Marc Tardif <marc@interunion.ca>  Mon, 17 Sep 2007 17:25:54 -0300<|MERGE_RESOLUTION|>--- conflicted
+++ resolved
@@ -44,13 +44,10 @@
     instead of piping to STDOUT.
   * Prettify the Step icons that appear next to each test step in the test run
     screen (LP: #1036085)
-<<<<<<< HEAD
+  * Remove the 'Don't show this message on startup' checkbox from the
+    introduction screen, since it isn't used (LP: #1036218)
   * Continue to run the progress bar when the test dependencies are being
     resolved so that it doesn't look like the UI hung (LP: #1036573)
-=======
-  * Remove the 'Don't show this message on startup' checkbox from the
-    introduction screen, since it isn't used (LP: #1036218)
->>>>>>> a7b9ed6e
 
   [Nathan Williams]
   * scripts/network_check: Fixed exception handling in the absence of zenity
