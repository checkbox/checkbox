checkbox (0.14) quantal; urgency=low

  [Jeff Marcom]
  * [FEATURE] Python 2 to 3 conversion:
    * scripts/memory_info
  * Update touchpad.py to use gsettings instead of deprecated gconf
    (LP: #1004212)

  [Marc Tardif]
  * [FEATURE] Reworked media_keys_test into key_test, making it more generic
    and able to test for any key that sends an scancode. Used it to implement
    a test for the Super key.
  * [FEATURE] Added new interactive and auto-verifying touchpad scrolling
    test.
  * Removed sleep_test script no longer used by any test definition.

  [Daniel Manrique]
  * New version 0.14 for Quantal Quetzal development.
  * Set the correct user (root) for fwts-wakealarm test (LP: #1004102)
  * Set correct user (root) for usb/storage-preinserted, so it works correctly
    on servers (LP: #1004131)
  * Log (at level INFO) name of each message we execute, so the currently
    running job can be determined by looking at the logfile, rather than
    hunting through process lists.
  * [FEATURE] Added script and jobs to collect and attach output from
    alsa-info.sh.

  [Javier Collado]
  * Submission screen in Qt interface updated to support certification client:
    - customize contents depending on the upload target (launchpad or certification)
    - display links to the report properly in the show_entry method

  [Jeff Lane]
  * [FEATURE] Changes to Power Management testing in Checkbox:
    * scripts/pm_test: added a slightly modified version of OEM team's pm.py
      script for reboot/poweroff testing
    * jobs/hibernate.txt.in: modified hibernate test to use fwts and added new
      jobs to attach log files from hibernate testing.
    * jobs/power-management.txt.in: added new poweroff and reboot jobs using pm_test
      script. Added jobs to attach logs from reboot and poweroff tests to
      results.  
    * jobs/stress.txt.in: modified suspend_30_cycles and hibernate_30_cycles to
      use fwts. Added jobs to attach logs from 30 cycle tests to results.
    * jobs/suspend.txt.in: Modified suspend_advanced and suspend_advanced_auto to use 
      fwts. Added job to attach log from suspend_advanced and suspend_advanced_auto 
      to results.
  * [FEATURE] jobs/miscellanea.txt.in: added a job to gather tester info for
    certification purposes. Not to be used for UF.
  * [FEATURE] Python 2 to 3 conversion:
    * scripts/cpu_topology: ran 2to3, made modificates based on code review and
      tested script to verify functionality.
    * scripts/disk_smart: ported to Python 3. Inserted bits to decode byte
      data returned by Popen. Fixed list_handler to decode bytes types to clean
<<<<<<< HEAD
      up debug output.  Added bits to improve debug output. Migrated from
      optparse to argparse.
    * scripts/network_check: ran 2to3 and that was all that was needed. Also
      took the liberty of migrating from optparse to ArgParse sine we're
      Python3 only now.
=======
      up debug output.  Added bits to improve debug output.
    * scripts/network_device_info: ran 2to3 and changed shebang.
    * scripts/network_info: ran 2to3 and changed shebang. Fixed encoding issue
      with interface[:15] (needed to be a bytes object)
>>>>>>> 75ff6927


  [Sylvain Pineau]
  * scripts/pm_log_check: added a slightly modified version of OEM team's pm_check.py
    script to analyze pm_test logs
  * jobs/stress.txt.in: add OEM team's stress tests (including reboot and poweroff)
    and log analysis jobs      

  [ Javier Collado ]
  * Fixed qt interface show_entry method preopulates widget that gets
    user input (LP: #1000451)
  * Added customizable deselect_warning message in qt show_tree method (LP: #1000443)

<<<<<<< HEAD
 -- Jeff Lane <jeff@ubuntu.com>  Tue, 05 Jun 2012 18:05:49 -0400
=======
 -- Jeff Lane <jeff@ubuntu.com>  Tue, 05 Jun 2012 18:50:20 -0400
>>>>>>> 75ff6927

checkbox (0.13.8) precise; urgency=low

  [Brendan Donegan]
  * Run fwts_test as root so that the log can be written to on servers and
    also because it's supposed to be run as root (LP: #989701)
  * Fixed cpu_offlining to work properly on systems with ten or more CPU
    cores. (LP: #926136)
  * Give more verbose output from fwts_test script and upload results log as an
    attachment. (LP: #992607)
  * Fix identation on optical/read-automated (LP: #991737)
  * Fixed problem with fwts test log attachment (No bug filed)

  [Nathan Williams]
  * fix typo in jobs/optical.txt.in (lp: #987652)

  [Jeff Lane]
  * Bumped revision to 0.13.8
  * scripts/removable_storage_watcher: increased default timeout to 20 seconds
    to account for time for testers to plug devices in and for the system to
    register the insert/remove event (LP: #978925)
  * [FEATURE] plugins/jobs_prompt.py, plugins/recover_prompt.py, 
    plugins/suites_prompt.py: Added "Fail last test" functionality. Now if a
    test causes a crash (checkbox, system or otherwise), when we recover we
    have the option to just mark the last test failed and move on, or re-run
    the last test and try again.
  * [FEATURE] jobs/local.txt.in, jobs/sniff.txt.in added 8 simple manual sniff 
    tests to be used for test purposes when developing features.
  * [FEATURE] data/whitelists/sniff.whitelist added a whitelist to make use of 
    the basic sniff tests.

  [Daniel Manrique]
  * [FEATURE] checkbox/user_interface.py, checkbox/qt-interface.py,
    plugins/jobs_prompt.py, plugins/recover_prompt.py,
    plugins/suites_prompt.py: Made some modifications to the recover prompt
    changes that better handle accented and other characters in translation.
    This avoides a situation where the recovery could fail due to accented
    characters in translations.

  [Łukasz Zemczak]
  * [FEATURE] checkbox_gtk/gtk_interface.py: Capture ESC keypresses so that
    Checkbox doesn't close/die when user presses ESC.

  [Sylvain Pineau]
  * [FEATURE] jobs/info.txt.in: added new attachments, lspci -vvnnQ and
    lsusb -vv and ensure outputs of lscpi, lsusb and dmidecode return UTF8.

  [Tim Chen]
  * Use nmcli con delete instead of deleting the connection file, also avoid
    bringing eth0 down when running the wireless_monitoring tests.

 -- Jeff Lane <jeff@ubuntu.com>  Mon, 14 May 2012 10:20:59 -0400

checkbox (0.13.7) precise; urgency=low

  [Tiago Salem Herrmann]
  * checkbox_qt/qt_interface.py, qt/frontend/qtfront.cpp,
    qt/frontend/qtfront.h: Do async calls to some ui methods and avoid
    unexpected dbus timeouts (LP: #962333)

  [Sylvain Pineau]
  * qt/frontend/qtfront.cpp: Submit/View results buttons are disabled until
    every selected test has been run (LP: #937715)

  [Jeff Lane]
  * Converted submissionWarningLabel and text to submissionUbuntuFriendlyLabel
    wtih instructional text for submitting results. This is a workaround for
    the bug causing the warning to be displayed at all times rather than only
    when testing is incomplete. (LP: #967457)
  * [FEATURE] Modified stress jobs so that they are all automated per decision
     made during the cert sprint.
  * Removed dhclient call from networking/multi_nic tests because of a bug in
    dhclient that can cause it to hang when run on eth0. New test requirement
    will be that the tester must configure and bring up all ethernet devices
    prior to running checkbox. Also added a check to make sure we're not trying
    to run the test on a device that's not active. (LP: #926229)

  [Daniel Manrique]
  * jobs/optical.txt.in: Change test descriptions to avoid confusing
    instruction to press the "Next" button (which is incorrect). (LP: #971181)
  * jobs/local.txt.in: Fixed touchpad local job which was using suspend.txt 
    as the job source) (LP: #979344) 
  * jobs/mediacards.txt.in: Added usb and scsi devices to
    removable_storage_test commands (LP: #979356)

 -- Jeff Lane <jeff@ubuntu.com>  Wed, 11 Apr 2012 19:23:45 -0400

checkbox (0.13.6) precise; urgency=low

  [Jeff Lane]
  * Removed files in /data that are not used in any job descriptions
    (LP: #957396)

  [Javier Collado]
  * plugins/jobs_info.py: Checkbox doesn't warn that invalid whitelist patterns
    are being used (LP: #937651)
  * [FEATURE] Added smoke test jobs, whitelist and local job to use for
    checkbox development purposes.
  * Fixed "camera_test detect" problem with missing args attributes (LP:
    #967419)

  [Marc Tardif]
  * Fixed string_to_type conversion in network_bandwidth_test (LP: #954587)

  [Sylvain Pineau]
  * qt/frontend/qtfront.cpp, qt/frontend/qtfront.h, plugins/suites_prompt.py,
    checkbox_qt/qt_interface.py, plugins/jobs_prompt.py: The selection tree is
    now updated when recovering from a previous run (LP: #937696)

  [Brendan Donegan]
  * [FEATURE] Added touchpad tests from CE QA Checkbox to allow touchpad
    testing to be performed

  [Daniel Manrique]
  * Internationalization support in checkbox-qt; updated checkbox.pot file
    (LP: #951054) 

 -- Javier Collado <javier.collado@canonical.com>  Wed, 28 Mar 2012 17:02:53 -0400

checkbox (0.13.5) precise; urgency=low

  New upstream release (LP: #960633):

  [Tiago Salem Herrmann]
  * qt/frontend/qtfront.ui: If the test text is too long, then it is cut off
    (LP: #950111)
  * checkbox/user_interface.py, checkbox_qt/qt_interface.py,
    plugins/user_interface.py, qt/frontend/qtfront.cpp, qt/frontend/qtfront.h:
    Correctly update automated test execution status in the Selection tab
    (LP: #950105).
  * qt/frontend/qtfront.cpp: Avoid QDBusArgument warnings when running
    checkbox-qt from a terminal (LP: #957476)
  * checkbox_qt/qt_interface.py, qt/frontend/qtfront.cpp,
    qt/frontend/qtfront.h, qt/frontend/qtfront.ui: add a popup comment box
    for each test under the "Run" tab. (LP: #959452)
  * checkbox/user_interface.py, qt/frontend/qtfront.cpp,
    qt/frontend/qtfront.h, checkbox_qt/qt_interface.py: Set
    interface.direction to NEXT if all the tests were executed and the user
    either analyzed or submitted the results. (LP: #956329)
  * checkbox/user_interface.py, plugins/user_interface.py,
    qt/frontend/qtfront.cpp, qt/frontend/qtfront.h,
    checkbox_qt/qt_interface.py: Use the ui persistent storage to keep some ui
    configuration values. (LP: #937626)
  * checkbox/user_interface.py: Avoid using fork() + call() to run a web
    browser. Use Popen instead.(LP: #956307)
  * qt/frontend/qtfront.ui, qt/frontend/qtfront.cpp, qt/frontend/qtfront.h:
    Removed welcome tab (LP: #957090)

  [Jeff Lane]
  * Reset default checkbox log level to INFO from DEBUG to make logs less
    confusing and verbose. (LP: #949745) 
  * Removed dependency on bluetooth/detect-output on the
    suspend/suspend_advanced job. (LP: #955375)
  * jobs/mediacard.txt.in, scripts/removable_storage_test,
    scripts/removable_storage_watcher: Modified removable_storage_watcher and
    removable_storage_test to accept list of busses to watch to resolve
    problems on systems with MMC readers that present themselves as USB
    devices rather than SDIO (LP: #953160)
  * jobs/optical.txt.in: Fixed the job descriptions for optical/read and
    optical/cdrom-audio-playback to account for changes in Precise and make
    them less confusing (LP: #954606)
  * Created automated version of optical/read for server testing
    Fixed issues with optical_read_test script:
    - test could pass if /dev/cdrom did not exist
    - test could pass if /dev/cdrom was inaccessible
    - test could pass if no optical device was passed in (LP: #945178)
  * Removed hard coded paths from scripts (LP: #949435)

  [Marc Tardif]
  * Linted qt_interface which had a few syntax errors (LP: #949957)
  * plugins/apport_prompt.py: Fixed apport integration was producing a trace
    (LP: #959463)

  [Daniel Manrique]
  * Bumped revision number to 0.13.5 in trunk
  * jobs/keys.txt.in: Fix definition for keys/media-keys test which failed to
    run (LP: #954480)
  * Reverted feature to keep tests ordered, as the sortkey attribute causes
    undesirable secondary effects.

  [Sylvain Pineau]
  * Show the UF invalidation warning if all test cases are unchecked from the
    right click menu (LP: #956757)
  * checkbox_qt/qt_interface.py, qt/frontend/qtfront.cpp,
    qt/frontend/qtfront.h: Tests now select Yes on PASS status (LP: #954556)

  [Brendan Donegan]
  * jobs/suspend.txt.in: Fixed dependencies on wireless and suspend_advanced
    jobs.
  * Changed screenshot jobs to use /dev/external_webcam which will be set by
    a udev rule (LP: #956885)

 -- Jeff Lane <jeff@ubuntu.com>  Fri, 16 Mar 2012 19:14:09 -0400

checkbox (0.13.4) precise; urgency=low

  [Brendan Donegan]
  * Added 'scsi' as a valid bus ID for determining product in udevadm.py
    (LP: #940249)
  * Added 'cciss' as a valid bus ID for determining product in udevadm.py
    (LP: #942548)
  * Updated command fields in composite disk jobs to address the ! in 
    some disk paths (LP: #942769)
  * Updated create_connection to poll for registration of connection and 
    then attempt to bring it up (LP: #944662)
  * Fixed command run by wireless_connection tests so that they fail if the
    internet_test fails, but still clean up the connection file (LP: #944176)
  * Fixed wireless_connection_open_* jobs to not provide security options
    (LP: #947163)

  [Daniel Manrique]
  * Tweaks to internet_test: don't try to ping an IP that's unreachable from 
    the specified interface (or at all), try to find something pingable via
    other means.

  [Javier Collado]
  * Added python-cairo as a dependency for checkbox-gtk (LP: #940163)
  * Updated camera_test script to use better tool for capturing the image
    and allow specifying a device to use, plus other improvements. Create a
    job which takes a capture from the webcam of the desktop.
  * Added jobs to take screenshots after suspend and attach the resulting jpg

  [Marc Tardif]
  * Tidied up logic for determining DISK device product and vendor 
    (LP: #942548)
  * Fixed filename matching expression for local jobs (LP: #942273)
  * Fixed duplicate System Testing applications after upgrade (LP: #940627)

  [Aurelien Gateau]
  * lib/template.py, lib/template_i18n.py, plugins/jobs_info.py,
    plugins/suites_prompt.py: Add a "sortkey" attribute to jobs, the sortkey
    order matches the order in which they appear in jobfiles.
  * checkbox_gtk/gtk_interface.py: Shows jobs and suites in sortkey order
    (that is, as they appear in job definition files, rather than
    alphabetically).
  * checkbox_gtk/gtk_interface.py, gtk/checkbox-gtk.ui,
    plugins/jobs_prompt.py: Added a progress bar showing tests completed and
    total.

  [Sylvain Pineau]
  * Updated gst_pipeline_test to add a --fullscreen option for video playback.
  * Add python-gtk2 dependency, Gst from gi.repository don't work well with 
    messages (See https://bugzilla.gnome.org/show_bug.cgi?id=631901).
  * Add a new job to capture screen during fullscreen video playback.

  [Tiago Salem Herrmann]
  * checkbox_qt/qt_interface.py, qt/frontend/qtfront.cpp,
    qt/frontend/qtfront.h, qt/frontend/treemodel.cpp, qt/frontend/treemodel.h:
    Makes it possible for the job selection tree to have more than 2 levels of
    children nodes.
 
  [Tim Chen]
  * Modifications to removable_storage_test to handle cases where removable
    media is not mounted prior to test running. (LP: #944623)

 -- Jeff Lane <jeff@ubuntu.com>  Thu, 08 Mar 2012 09:29:10 -0500

checkbox (0.13.3) precise; urgency=low

  New upstream release (LP: #939549):
 
  [Brendan Donegan]
  * Typo in command for for miscellanea/virtualization-check (LP: #934243)
  * Resized test selection views in checkbox-qt (LP: #937113)

  [Daniel Manrique]
  * Use GObject from gi.repository instead of gobject (LP: #937099)
  * Disable flushing to disk after every file access during gathering phase for
    a significant speed boost. (LP: #939019)

  [Javier Collado]
  * Fixed running of disk/read_performance tests (LP: #933528)
  
  [Sylvain Pineau]
  * Fix depends fields in info and suspend test suites (LP: #934051) 
  * Display results report in non-graphical interfaces (LP: #937657)

  [ Tiago Salem Herrmann ]
  * Remove auto generated qt resource file (LP: #938863)
 
  [Ara Pulido]
  * Fix the Ubuntu Friendly warning message (LP: #939448)

 -- Marc Tardif <marc@ubuntu.com>  Thu, 16 Feb 2012 10:31:18 -0500

checkbox (0.13.2) precise; urgency=low

  New upstream release (LP: #933090):

  [Jeff Lane]
  * Added a Hard Disk Stats Test that was part of a much older merge request
    for server test suite.
  * Modified apport-directory to provide feedback
  * Added new optical_write_test script and created appropriate jobs to refine
    optical drive testing
  * Created new resource job that creates an optical.{CD-R,DVD-R} resource to
    determine if a machine's optical drive supports writing or is read-only.
  * Added virt-check test to determine if a server will work as an OpenStack
    Compute Node.
  * Moved apport-directory changes from an old branch to checkbox where the
    job now resides.

  [Marc Tardif]
  * Removed trailing directories from the devpath of disk devices (LP: #925582)
  * Fixed awk regular expression in max_diskspace_used script (LP: #926312)
  * Implemented anonymous submissions to Launchpad with a dummy e-mail
    address.
  * Qt: Moved widgets around in Results window.
  * Changed options and arguments passed to show_tree method, and related UI
    changes.
  * Simplified running checkbox-qt from source tree, by compiling if needed.
  * Added support for decimals and multiple partitions in max_diskspace_used.
  * Fixed reference to xrandr_detect_modes replaced by VESA_drivers_not_in_use.
  * Fixed depends in debian/control file for checkbox-qt.

  [Daniel Manrique]
  * Changed way of obtaining preferred browser to ensure we honor the user's
    preference rather than Chromium's clobbering of
    /etc/alternatives/gnome-www-browser (LP: #925603) 
  * Added submission_path_prompt config variable; if set, it will be shown to
    the user before the test selection screen, and the value entered will
    override the default filename for the xml report.
  * plugins/suites_prompt.py: Fixed jobs being run despite being deselected. 
  * Qt: Changed color of the step bubbles to Ubuntu Orange, and made it
    parametrizable.
  * Qt: View report functionality.
  * Qt: Set the runtime application icon.
  * Fixed typo in network/info.
  * Fixed typo in create_connection.

  [Brendan Donegan]
  * Changed checkbox-cli text to clearly explain what + does (LP: #926417)
  * Changed progress bar of Qt UI to standard rather than custom one,
    prettified tabs and updated Launchpad email text amongst other UI tweaks
    in qt/frontend/qtfront.ui
  * Fixed some oversights in the mediacard job files regarding test 
    descriptions and card types.
  * Tweaked the memory_compare script a bit to make it easier to maintain.
  * Used regexes in default whitelist.

  [Javier Collado]
  * Removed job that installed ipmitool by default (LP: #931954)

  [Tiago Salem Herrmann]
  * Implementation of Qt frontend for checkbox.
  * Qt-related features and bugfixes:
  * Qt: Added welcome screen image and background color.
  * Qt: Removed maximize/restore button.
  * Qt: added select/deselect all popup menu.
  * Qt: Status screen
  * Qt: Antialiasing hint for step numbers and question mark.
  
  [Sylvain Pineau]
  * Tests will run in in order specified by the whitelist.
  * JobStore caches most of a job's attributes in memory to speed up sorting.

 -- Jeff Lane <jeff@ubuntu.com>  Wed, 15 Feb 2012 00:11:21 -0500

checkbox (0.13.1) precise; urgency=low

  New upstream release (LP: #925090):

  [Brendan Donegan]
  * Fixed the cpu_topology script so that it doesn't mistake the word
    'processor' in the value of another field for the field 'processor'
    (LP: #882161)
  * Added create_connection script and jobs to automatically create/test a
    wireless network connection.
  * Updated wireless job dependencies.
  * Add wireless performance data collecting tests.
  * Changed is_laptop test to a shell test and implemented a check_is_laptop
    script to check automatically for a systems 'laptopness' (LP: #886668)
  * Fixed connect_wireless script which continued failing to correctly
    identify wireless connections.
  * Don't fail the sleep_test if the wake alarm is still set (LP: #911161)
  * Add requirement for mem sleep state to be supported to the
    suspend_advanced_auto job (LP: #804190)
  * Fixed the camera/display test and removed the camera/video one.
  * Added display resource and matching requirements to external video 
    output tests.
  * Added removable_storage_watcher script to replace watch_command to make
    testing USB, FireWire and MMC devices easier and more cohesive.
  * Added memory_compare script to automate the memory/info job
  * Switch audio settings to correct device before running audio tests
    (LP: #916859)
  * Nixed graphics/xorg-version-output job and updated other job dependencies,
    since it is redundant with graphics/xorg-version. (LP: #671144)

  [Gabor Kelemen]
  * Fixed last two remaining strings with backslashes (LP: #868571)
  * Fix misplaced parentheses, so translation can work (LP: #904876)

  [Marc Tardif]
  * Refactored install scripts to be agnostic of variant name: 
    install/postinst, install/config and debian/*.postinst.
  * Using title defined in user_interface plugin in GTK interface.
  * Updated default.whitelist to reflect renamed jobs.
  * Removed files with non-printable characters from submission.xml.
  * Fixed parser for submission files with empty question comments
    and context info (LP: #912546)
  * Added support for skipping tests when the depends don't pass
    (LP: #509598)
  * Removed extraneous code from the sleep_test.
  * Refactored logic to check for network after suspend.
  * Removed deprecated hwtest package.
  * cpu_offlining was incorrectly using return instead of exit.

  [Daniel Manrique]
  * Update control files under debian/ to eliminate (most) lintian warnings
    (LP: #352986)
  * Environment variables specified with environ: in a job description will be
    passed to the backend for it to add to its environment. (LP: #897889)
  * Handle malformed LANGUAGE environment variable values (LP: #912946)
  * Added interactive media_keys_test script.
  * Make creation of wireless connection files more robust (LP: #923836)
  * Recommend gstreamer-gconf to enable media tests on kubuntu (LP: #898641)
  * Add bluetooth device requirement to obex jobs (LP: #921128)
  * Add a plugin conf variable for the welcome string (shown on the first
    screen when checkbox runs), so it can be changed without much effort.
  * Remove superflous bluetooth/detect job
  * Fixed typo in jobs/local.txt.in (phoronix misspelled as peripherals).
  * Rearranged a misplaced changelog entry.
  * Updated debian/control to remove unneeded Uploader: field.

  [Robert Roth]
  * Fixed spelling mistakes in user_apps job file. (LP: #904209)

  [Jeff Lane]
  * Created automated network info test to get some config info during automated 
    runs. (LP: #912038)
  * Added requires to suspend wireless jobs so they won't run if wireless isn't
    present (LP: #907150)
  * Fixed issue in usb_test with unwritable filesystems (LP: #912522)
  * Fixed USB tests so that insert, storage, remove run in proper order
  * Removed usb_storage_after_suspend since it's superfluous, all other USB
    tests already run after suspend.
  * Modifed usb_test to handle firewire drives as well, renamed script to
    removable_storage_test

  [Aurélien Gâteau]
  * Improvements to Recover dialog and show_info method.

  [ Javier Collado ]
  * Error while creating binary package fixed (LP: #921576)

  [ Sylvain Pineau ]
  * Replaced xrandr_display_modes with automated check for VESA driver
  * Refactored Unity compatibility tests

 -- Daniel Manrique <daniel.manrique@canonical.com>  Fri, 10 Feb 2012 11:19:05 -0500

checkbox (0.13) precise; urgency=low

  New upstream release (LP: #892268):

  [Marc Tardif]
  * Generate a submission.xml file that contains all device and attachment
  * Write the report before reporting the validation error.
  * Changed device.product to dmi.product for the formfactor (LP: #875312)

  [Daniel Manrique]
  * Use gettext for string (LP: #869267)
  * Move progress indicator to main checkbox dialog instead of a 
    transient window (LP: #868995)
  * Ignore malformed dpkg entries in package_resource (LP: #794747)
  * Reset window title after finishing a manual test (LP: #874690)
  * Handle "@" in locale names (as in ca@valencia).

  [Jeff Lane]
  * Went through all the job files and:
    * Updated descriptions to match Unity UI structure
    * Added descriptions where necessary
    * Added further details to some descriptions
    * Moved some jobs to more appropriate files
    * Fixed job names in older job files to match new naming scheme 
      (suite/testname)
    * Added jobs to local.txt to ensure all job files are now parsed
      (this allows easier addition of existing tests to whitelists)
    * Changed remaining manual job descriptions to match the new format
  * Updated CD and DVD write tests to be more clear about when to skip
    them (LP: #772794)

  [Ara Pulido]
  * Rewrote all job descriptions to match OEM QA syntax

  [Brendan Donegan]  
  * Fix the code that assigns keys in checkbox-cli so that it never assigns
    keys which have other uses. (LP: #877467)
  * Show details of unmet job requirements (LP: #855852)
  * Ensure that connect_wireless chooses a wireless connection from the list
    of available connections (LP: #877752)
  * Have the bluetooth/detect tests require a device with the category
    BLUETOOTH to run, thus preventing the test from failing on systems with
    no Bluetooth device (LP: #862322)
  * Rename attachment jobs to not have a forward slash in their name
    (LP: #887964)
  * Guard against trying to write files to logical partitions on USB sticks
    (which will obviously fail) in usb_test (LP: #887049)
  * Make the OpenGL test ignore the return value of glxgears and improve
    the test description (LP: #890725)
  * Allow input/mouse test to run if a TOUCH device is present
    (LP: #886129)

  [ Javier Collado ]
  * Broken job dependencies fixed (LP: #888447)
  * Regex support when specifying blacklists and whitelists on the
    commandline (LP: #588647)

 -- Daniel Manrique <daniel.manrique@canonical.com>  Thu, 18 Nov 2011 12:46:21 -0500

checkbox (0.12.8) oneiric; urgency=low

  New upstream release (LP: #862579):

  [Brendan Donegan]
  * Remove test for FTP connection from network_check script (LP: #854222)
  * Update a parameter in usb_test to have it run faster.
  * Remove record_playback_after_suspend from Ubuntu Friendly whitelist (LP: #855540)
  * Fix minor typo in multi-monitor friendly resolution_test script which caused 
    minimum_resolution test to fail (LP: #855599)
  * Remove storage_devices_test from Ubuntu Friendly whitelist since bonnie++  (which it uses) is not installed by default (LP: #855841)
  * Changed description and name to reflect Ubuntu Friendly branding. Now when a user searches for Ubuntu Friendly in the lens, Checkbox will appear (LP: #852036)
  * Reset the selections at the test suite prompt if No is selected at the recover prompt (LP: #861208)
  * Save the connection name(s) instead of the interface name so that they can be reconnected to properly after the wireless before/after suspend tests have completed (LP: #861502)
  * Make connect_wireless use the UUID of the connection instead of the name for greater reliability (LP: #862190)

  [Daniel Manrique]
  * Restored _recover attribute, re-enabling welcome and test selection
    screens (LP: #852204)
  * Remove memory/test from the Ubuntu Friendly whitelist (LP: #853799)
  * Use diff instead of grep, better comparing of empty files (LP: #852014)
  * Apport integration: new mandatory "tag" value in ApportOptions (LP: #852201)
  * Add warning prior to starting the tests (LP: #855328)
  * Apport integration: Fix instantiation of Gtk.RadioButton, needed due 
    to PyGI related API changes (LP: #805679)
  * Remove ping -R parameter that apparently caused ICMP packets to be dropped
    by some routers (LP: #861404)

  [ Evan Broder ]
  * Replace resolution_test with an implementation which uses GdkScreen to
    be multimonitor-aware (LP: #632987)

  [Jeff Lane]
  * Fix names of optical drive tests and remove a non-existing test from the
    whitelist (LP: #854808) 
  * Fix wireless_*_suspend jobs so they recreate iface file instead of append
    each time (LP: #855845)
    (LP: #852201)
  * Clarify better the intend of the is_laptop question (LP: #861844)
  * Fixed dependencies for tests that depend on suspend/suspend_advanced 
    (LP: #860651)

  [Tim Chen]
  * Fix cpu_scaling_test (LP: #811177)
 
  [Ara Pulido]
  * Avoid connect_wireless messing with AP with similar names (LP: #861538)
  * Remove bluetooth/file-transfer from the list of tests to run, since due to
    bug 834348 it always fails.

  [Marc Tardif]
  * Added support for wildcards when verifying the transport certificate.
  * Applying depends across suites (LP: #861218)

 -- Daniel Manrique <daniel.manrique@canonical.com>  Thu, 29 Sep 2011 13:12:01 -0400

checkbox (0.12.7) oneiric; urgency=low

  New upstream release (LP: #850395):

  [Brendan Donegan]
  * Redirecting stderr to pipe to fix the gconf_resource script (LP: #832321)
  * Clear jobs directory when user selects No to recover question (LP: #836623)

  [Daniel Manrique]
  * checkbox/job.py: Guard against bogus timeout values (LP: #827859)
  * More explicit handling of string decoding/encoding, avoids problems with
    non-ascii characters (LP: #833747)
  * Changed architecture from all to any for checkbox base, to build
    architecture-specific binaries (LP: #833696)

  [Jeff Lane]
  * Several corrections necessary due to test name changes or typos found in
    job files

  [Marc Tardif]
  * Connecting hyper text widgets only once (LP: #827904)
  * Detecting MMC readers as OTHER instead of DISK (LP: #822948)
  * Validating the hostname in the SSL certificate (LP: #625076)
  * Validating the submission.xml (LP: #838123)

 -- Daniel Manrique <daniel.manrique@canonical.com>  Fri, 14 Sep 2011 17:15:26 -0400

checkbox (0.12.6) oneiric; urgency=low

  New upstream release (LP: #841983):

  [ Daniel Manrique ]
  * Work around PyGTK API changes that kept checkbox from starting up
    (LP: #839675).

 -- Daniel Manrique <daniel.manrique@canonical.com>  Mon, 05 Sep 2011 12:47:58 -0400

checkbox (0.12.5) oneiric; urgency=low

  New upstream release (LP: #838745):

  [Ara Pulido]
  * Created a "suspend" suite and renamed relevant tests.

  [Brendan Donegan]
  * Removed redundant tests in power-management suite.
  * Fixed dependencies in power-management suite.

  [Daniel Manrique]
  * Changed name of apt-get test to reflect the suite it's in.
  * Fixed typos in job definitions that caused them to not be run.
  * Added missing description to info/hdparm test (LP: #832351)
  * Quote command to obtain bluetooth address, to avoid hanging if 
    a device is not present (LP: #836756).
  * Added BLUETOOTH category to udev parser.
  * Removed some tests from default whitelist.
  * Fixed dependencies for keys/sleep.
  
  [Jeff Lane]
  * Added new USB storage transfer test
  * Re-worked and added automated audio test

  [Marc Tardif]
  * Added WIRELESS category to udev parser.

 -- Ara Pulido <ara@ubuntu.com>  Thu, 01 Sep 2011 12:23:07 +0100

checkbox (0.12.4) oneiric; urgency=low

  New upstream release (LP: #824180):

  [Brendan Donegan]
  * Refactored job definition files.
  * Fixed dependencies and test naming.
  * Added Online CPU before/after suspend test.
  * Automated wireless tests.
  * Removed redundant sru_suite.txt, updated dependencies accordingly.
  * Automated bluetooth_obex tests.

  [Daniel Manrique]
  * Further improvements to make frontend/backend communication more reliable.
    Prevents stuck backends, failure to close the GUI due to lack of reply
    from the backend, and test specifying "user" not being run.
  * scripts/keyboard_test modified to account for pygi-related GTK API
    changes. (LP: #804369)
  * scripts/sleep_test: improve handling of NetworkManager DBus API
    changes. (LP: #808423)
  * scripts/cdimage_resource: properly handle releases with "LTS" in their
    name (LP: #814085)
  * Updated minimum_resolution test as per latest system requirements, leaving
    just one unified test. (LP: #767166)

  [Javier Collado]
  * Checkbox exits with EX_NOINPUT if a whitelist or blacklist file is
    specified and cannot be found.
  * Deselect a test suite automatically when none of its children is selected,
    in the GTK interface. (LP: #651878)
  * Make the "Next" button the default action when Enter is pressed, to 
    streamline testing with the GTK interface.

  [Marc Tardif]
  * Fixed udevam not being found because /sbin not in PATH (LP: #597305)
  * Fixed hardware attachments for udev and dmi (LP: #822682)

  [Sylvain Pineau]
  * Expose the message store to other plugins, via firing an expose-msgstore
    event.

  [Andrew Faulkner]
  * Fix description for nautilus_file_create job (LP: #821141) 

  [Kenneth Wimer]
  * New header image that follows brand guidelines (LP: #554202)

 -- Daniel Manrique <daniel.manrique@canonical.com>  Wed, 10 Aug 2011 15:16:39 -0400

checkbox (0.12.3) oneiric; urgency=low

  [Marc Tardif]
  * Only reading CHECKBOX_* environment variables in config (LP: #802458)
  * Imported scripts and jobs from Platform Services.

  [Chad A. Davis]
  * Switch to dh_python2 and debhelper7 (LP: #788514)

  [Barry Warsaw]
  * Fix checkbox_clean.run() to ignore missing executables, as is the case
    in a fresh checkout.

 -- Daniel Manrique <daniel.manrique@canonical.com>  Fri, 01 Jul 2011 11:37:27 -0400

checkbox (0.12.2) oneiric; urgency=low

  New upstream release (LP: #800199):

  [Brendan Donegan]
  * Added interface parameter to internet_test script.

  [Daniel Manrique]
  * GTK GUI: Change assignment of TreeStore model to TreeView to account for
    pygi-related API changes. Also seems to fix lingering select/deselect all
    buttons. (LP: #796666) (LP: #796622)
  * GTK GUI: Fix call to Gtk buffer get_text to add now-mandatory fourth
    parameter, keeps the GUI from misbehaving in connection to fixed bug.
    (LP: #796827)
  * GTK GUI: Fix handling of mouse events in gtk_hypertext_view.py which
    prevented displaying the final report.
  * Put test name as part of the window title, as an aid to
    reporting/debugging (LP: #744190)
  * plugins/apport_prompt.py: Add test name to "Do you want to report a bug?"
    dialog to make it clearer.

  [Sylvain Pineau]
  * Fix evaluation of job requirements (LP: #798200)
  * Added "in" operator to job requirements.

 -- Marc Tardif <marc@ubuntu.com>  Tue, 21 Jun 2011 09:41:57 -0400

checkbox (0.12.1) oneiric; urgency=low

  New upstream release (LP: #796629):

  [Brendan Donegan]
  * Fix timeout in sleep_test script (LP: #665299)
  * Fix traces in hyper_text_view module (LP: #796508)
  * Added camera test (LP: #764222)

  [Daniel Manrique]
  * Fix GUI definition file so main window uses "natural request", growing
    when child widgets require so (LP: #776734)
  * Fix open/read blocking behavior and backend/frontend communications to
    avoid hangs and lingering backends. (LP: #588539)
  * Render header text dynamically over the image background, and updated pot
    file with the new string. (LP: #621880)

  [Robert Roth]
  * Improve command line key prompts (LP: #786924)

 -- Marc Tardif <marc@ubuntu.com>  Fri, 03 Jun 2011 17:00:11 -0400

checkbox (0.12) oneiric; urgency=low

  New upstream release (LP: #784076):
  * Removed dead pixel test.

  [Bilal Akhtar]
  * Port checkbox to Gtk3/PyGI (LP: #783822)

 -- Marc Tardif <marc@ubuntu.com>  Tue, 17 May 2011 09:48:07 -0400

checkbox (0.11.4) natty; urgency=low

  * Changed udev_resource to report CAPTURE for USB VIDEO devices
  * Fixed eval of resources with names like list item names
  
  [Carl Milette]
  * Fixed hard coded disk in disk_bench_test so that it matches convention
    utilizing udev_resource for finding devices. (LP: #507943)

 -- Jeff Lane <jeff@ubuntu.com>  Fri, 22 Apr 2011 11:05:19 -0400

checkbox (0.11.3) natty; urgency=low

  New upstream release (LP: #751928):
  * Fixed sleep_test crashing with ioerror (LP: #630785)
  * Fixed keyerror when running some manual tests (LP: #729431)

  [Ara Pulido]
  * Improved debconf messages and ordering (LP: #553777)
  * Video bugs should be reported as a display symptom (LP: #744964)
  * Added checkbox log to apport report

  [Gerhard Burger]
  * Fixed punctuation inconsistencies in verification procedures (LP: #744167):

 -- Marc Tardif <marc@ubuntu.com>  Tue, 05 Apr 2011 16:19:17 -0400

checkbox (0.11.2) natty; urgency=low

  New upstream release (LP: #736919):
  * Added version to dpkg dependency
  * Added multiarch support to install script (LP: #727411)
  * Fixed submitting data twice (LP: #531010)
  * Fixed job descriptions for checkbox-cli (LP: #221400)

  [Daniel Manrique]
  * Fixed strings in audio tests and updated pot file (LP: #691241)
  
  [Jochen Kemnade]
  * Fixed grammar in user-apps tests (LP: #642001)

  [Jeff Lane]
  * Added reboot instructions to suspend/hibernate tests (LP: #420493)
  * Made the firewire instructions make more sense (LP: #693068)
  
  [Michael Terry]
  * Fixed several strings appear in English although translated (LP: #514401)
    - jobs/fingerprint.txt.in
    - jobs/media.txt.in
    - jobs/monitor.txt.in
    - jobs/sleep.txt.in
    - jobs/firewire.txt.in
    - po/checkbox.pot
  * Fixed grammar (LP: #525454)
    + jobs/fingerprint.txt.in

 -- Jeff Lane <jeff@ubuntu.com>  Tue, 29 Mar 2011 09:17:36 -0400

checkbox (0.11.1) natty; urgency=low

  New upstream release (LP: #725110):
  * Checking for lock file before firing stop-all event (LP: #719552)
  * Changed description of nautilus_file_copy job (LP: #709688)

  [Javier Collado]
  * Fixed title in progress dialog

 -- Marc Tardif <marc@ubuntu.com>  Fri, 25 Feb 2011 11:56:43 -0500

checkbox (0.11) natty; urgency=low

  New upstream release (LP: #719073):
  * Changed support for persist plugin as optional (LP: #561816)

  [Ara Pulido]
  * Fixed lintian errors and warnings

  [Eitan Isaacson]
  * Migrate the UI from libglade to gtkbuilder  

 -- Marc Tardif <marc@ubuntu.com>  Mon, 14 Feb 2011 18:19:27 -0500

checkbox (0.10.4) maverick; urgency=low

  * Fixed parsing of config parameters (LP: #689140)

 -- Marc Tardif <marc@ubuntu.com>  Tue, 14 Sep 2010 12:43:51 -0400

checkbox (0.10.3) maverick; urgency=low

  New upstream release (LP: #638333):
  * Fixed verification of SSL validity (LP: #625076)
  * Improved audio test questions.

 -- Marc Tardif <marc@ubuntu.com>  Tue, 14 Sep 2010 12:43:51 -0400

checkbox (0.10.2) maverick; urgency=low

  New upstream release (LP: #617583):
  * Fixed sleep_test to check the connection if using network-manager.
  * Fixed reporting bugs against alsa-base and xorg (LP: #607214)
  * Fixed apport dialog no longer appearing (LP: #607217)
  * Reduced data file size for the desktop image.
  * Updated report to be more pretty.

 -- Marc Tardif <marc@ubuntu.com>  Fri, 13 Aug 2010 16:23:16 -0400

checkbox (0.10.1) maverick; urgency=low

  New upstream release (LP: #597295):
  * Added support for urwid interface.
  * Added sound check test.
  * Added document viewer test.
  * Added update-manager and nautilus tests.
  * Added resolution tests.
  * Added sleep tests.

 -- Marc Tardif <marc@ubuntu.com>  Tue, 22 Jun 2010 10:43:52 -0400

checkbox (0.10) maverick; urgency=low

  * Added media tests (LP: #397944)
  * Added support for comments in templates.

 -- Marc Tardif <marc@ubuntu.com>  Tue, 04 May 2010 11:51:22 -0400

checkbox (0.9.2) lucid; urgency=low

  New upstream release (LP: #567568):
  * Added referer when sending submissions to Launchpad (LP: #550973)
  * Added suggests to checkbox package in debian/control file (LP: #352740)
  * Fixed udev_resource script to be more resilient (LP: #556824)
  * Fixed cdimage_resource script to read casper.log (LP: #558728)
  * Fixed reporting all resources found for a job (LP: #560948)
  * Fixed stalling when using kdesudo to start backend (LP: #557443)
  * Fixed starting the appropriate default browser on UNR (LP: #563050)
  * Fixed ansi_parser script when outputting to stdout (LP: #560952)
  * Fixed opening the report with the gconf preferred browser (LP: #562580)
  * Fixed suspend_test to use relative time for wakealarm (LP: #349768)
  * Fixed backend not getting terminated upon closing (LP: #553328)

 -- Marc Tardif <marc@ubuntu.com>  Tue, 06 Apr 2010 14:17:46 -0400

checkbox (0.9.1) lucid; urgency=low

  New upstream release (LP: #548800):
  * Added cpu_scaling_test script.
  * Fixed hard drive detection (LP: #549714)
  * Fixed backend to handle empty messages (LP: #536645)
  * Fixed parsing of package resource (LP: #539691)
  * Fixed malformed xml report (LP: #485445)
  * Fixed running root manual tests as normal user (LP: #383559)
  * Fixed writing apport files only after submitting (LP: #530380)
  * Fixed audio test instructions (LP: #529205)
  * Fixed gathering chassis information (LP: #537435)
  * Fixed detection of disks in kvm (LP: #552998)
  * Fixed udev_resource script to be more resilient (LP: #552999)
  * Fixed filter_packages script to use new resources.

 -- Marc Tardif <marc@ubuntu.com>  Sun, 07 Mar 2010 15:05:44 -0400

checkbox (0.9) lucid; urgency=low

  * Introduced job_prompt plugin to treat all jobs (suites, tests, etc.) as composites.
  * Replaced the registry and resource scripts and centralized job iteration.
  * Replaced dependency on dbus by using sudo/gksu/kdesudo instead.
  * Replaced mktemp with mkdtemp for security purposes.
  * Fixed strings in fingerprint and modem tests (LP: #457759)
  * Fixed client side validation of Launchpad form (LP: #438671)
  * Added device information to tags when reporting bugs with apport.
  * Added shorthands for blacklist-file and whitelist-file.
  * Added support for apport default configuration (LP: #465447)
  * Added support for scrolled options list (LP: #411526)
  * Added support for tests generated by suites to run as root.
  * Added support for requirements in attachments.
  * Added support for armv7l processor
  * Added Autotest integration
  * Added LTP integration
  * Added Phoronix integration
  * Added qa-regression-testing integration

 -- Marc Tardif <marc@ubuntu.com>  Wed, 04 Nov 2009 19:36:09 -0400

checkbox (0.8.5) karmic; urgency=low

  * Fixed translation of suites and tests files (LP: #456115)
  * Fixed checking the status of command registries (LP: #457502)
  * Fixed selecting suites in the command line (LP: #457559)
  * Fixed reporting of bugs to contain test description (LP: #427932)
  * Fixed execute permissions on scripts (LP: #459606)
  * Renamed processors_info plugin to singular because processor
    information is reported as a single structure with a count attribute
  * Updated translation files.

 -- Marc Tardif <marc@ubuntu.com>  Mon, 26 Oct 2009 12:17:30 -0400

checkbox (0.8.4) karmic; urgency=low

  * Fixed failing dependencies when not available (LP: #430051)
  * Fixed supporting udevadm not providing DEVPATH variable (LP: #430084)
  * Fixed supporting audio devices without a /proc/asound entry (LP: #430086)
  * Fixed running when python-apport package is not installed (LP: #430103)
  * Fixed X error when exiting after reporting a bug (LP: #430776)
  * Fixed prompting to report a bug according to GNOME HIG (LP: #429701)
  * Fixed prompting for answer in checkbox-cli (LP: #429764)
  * Fixed resolution_test message for fglrx driver (LP: #346816)
  * Fixed adding of manpage symlinks for gtk and cli (LP: #426641)
  * Fixed recovering from connecting to the backend (LP: #446693)
  * Fixed backend to use dbus instead of policykit (LP: #435714)
  * Fixed interpolation of output variable in cli (LP: #450673)
  * Fixed selection of suites in cli (LP: #450713)
  * Fixed parsing of virtio-pci devices (LP: #450774)

 -- Marc Tardif <marc@ubuntu.com>  Tue, 13 Oct 2009 16:44:12 -0400

checkbox (0.8.3) karmic; urgency=low

  * Fixed trailing newline requirement in test definitions (LP: #427993)
  * Fixed reporting firmware version as product name (LP: #428563)
  * Fixed detecting pci and usb audio devices (LP: #429558)
  * Fixed prompting to report a bug when there's no package (LP: #429668)

 -- Marc Tardif <marc@ubuntu.com>  Sat, 12 Sep 2009 15:37:40 -0400

checkbox (0.8.2) karmic; urgency=low

  * Fixed adding test information when reporting with apport (LP: #423798)
  * Fixed tagging bugs when reporting with apport (LP: #423799)
  * Fixed expressing package aliases for the linux package (LP: #423805)
  * Fixed detecting the disk category in devices (LP: #423864)
  * Fixed supporting apport symptoms when reporting bugs (LP: #424063)
  * Fixed gathering of dmi information for Launchpad report (LP: #424454)
  * Fixed tests using gksudo returning empty output (LP: #425284)

  [Javier Collado]
  * Fixed reporting of output in shell plugin (LP: #393894)

 -- Marc Tardif <marc@ubuntu.com>  Mon, 31 Aug 2009 17:16:38 -0500

checkbox (0.8.1) karmic; urgency=low

  * New upstream version:
    * Added disk tests.
    * Added fingerprint reader tests.
    * Added firewire tets.
    * Added kms tests.
    * Added media tests.
  * Fixed dependency on hal and using udev instead (LP: #399319)
  * Fixed calling ubuntu-bug when a test fails (LP: #418978)

 -- Marc Tardif <marc@ubuntu.com>  Tue, 26 Aug 2009 17:36:05 -0500

checkbox (0.8~alpha4) karmic; urgency=low

  * New upstream version:
    * Changed icon.
    * Added timeout property to lock_prompt plugin.
    * Added concept of attachments to tests.
    * Added support for backslahes in templates to wrap lines.
    * Added support blacklisting and whitelisting both tests and suites.
    * Introduced the concept of jobs for suites, tests and attachments.
    * Removed upstart event which is no longer needed.
    * Replaced architecture and category with requires in test definitions.
  * Fixed pygst dependency (LP: #334442)
  * Fixed configuration file updates during install (LP: #330596)
  * Fixed DBus exceptions (LP: #344916, #359440)
  * Fixed and expanded translations (LP: #347038)
  * Fixed ignored system proxy settings (LP: #345548)
  * Fixed parsing blank lines in templates (LP: #393907)
  * Fixed escaping of lists (LP: #394001)
  * Fixed timeout in manual tests (LP: #377986)
  * Fixed CLI interface dialog.
  * Fixed support for FreeDesktop XDG base directory specification (LP: #363549)
  * Added general and package specific apport hooks

  [ Gabor Keleman ]
  * Fixed untranslated strings in tests (LP: #374666)
  * Fixed untranslated last screen (LP: #374646)

 -- Marc Tardif <marc@ubuntu.com>  Wed, 19 Aug 2009 15:36:05 -0500

checkbox (0.7) jaunty; urgency=low

  [ Dave Murphy ]
  * Fixed viewing of report files in Firefox 3 (LP: #331481)
  * Added additional contextual information
   * /etc/sysctl* (LP: #331055)
   * /etc/modprobe.d (LP: #331056)
   * /etc/modules (LP: #331057)
  * Fixed packaging for Jaunty
   * https://lists.ubuntu.com/archives/ubuntu-devel/2009-February/027439.html
   * Uses --install-layout=deb
   * Installs to dist-packages instead of site-packages

  [ Andy Whitcroft ]
  * suspend_test: update suspend_test to version V6 matching kernel version.
    The version here will become the master copy.
  * suspend_test: add a --dry-run mode to simplify developement
  * suspend_test: add a automation mode for checkbox integration
  * suspend_test: add a new pm-suspend test
  * suspend_test: record and restore timer_delay around the variable
    time test.
  * suspend_test: release v7.
  * suspend_test: initial version of suspend power consumption test
    from a patch by Pete Graner.
  * suspend_test: power -- made the sleep time configurable
  * suspend_test: detect batteries and disable ac/power tests
  * suspend_test: disable dbus tests when we have no primary user
  * suspend_test: handle AC transitions better
  * suspend_test: enable power test as part of --full
  * suspend_test: reduce the noise in the test instructions
  * suspend_test: use minutes in output when that is more appropriate
  * suspend_test: track actual AC transitions and report them
  * suspend_test: only mention AC at all if we have a battery
  * suspend_test: report useful data at the bottom for posting
  * suspend_test: document the new power test in the usage
  * suspend_test: power -- indicate when the result is unreliable
  * suspend_test: report -- fix up spacing issues
  * suspend_test: release v8

 -- Dave Murphy <schwuk@ubuntu.com>  Tue, 17 Mar 2009 09:46:16 +0000

checkbox (0.6) jaunty; urgency=low

  * New upstream version:
    * Added suspend_test script - for more details see:
      https://wiki.ubuntu.com/KernelTeam/SuspendResumeTesting
    * Added XSL Stylesheet and the ability to view generated reports
    * Added support for PolicyKit to run the application as a user
    * Added logging for backend and logrotation script.
  * Fixed calling ucf was run via debconf (LP: #330502)

 -- Marc Tardif <marc@ubuntu.com>  Tue, 17 Feb 2009 15:36:05 +0000

checkbox (0.5) jaunty; urgency=low

  * New upstream version:
    * Added concept of hyper text view to display clickable links.
    * Added concept of properties to components.
    * Added pci information to launchpad report.
    * Added dmi information to launchpad report.
    * Added text area to keyboard test.
    * Removed sourcing of base postrm script.
    * Updated translations from Launchpad.
  * Fixed handling of interrupt signal (LP: #327810)
  * Fixed display of text in graphical interface (LP: #240374)
  * Fixed support for regexes in blacklist and whitelist (LP: #327177)
  * Fixed opening of subunit log file (LP: #325737)
  * Fixed internet test.

 -- Marc Tardif <marc@ubuntu.com>  Tue, 20 Jan 2009 18:55:20 -0500

checkbox (0.4) jaunty; urgency=low

  * Setup bzr-builddeb in native mode.
  * Removed LGPL notice from the copyright file.

 -- Marc Tardif <marc@ubuntu.com>  Tue, 20 Jan 2009 16:46:15 -0500

checkbox (0.3) jaunty; urgency=low

  * New upstream version:
    * Renamed hwtest to checkbox.
    * Renamed auto tests to shell tests.
    * Added watch file.
    * Added README file pointing to the Ubuntu wiki.
    * Added subunit to the test suite.
    * Added the subunit_report plugin to produce a standard test report.
    * Added pvs registry.
    * Added support for int return values to recursive registry eval.
    * Added debug information when a command registry returns an error.
    * Added mounts registry.
    * Added patches to upgrade the configuration files.
    * Added support for CHECKBOX_OPTIONS environment variable.
    * Added usage information.
    * Added gconf registry.
    * Added logging to checkbox event.
    * Added locking plugin.
    * Added message store and schema types.
    * Added caching to automatic tests so that they are not run multiple
      times.
    * Added persistence to category and system_id.
    * Added lshw registry and plugin.
    * Added newlines to German introduction message.
  * Fixed e-mail address should be remembered (LP: #156725)
  * Fixed $output variable does not seem to be reinterpolated when
    testing again (LP: #189404)
  * Fixed command line interface does not provide a test nor test again
    option (LP: #189423)
  * Fixed translation template unavailable, even though hwtest is in main
    (LP: #202447)
  * Fixed internet_test should support providing a destination other
    than canonical.com (LP: #216111)
  * Fixed hwtest loads editor backup files from suite dir (LP: #237954)
  * Fixed application should only have one instance running (LP: #266899)
  * Fixed disk information should be gathered (LP: #267889)
  * Fixed typo: payback device (LP: #288331)
  * Fixed tests skipped by constraint should be reported (LP: #304176)
  * Fixed manual tests which have commands should not be run automatically
    (LP: #304231)
  * Fixed CHECKBOX_DATA mapping is not working (LP: #304736)

 -- Marc Tardif <marc@ubuntu.com>  Fri, 16 Jan 2009 12:05:32 -0500

hwtest (0.1-0ubuntu10) hardy; urgency=low

  * Fixed xalign and yalign in exchange summary.

 -- Marc Tardif <marc@interunion.ca>  Mon, 21 Apr 2008 15:07:39 -0400

hwtest (0.1-0ubuntu9) hardy; urgency=low

  * Fixed internet_test to ping default gateway rather than canonical.com.
  * Fixed python-support issues to support upgrades of hwtest.
  * Fixed tooltip to be HIG compliant.
  * Fixed category to use GTK;System;Settings;.
  * Fixed command line interface to support escape characters.
  * Using python-central instead of python-support.
  * Added support to i18n the .desktop file.
  * Added support for http_proxy and https_proxy.
  * Added summary of information being submitted.

 -- Marc Tardif <marc@interunion.ca>  Thu, 17 Apr 2008 12:01:50 -0400

hwtest (0.1-0ubuntu8) hardy; urgency=low

  * debian/patches/01_change_menu_category.patch:
    - change the category so the item is moved to system, administration and not
      the only entry in applications, system tools on a default installation

 -- Sebastien Bacher <seb128@canonical.com>  Mon, 14 Apr 2008 15:49:06 +0200

hwtest (0.1-0ubuntu7) hardy; urgency=low

  * Fixed packaging bugs.
  * Improved internationalization.
  * Renamed questions and answers to tests and results.

 -- Marc Tardif <marc@interunion.ca>  Thu,  6 Mar 2008 10:58:43 -0500

hwtest (0.1-0ubuntu6) hardy; urgency=low

  * Upload to hardy/universe (without the .bzr files).
  * Make package conformant with current Python policy.

 -- Matthias Klose <doko@ubuntu.com>  Tue, 11 Mar 2008 14:06:02 +0000

hwtest (0.1-0ubuntu5) hardy; urgency=low

  * Set default timeout to None instead of 60 seconds.
  * Updated copyright information.
  * Reverted to using gksu to limit dependencies.
  * Removed dependency on python-apt.

 -- Marc Tardif <marc@interunoin.ca>  Thu, 28 Feb 2008 17:07:07 -0500

hwtest (0.1-0ubuntu4) hardy; urgency=low

  * Improved text in questions text file.
  * Improved user experience by only showing auto questions
    progress bar when there are actual questions.
  * Also improved the user experience by showing a progress
    bar while building the report.

 -- Marc Tardif <marc@interunion.ca>  Wed, 27 Feb 2008 23:12:24 -0500

hwtest (0.1-0ubuntu3) hardy; urgency=low

  * Fixed hwtest_cli so that it doesn't strip the DISPLAY environment
    variable.
  * Fixed system_info plugin so that it does a better effort for
    gathering system information instead of relying on non standard
    information from HAL.

 -- Marc Tardif <marc@interunion.ca>  Wed, 27 Feb 2008 10:52:33 -0500

hwtest (0.1-0ubuntu2) hardy; urgency=low

  * Fixed packaging following lintian error.
  * Added packages registry and plugin.

 -- Marc Tardif <marc@interunion.ca>  Tue,  5 Feb 2008 15:02:26 -0500

hwtest (0.1-0ubuntu1) hardy; urgency=low

  * Initial Release.

 -- Marc Tardif <marc@interunion.ca>  Mon, 17 Sep 2007 17:25:54 -0300<|MERGE_RESOLUTION|>--- conflicted
+++ resolved
@@ -51,18 +51,14 @@
       tested script to verify functionality.
     * scripts/disk_smart: ported to Python 3. Inserted bits to decode byte
       data returned by Popen. Fixed list_handler to decode bytes types to clean
-<<<<<<< HEAD
       up debug output.  Added bits to improve debug output. Migrated from
       optparse to argparse.
     * scripts/network_check: ran 2to3 and that was all that was needed. Also
       took the liberty of migrating from optparse to ArgParse sine we're
       Python3 only now.
-=======
-      up debug output.  Added bits to improve debug output.
     * scripts/network_device_info: ran 2to3 and changed shebang.
     * scripts/network_info: ran 2to3 and changed shebang. Fixed encoding issue
       with interface[:15] (needed to be a bytes object)
->>>>>>> 75ff6927
 
 
   [Sylvain Pineau]
@@ -76,11 +72,7 @@
     user input (LP: #1000451)
   * Added customizable deselect_warning message in qt show_tree method (LP: #1000443)
 
-<<<<<<< HEAD
- -- Jeff Lane <jeff@ubuntu.com>  Tue, 05 Jun 2012 18:05:49 -0400
-=======
  -- Jeff Lane <jeff@ubuntu.com>  Tue, 05 Jun 2012 18:50:20 -0400
->>>>>>> 75ff6927
 
 checkbox (0.13.8) precise; urgency=low
 
