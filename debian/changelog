--- conflicted
+++ resolved
@@ -48,12 +48,9 @@
   * Make creation of wireless connection files more robust (LP: #923836)
   * Recommend gstreamer-gconf to enable media tests on kubuntu (LP: #898641)
   * Add bluetooth device requirement to obex jobs (LP: #921128)
-<<<<<<< HEAD
   * Add a plugin conf variable for the welcome string (shown on the first
     screen when checkbox runs), so it can be changed without much effort.
-=======
   * Remove superflous bluetooth/detect job
->>>>>>> 8700b7be
 
   [Robert Roth]
   * Fixed spelling mistakes in user_apps job file. (LP: #904209)
@@ -80,11 +77,7 @@
   * Replaced xrandr_display_modes with automated check for VESA driver
   * Refactored Unity compatibility tests
 
-<<<<<<< HEAD
- -- Daniel Manrique <daniel.manrique@canonical.com>  Mon, 30 Jan 2012 17:33:07 -0500
-=======
  -- Daniel Manrique <daniel.manrique@canonical.com>  Tue, 31 Jan 2012 14:34:52 -0500
->>>>>>> 8700b7be
 
 checkbox (0.13) precise; urgency=low
 
