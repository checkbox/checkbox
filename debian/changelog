hwtest (0.1-0ubuntu7) hardy; urgency=low
<<<<<<< HEAD
=======

  * Fixed packaging bugs.

 -- Marc Tardif <marc@interunion.ca>  Wed, 02 Apr 2008 17:48:38 -0400

hwtest (0.1-0ubuntu6) hardy; urgency=low
>>>>>>> 0cff9be9

  * Renamed questions and answers to tests and results.

 -- Marc Tardif <marc@interunion.ca>  Thu,  6 Mar 2008 10:58:43 -0500

hwtest (0.1-0ubuntu6) hardy; urgency=low

  * Upload to hardy/universe (without the .bzr files).
  * Make package conformant with current Python policy.

 -- Matthias Klose <doko@ubuntu.com>  Tue, 11 Mar 2008 14:06:02 +0000

hwtest (0.1-0ubuntu5) hardy; urgency=low

  * Set default timeout to None instead of 60 seconds.
  * Updated copyright information.
  * Reverted to using gksu to limit dependencies.
  * Removed dependency on python-apt.

 -- Marc Tardif <marc@interunoin.ca>  Thu, 28 Feb 2008 17:07:07 -0500

hwtest (0.1-0ubuntu4) hardy; urgency=low

  * Improved text in questions text file.
  * Improved user experience by only showing auto questions
    progress bar when there are actual questions.
  * Also improved the user experience by showing a progress
    bar while building the report.

 -- Marc Tardif <marc@interunion.ca>  Wed, 27 Feb 2008 23:12:24 -0500

hwtest (0.1-0ubuntu3) hardy; urgency=low

  * Fixed hwtest_cli so that it doesn't strip the DISPLAY environment
    variable.
  * Fixed system_info plugin so that it does a better effort for
    gathering system information instead of relying on non standard
    information from HAL.

 -- Marc Tardif <marc@interunion.ca>  Wed, 27 Feb 2008 10:52:33 -0500

hwtest (0.1-0ubuntu2) hardy; urgency=low

  * Fixed packaging following lintian error.
  * Added packages registry and plugin.

 -- Marc Tardif <marc@interunion.ca>  Tue,  5 Feb 2008 15:02:26 -0500

hwtest (0.1-0ubuntu1) hardy; urgency=low

  * Initial Release.

 -- Marc Tardif <marc@interunion.ca>  Mon, 17 Sep 2007 17:25:54 -0300<|MERGE_RESOLUTION|>--- conflicted
+++ resolved
@@ -1,13 +1,10 @@
-hwtest (0.1-0ubuntu7) hardy; urgency=low
-<<<<<<< HEAD
-=======
+hwtest (0.1-0ubuntu8) hardy; urgency=low
 
   * Fixed packaging bugs.
 
  -- Marc Tardif <marc@interunion.ca>  Wed, 02 Apr 2008 17:48:38 -0400
 
-hwtest (0.1-0ubuntu6) hardy; urgency=low
->>>>>>> 0cff9be9
+hwtest (0.1-0ubuntu7) hardy; urgency=low
 
   * Renamed questions and answers to tests and results.
 
