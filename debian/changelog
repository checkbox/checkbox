--- conflicted
+++ resolved
@@ -7,16 +7,13 @@
   [ Jeff Lane] 
   * jobs/miscellanea.txt.in: Added jobs for manual verification of PXE boot and
     remote IPMI to improve server test coverage.
-<<<<<<< HEAD
   * jobs/led.txt.in: Modified Jobs: led/power, led/wlan, led/wlan-disabled. New
     jobs: led/power-blink-suspend, led/suspend, led/mute
     jobs/keys.txt.in: modified keys/wireless
-=======
   * plugins/lock_prompt.py: added a lock release to cleanly clear lock on stop.
     plugins/persist_prompt.py: promoted save to run before lock release.
     checkbox/lib/fifo.py: trap OSError exception at close when the input/output
     fifo fds disappear before fifo.close() can get to them. (LP: #115561)
->>>>>>> a8b8459d
 
   [ Brendan Donegan ]
   * scripts/sources_test - modified script so that it takes sources list
