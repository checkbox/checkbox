checkbox (0.13.6) precise; urgency=low

  [Jeff Lane]
  * Removed files in /data that are not used in any job descriptions
    (LP: #957396)

  [Javier Collado]
  * plugins/jobs_info.py: Checkbox doesn't warn that invalid whitelist patterns
    are being used (LP: #937651)
  * [FEATURE] Added smoke test jobs, whitelist and local job to use for
    checkbox development purposes. 
  
  [Marc Tardif]
  * Fixed string_to_type conversion in network_bandwidth_test (LP: #954587)

  [Sylvain Pineau]
  * qt/frontend/qtfront.cpp, qt/frontend/qtfront.h, plugins/suites_prompt.py,
    checkbox_qt/qt_interface.py, plugins/jobs_prompt.py: The selection tree is
    now updated when recovering from a previous run (LP: #937696)

<<<<<<< HEAD
  [Brendan Donegan]
  * [FEATURE] Added touchpad tests from CE QA Checkbox to allow touchpad
    testing to be performed

 -- Jeff Lane <jeff@ubuntu.com>  Wed, 28 Mar 2012 15:07:54 -0400
=======
  [Daniel Manrique]
  * Internationalization support in checkbox-qt; updated checkbox.pot file
    (LP: #951054) 

 -- Daniel Manrique <roadmr@ubuntu.com>  Thu, 22 Mar 2012 23:56:40 -0400
>>>>>>> 58f647c4

checkbox (0.13.5) precise; urgency=low

  New upstream release (LP: #960633):

  [Tiago Salem Herrmann]
  * qt/frontend/qtfront.ui: If the test text is too long, then it is cut off
    (LP: #950111)
  * checkbox/user_interface.py, checkbox_qt/qt_interface.py,
    plugins/user_interface.py, qt/frontend/qtfront.cpp, qt/frontend/qtfront.h:
    Correctly update automated test execution status in the Selection tab
    (LP: #950105).
  * qt/frontend/qtfront.cpp: Avoid QDBusArgument warnings when running
    checkbox-qt from a terminal (LP: #957476)
  * checkbox_qt/qt_interface.py, qt/frontend/qtfront.cpp,
    qt/frontend/qtfront.h, qt/frontend/qtfront.ui: add a popup comment box
    for each test under the "Run" tab. (LP: #959452)
  * checkbox/user_interface.py, qt/frontend/qtfront.cpp,
    qt/frontend/qtfront.h, checkbox_qt/qt_interface.py: Set
    interface.direction to NEXT if all the tests were executed and the user
    either analyzed or submitted the results. (LP: #956329)
  * checkbox/user_interface.py, plugins/user_interface.py,
    qt/frontend/qtfront.cpp, qt/frontend/qtfront.h,
    checkbox_qt/qt_interface.py: Use the ui persistent storage to keep some ui
    configuration values. (LP: #937626)
  * checkbox/user_interface.py: Avoid using fork() + call() to run a web
    browser. Use Popen instead.(LP: #956307)
  * qt/frontend/qtfront.ui, qt/frontend/qtfront.cpp, qt/frontend/qtfront.h:
    Removed welcome tab (LP: #957090)

  [Jeff Lane]
  * Reset default checkbox log level to INFO from DEBUG to make logs less
    confusing and verbose. (LP: #949745) 
  * Removed dependency on bluetooth/detect-output on the
    suspend/suspend_advanced job. (LP: #955375)
  * jobs/mediacard.txt.in, scripts/removable_storage_test,
    scripts/removable_storage_watcher: Modified removable_storage_watcher and
    removable_storage_test to accept list of busses to watch to resolve
    problems on systems with MMC readers that present themselves as USB
    devices rather than SDIO (LP: #953160)
  * jobs/optical.txt.in: Fixed the job descriptions for optical/read and
    optical/cdrom-audio-playback to account for changes in Precise and make
    them less confusing (LP: #954606)
  * Created automated version of optical/read for server testing
    Fixed issues with optical_read_test script:
    - test could pass if /dev/cdrom did not exist
    - test could pass if /dev/cdrom was inaccessible
    - test could pass if no optical device was passed in (LP: #945178)
  * Removed hard coded paths from scripts (LP: #949435)

  [Marc Tardif]
  * Linted qt_interface which had a few syntax errors (LP: #949957)
  * plugins/apport_prompt.py: Fixed apport integration was producing a trace
    (LP: #959463)

  [Daniel Manrique]
  * Bumped revision number to 0.13.5 in trunk
  * jobs/keys.txt.in: Fix definition for keys/media-keys test which failed to
    run (LP: #954480)
  * Reverted feature to keep tests ordered, as the sortkey attribute causes
    undesirable secondary effects.

  [Sylvain Pineau]
  * Show the UF invalidation warning if all test cases are unchecked from the
    right click menu (LP: #956757)
  * checkbox_qt/qt_interface.py, qt/frontend/qtfront.cpp,
    qt/frontend/qtfront.h: Tests now select Yes on PASS status (LP: #954556)

  [Brendan Donegan]
  * jobs/suspend.txt.in: Fixed dependencies on wireless and suspend_advanced
    jobs.
  * Changed screenshot jobs to use /dev/external_webcam which will be set by
    a udev rule (LP: #956885)

 -- Jeff Lane <jeff@ubuntu.com>  Fri, 16 Mar 2012 19:14:09 -0400

checkbox (0.13.4) precise; urgency=low

  [Brendan Donegan]
  * Added 'scsi' as a valid bus ID for determining product in udevadm.py
    (LP: #940249)
  * Added 'cciss' as a valid bus ID for determining product in udevadm.py
    (LP: #942548)
  * Updated command fields in composite disk jobs to address the ! in 
    some disk paths (LP: #942769)
  * Updated create_connection to poll for registration of connection and 
    then attempt to bring it up (LP: #944662)
  * Fixed command run by wireless_connection tests so that they fail if the
    internet_test fails, but still clean up the connection file (LP: #944176)
  * Fixed wireless_connection_open_* jobs to not provide security options
    (LP: #947163)

  [Daniel Manrique]
  * Tweaks to internet_test: don't try to ping an IP that's unreachable from 
    the specified interface (or at all), try to find something pingable via
    other means.

  [Javier Collado]
  * Added python-cairo as a dependency for checkbox-gtk (LP: #940163)
  * Updated camera_test script to use better tool for capturing the image
    and allow specifying a device to use, plus other improvements. Create a
    job which takes a capture from the webcam of the desktop.
  * Added jobs to take screenshots after suspend and attach the resulting jpg

  [Marc Tardif]
  * Tidied up logic for determining DISK device product and vendor 
    (LP: #942548)
  * Fixed filename matching expression for local jobs (LP: #942273)
  * Fixed duplicate System Testing applications after upgrade (LP: #940627)

  [Aurelien Gateau]
  * lib/template.py, lib/template_i18n.py, plugins/jobs_info.py,
    plugins/suites_prompt.py: Add a "sortkey" attribute to jobs, the sortkey
    order matches the order in which they appear in jobfiles.
  * checkbox_gtk/gtk_interface.py: Shows jobs and suites in sortkey order
    (that is, as they appear in job definition files, rather than
    alphabetically).
  * checkbox_gtk/gtk_interface.py, gtk/checkbox-gtk.ui,
    plugins/jobs_prompt.py: Added a progress bar showing tests completed and
    total.

  [Sylvain Pineau]
  * Updated gst_pipeline_test to add a --fullscreen option for video playback.
  * Add python-gtk2 dependency, Gst from gi.repository don't work well with 
    messages (See https://bugzilla.gnome.org/show_bug.cgi?id=631901).
  * Add a new job to capture screen during fullscreen video playback.

  [Tiago Salem Herrmann]
  * checkbox_qt/qt_interface.py, qt/frontend/qtfront.cpp,
    qt/frontend/qtfront.h, qt/frontend/treemodel.cpp, qt/frontend/treemodel.h:
    Makes it possible for the job selection tree to have more than 2 levels of
    children nodes.
 
  [Tim Chen]
  * Modifications to removable_storage_test to handle cases where removable
    media is not mounted prior to test running. (LP: #944623)

 -- Jeff Lane <jeff@ubuntu.com>  Thu, 08 Mar 2012 09:29:10 -0500

checkbox (0.13.3) precise; urgency=low

  New upstream release (LP: #939549):
 
  [Brendan Donegan]
  * Typo in command for for miscellanea/virtualization-check (LP: #934243)
  * Resized test selection views in checkbox-qt (LP: #937113)

  [Daniel Manrique]
  * Use GObject from gi.repository instead of gobject (LP: #937099)
  * Disable flushing to disk after every file access during gathering phase for
    a significant speed boost. (LP: #939019)

  [Javier Collado]
  * Fixed running of disk/read_performance tests (LP: #933528)
  
  [Sylvain Pineau]
  * Fix depends fields in info and suspend test suites (LP: #934051) 
  * Display results report in non-graphical interfaces (LP: #937657)

  [ Tiago Salem Herrmann ]
  * Remove auto generated qt resource file (LP: #938863)
 
  [Ara Pulido]
  * Fix the Ubuntu Friendly warning message (LP: #939448)

 -- Marc Tardif <marc@ubuntu.com>  Thu, 16 Feb 2012 10:31:18 -0500

checkbox (0.13.2) precise; urgency=low

  New upstream release (LP: #933090):

  [Jeff Lane]
  * Added a Hard Disk Stats Test that was part of a much older merge request
    for server test suite.
  * Modified apport-directory to provide feedback
  * Added new optical_write_test script and created appropriate jobs to refine
    optical drive testing
  * Created new resource job that creates an optical.{CD-R,DVD-R} resource to
    determine if a machine's optical drive supports writing or is read-only.
  * Added virt-check test to determine if a server will work as an OpenStack
    Compute Node.
  * Moved apport-directory changes from an old branch to checkbox where the
    job now resides.

  [Marc Tardif]
  * Removed trailing directories from the devpath of disk devices (LP: #925582)
  * Fixed awk regular expression in max_diskspace_used script (LP: #926312)
  * Implemented anonymous submissions to Launchpad with a dummy e-mail
    address.
  * Qt: Moved widgets around in Results window.
  * Changed options and arguments passed to show_tree method, and related UI
    changes.
  * Simplified running checkbox-qt from source tree, by compiling if needed.
  * Added support for decimals and multiple partitions in max_diskspace_used.
  * Fixed reference to xrandr_detect_modes replaced by VESA_drivers_not_in_use.
  * Fixed depends in debian/control file for checkbox-qt.

  [Daniel Manrique]
  * Changed way of obtaining preferred browser to ensure we honor the user's
    preference rather than Chromium's clobbering of
    /etc/alternatives/gnome-www-browser (LP: #925603) 
  * Added submission_path_prompt config variable; if set, it will be shown to
    the user before the test selection screen, and the value entered will
    override the default filename for the xml report.
  * plugins/suites_prompt.py: Fixed jobs being run despite being deselected. 
  * Qt: Changed color of the step bubbles to Ubuntu Orange, and made it
    parametrizable.
  * Qt: View report functionality.
  * Qt: Set the runtime application icon.
  * Fixed typo in network/info.
  * Fixed typo in create_connection.

  [Brendan Donegan]
  * Changed checkbox-cli text to clearly explain what + does (LP: #926417)
  * Changed progress bar of Qt UI to standard rather than custom one,
    prettified tabs and updated Launchpad email text amongst other UI tweaks
    in qt/frontend/qtfront.ui
  * Fixed some oversights in the mediacard job files regarding test 
    descriptions and card types.
  * Tweaked the memory_compare script a bit to make it easier to maintain.
  * Used regexes in default whitelist.

  [Javier Collado]
  * Removed job that installed ipmitool by default (LP: #931954)

  [Tiago Salem Herrmann]
  * Implementation of Qt frontend for checkbox.
  * Qt-related features and bugfixes:
  * Qt: Added welcome screen image and background color.
  * Qt: Removed maximize/restore button.
  * Qt: added select/deselect all popup menu.
  * Qt: Status screen
  * Qt: Antialiasing hint for step numbers and question mark.
  
  [Sylvain Pineau]
  * Tests will run in in order specified by the whitelist.
  * JobStore caches most of a job's attributes in memory to speed up sorting.

 -- Jeff Lane <jeff@ubuntu.com>  Wed, 15 Feb 2012 00:11:21 -0500

checkbox (0.13.1) precise; urgency=low

  New upstream release (LP: #925090):

  [Brendan Donegan]
  * Fixed the cpu_topology script so that it doesn't mistake the word
    'processor' in the value of another field for the field 'processor'
    (LP: #882161)
  * Added create_connection script and jobs to automatically create/test a
    wireless network connection.
  * Updated wireless job dependencies.
  * Add wireless performance data collecting tests.
  * Changed is_laptop test to a shell test and implemented a check_is_laptop
    script to check automatically for a systems 'laptopness' (LP: #886668)
  * Fixed connect_wireless script which continued failing to correctly
    identify wireless connections.
  * Don't fail the sleep_test if the wake alarm is still set (LP: #911161)
  * Add requirement for mem sleep state to be supported to the
    suspend_advanced_auto job (LP: #804190)
  * Fixed the camera/display test and removed the camera/video one.
  * Added display resource and matching requirements to external video 
    output tests.
  * Added removable_storage_watcher script to replace watch_command to make
    testing USB, FireWire and MMC devices easier and more cohesive.
  * Added memory_compare script to automate the memory/info job
  * Switch audio settings to correct device before running audio tests
    (LP: #916859)
  * Nixed graphics/xorg-version-output job and updated other job dependencies,
    since it is redundant with graphics/xorg-version. (LP: #671144)

  [Gabor Kelemen]
  * Fixed last two remaining strings with backslashes (LP: #868571)
  * Fix misplaced parentheses, so translation can work (LP: #904876)

  [Marc Tardif]
  * Refactored install scripts to be agnostic of variant name: 
    install/postinst, install/config and debian/*.postinst.
  * Using title defined in user_interface plugin in GTK interface.
  * Updated default.whitelist to reflect renamed jobs.
  * Removed files with non-printable characters from submission.xml.
  * Fixed parser for submission files with empty question comments
    and context info (LP: #912546)
  * Added support for skipping tests when the depends don't pass
    (LP: #509598)
  * Removed extraneous code from the sleep_test.
  * Refactored logic to check for network after suspend.
  * Removed deprecated hwtest package.
  * cpu_offlining was incorrectly using return instead of exit.

  [Daniel Manrique]
  * Update control files under debian/ to eliminate (most) lintian warnings
    (LP: #352986)
  * Environment variables specified with environ: in a job description will be
    passed to the backend for it to add to its environment. (LP: #897889)
  * Handle malformed LANGUAGE environment variable values (LP: #912946)
  * Added interactive media_keys_test script.
  * Make creation of wireless connection files more robust (LP: #923836)
  * Recommend gstreamer-gconf to enable media tests on kubuntu (LP: #898641)
  * Add bluetooth device requirement to obex jobs (LP: #921128)
  * Add a plugin conf variable for the welcome string (shown on the first
    screen when checkbox runs), so it can be changed without much effort.
  * Remove superflous bluetooth/detect job
  * Fixed typo in jobs/local.txt.in (phoronix misspelled as peripherals).
  * Rearranged a misplaced changelog entry.
  * Updated debian/control to remove unneeded Uploader: field.

  [Robert Roth]
  * Fixed spelling mistakes in user_apps job file. (LP: #904209)

  [Jeff Lane]
  * Created automated network info test to get some config info during automated 
    runs. (LP: #912038)
  * Added requires to suspend wireless jobs so they won't run if wireless isn't
    present (LP: #907150)
  * Fixed issue in usb_test with unwritable filesystems (LP: #912522)
  * Fixed USB tests so that insert, storage, remove run in proper order
  * Removed usb_storage_after_suspend since it's superfluous, all other USB
    tests already run after suspend.
  * Modifed usb_test to handle firewire drives as well, renamed script to
    removable_storage_test

  [Aurélien Gâteau]
  * Improvements to Recover dialog and show_info method.

  [ Javier Collado ]
  * Error while creating binary package fixed (LP: #921576)

  [ Sylvain Pineau ]
  * Replaced xrandr_display_modes with automated check for VESA driver
  * Refactored Unity compatibility tests

 -- Daniel Manrique <daniel.manrique@canonical.com>  Fri, 10 Feb 2012 11:19:05 -0500

checkbox (0.13) precise; urgency=low

  New upstream release (LP: #892268):

  [Marc Tardif]
  * Generate a submission.xml file that contains all device and attachment
  * Write the report before reporting the validation error.
  * Changed device.product to dmi.product for the formfactor (LP: #875312)

  [Daniel Manrique]
  * Use gettext for string (LP: #869267)
  * Move progress indicator to main checkbox dialog instead of a 
    transient window (LP: #868995)
  * Ignore malformed dpkg entries in package_resource (LP: #794747)
  * Reset window title after finishing a manual test (LP: #874690)
  * Handle "@" in locale names (as in ca@valencia).

  [Jeff Lane]
  * Went through all the job files and:
    * Updated descriptions to match Unity UI structure
    * Added descriptions where necessary
    * Added further details to some descriptions
    * Moved some jobs to more appropriate files
    * Fixed job names in older job files to match new naming scheme 
      (suite/testname)
    * Added jobs to local.txt to ensure all job files are now parsed
      (this allows easier addition of existing tests to whitelists)
    * Changed remaining manual job descriptions to match the new format
  * Updated CD and DVD write tests to be more clear about when to skip
    them (LP: #772794)

  [Ara Pulido]
  * Rewrote all job descriptions to match OEM QA syntax

  [Brendan Donegan]  
  * Fix the code that assigns keys in checkbox-cli so that it never assigns
    keys which have other uses. (LP: #877467)
  * Show details of unmet job requirements (LP: #855852)
  * Ensure that connect_wireless chooses a wireless connection from the list
    of available connections (LP: #877752)
  * Have the bluetooth/detect tests require a device with the category
    BLUETOOTH to run, thus preventing the test from failing on systems with
    no Bluetooth device (LP: #862322)
  * Rename attachment jobs to not have a forward slash in their name
    (LP: #887964)
  * Guard against trying to write files to logical partitions on USB sticks
    (which will obviously fail) in usb_test (LP: #887049)
  * Make the OpenGL test ignore the return value of glxgears and improve
    the test description (LP: #890725)
  * Allow input/mouse test to run if a TOUCH device is present
    (LP: #886129)

  [ Javier Collado ]
  * Broken job dependencies fixed (LP: #888447)
  * Regex support when specifying blacklists and whitelists on the
    commandline (LP: #588647)

 -- Daniel Manrique <daniel.manrique@canonical.com>  Thu, 18 Nov 2011 12:46:21 -0500

checkbox (0.12.8) oneiric; urgency=low

  New upstream release (LP: #862579):

  [Brendan Donegan]
  * Remove test for FTP connection from network_check script (LP: #854222)
  * Update a parameter in usb_test to have it run faster.
  * Remove record_playback_after_suspend from Ubuntu Friendly whitelist (LP: #855540)
  * Fix minor typo in multi-monitor friendly resolution_test script which caused 
    minimum_resolution test to fail (LP: #855599)
  * Remove storage_devices_test from Ubuntu Friendly whitelist since bonnie++  (which it uses) is not installed by default (LP: #855841)
  * Changed description and name to reflect Ubuntu Friendly branding. Now when a user searches for Ubuntu Friendly in the lens, Checkbox will appear (LP: #852036)
  * Reset the selections at the test suite prompt if No is selected at the recover prompt (LP: #861208)
  * Save the connection name(s) instead of the interface name so that they can be reconnected to properly after the wireless before/after suspend tests have completed (LP: #861502)
  * Make connect_wireless use the UUID of the connection instead of the name for greater reliability (LP: #862190)

  [Daniel Manrique]
  * Restored _recover attribute, re-enabling welcome and test selection
    screens (LP: #852204)
  * Remove memory/test from the Ubuntu Friendly whitelist (LP: #853799)
  * Use diff instead of grep, better comparing of empty files (LP: #852014)
  * Apport integration: new mandatory "tag" value in ApportOptions (LP: #852201)
  * Add warning prior to starting the tests (LP: #855328)
  * Apport integration: Fix instantiation of Gtk.RadioButton, needed due 
    to PyGI related API changes (LP: #805679)
  * Remove ping -R parameter that apparently caused ICMP packets to be dropped
    by some routers (LP: #861404)

  [ Evan Broder ]
  * Replace resolution_test with an implementation which uses GdkScreen to
    be multimonitor-aware (LP: #632987)

  [Jeff Lane]
  * Fix names of optical drive tests and remove a non-existing test from the
    whitelist (LP: #854808) 
  * Fix wireless_*_suspend jobs so they recreate iface file instead of append
    each time (LP: #855845)
    (LP: #852201)
  * Clarify better the intend of the is_laptop question (LP: #861844)
  * Fixed dependencies for tests that depend on suspend/suspend_advanced 
    (LP: #860651)

  [Tim Chen]
  * Fix cpu_scaling_test (LP: #811177)
 
  [Ara Pulido]
  * Avoid connect_wireless messing with AP with similar names (LP: #861538)
  * Remove bluetooth/file-transfer from the list of tests to run, since due to
    bug 834348 it always fails.

  [Marc Tardif]
  * Added support for wildcards when verifying the transport certificate.
  * Applying depends across suites (LP: #861218)

 -- Daniel Manrique <daniel.manrique@canonical.com>  Thu, 29 Sep 2011 13:12:01 -0400

checkbox (0.12.7) oneiric; urgency=low

  New upstream release (LP: #850395):

  [Brendan Donegan]
  * Redirecting stderr to pipe to fix the gconf_resource script (LP: #832321)
  * Clear jobs directory when user selects No to recover question (LP: #836623)

  [Daniel Manrique]
  * checkbox/job.py: Guard against bogus timeout values (LP: #827859)
  * More explicit handling of string decoding/encoding, avoids problems with
    non-ascii characters (LP: #833747)
  * Changed architecture from all to any for checkbox base, to build
    architecture-specific binaries (LP: #833696)

  [Jeff Lane]
  * Several corrections necessary due to test name changes or typos found in
    job files

  [Marc Tardif]
  * Connecting hyper text widgets only once (LP: #827904)
  * Detecting MMC readers as OTHER instead of DISK (LP: #822948)
  * Validating the hostname in the SSL certificate (LP: #625076)
  * Validating the submission.xml (LP: #838123)

 -- Daniel Manrique <daniel.manrique@canonical.com>  Fri, 14 Sep 2011 17:15:26 -0400

checkbox (0.12.6) oneiric; urgency=low

  New upstream release (LP: #841983):

  [ Daniel Manrique ]
  * Work around PyGTK API changes that kept checkbox from starting up
    (LP: #839675).

 -- Daniel Manrique <daniel.manrique@canonical.com>  Mon, 05 Sep 2011 12:47:58 -0400

checkbox (0.12.5) oneiric; urgency=low

  New upstream release (LP: #838745):

  [Ara Pulido]
  * Created a "suspend" suite and renamed relevant tests.

  [Brendan Donegan]
  * Removed redundant tests in power-management suite.
  * Fixed dependencies in power-management suite.

  [Daniel Manrique]
  * Changed name of apt-get test to reflect the suite it's in.
  * Fixed typos in job definitions that caused them to not be run.
  * Added missing description to info/hdparm test (LP: #832351)
  * Quote command to obtain bluetooth address, to avoid hanging if 
    a device is not present (LP: #836756).
  * Added BLUETOOTH category to udev parser.
  * Removed some tests from default whitelist.
  * Fixed dependencies for keys/sleep.
  
  [Jeff Lane]
  * Added new USB storage transfer test
  * Re-worked and added automated audio test

  [Marc Tardif]
  * Added WIRELESS category to udev parser.

 -- Ara Pulido <ara@ubuntu.com>  Thu, 01 Sep 2011 12:23:07 +0100

checkbox (0.12.4) oneiric; urgency=low

  New upstream release (LP: #824180):

  [Brendan Donegan]
  * Refactored job definition files.
  * Fixed dependencies and test naming.
  * Added Online CPU before/after suspend test.
  * Automated wireless tests.
  * Removed redundant sru_suite.txt, updated dependencies accordingly.
  * Automated bluetooth_obex tests.

  [Daniel Manrique]
  * Further improvements to make frontend/backend communication more reliable.
    Prevents stuck backends, failure to close the GUI due to lack of reply
    from the backend, and test specifying "user" not being run.
  * scripts/keyboard_test modified to account for pygi-related GTK API
    changes. (LP: #804369)
  * scripts/sleep_test: improve handling of NetworkManager DBus API
    changes. (LP: #808423)
  * scripts/cdimage_resource: properly handle releases with "LTS" in their
    name (LP: #814085)
  * Updated minimum_resolution test as per latest system requirements, leaving
    just one unified test. (LP: #767166)

  [Javier Collado]
  * Checkbox exits with EX_NOINPUT if a whitelist or blacklist file is
    specified and cannot be found.
  * Deselect a test suite automatically when none of its children is selected,
    in the GTK interface. (LP: #651878)
  * Make the "Next" button the default action when Enter is pressed, to 
    streamline testing with the GTK interface.

  [Marc Tardif]
  * Fixed udevam not being found because /sbin not in PATH (LP: #597305)
  * Fixed hardware attachments for udev and dmi (LP: #822682)

  [Sylvain Pineau]
  * Expose the message store to other plugins, via firing an expose-msgstore
    event.

  [Andrew Faulkner]
  * Fix description for nautilus_file_create job (LP: #821141) 

  [Kenneth Wimer]
  * New header image that follows brand guidelines (LP: #554202)

 -- Daniel Manrique <daniel.manrique@canonical.com>  Wed, 10 Aug 2011 15:16:39 -0400

checkbox (0.12.3) oneiric; urgency=low

  [Marc Tardif]
  * Only reading CHECKBOX_* environment variables in config (LP: #802458)
  * Imported scripts and jobs from Platform Services.

  [Chad A. Davis]
  * Switch to dh_python2 and debhelper7 (LP: #788514)

  [Barry Warsaw]
  * Fix checkbox_clean.run() to ignore missing executables, as is the case
    in a fresh checkout.

 -- Daniel Manrique <daniel.manrique@canonical.com>  Fri, 01 Jul 2011 11:37:27 -0400

checkbox (0.12.2) oneiric; urgency=low

  New upstream release (LP: #800199):

  [Brendan Donegan]
  * Added interface parameter to internet_test script.

  [Daniel Manrique]
  * GTK GUI: Change assignment of TreeStore model to TreeView to account for
    pygi-related API changes. Also seems to fix lingering select/deselect all
    buttons. (LP: #796666) (LP: #796622)
  * GTK GUI: Fix call to Gtk buffer get_text to add now-mandatory fourth
    parameter, keeps the GUI from misbehaving in connection to fixed bug.
    (LP: #796827)
  * GTK GUI: Fix handling of mouse events in gtk_hypertext_view.py which
    prevented displaying the final report.
  * Put test name as part of the window title, as an aid to
    reporting/debugging (LP: #744190)
  * plugins/apport_prompt.py: Add test name to "Do you want to report a bug?"
    dialog to make it clearer.

  [Sylvain Pineau]
  * Fix evaluation of job requirements (LP: #798200)
  * Added "in" operator to job requirements.

 -- Marc Tardif <marc@ubuntu.com>  Tue, 21 Jun 2011 09:41:57 -0400

checkbox (0.12.1) oneiric; urgency=low

  New upstream release (LP: #796629):

  [Brendan Donegan]
  * Fix timeout in sleep_test script (LP: #665299)
  * Fix traces in hyper_text_view module (LP: #796508)
  * Added camera test (LP: #764222)

  [Daniel Manrique]
  * Fix GUI definition file so main window uses "natural request", growing
    when child widgets require so (LP: #776734)
  * Fix open/read blocking behavior and backend/frontend communications to
    avoid hangs and lingering backends. (LP: #588539)
  * Render header text dynamically over the image background, and updated pot
    file with the new string. (LP: #621880)

  [Robert Roth]
  * Improve command line key prompts (LP: #786924)

 -- Marc Tardif <marc@ubuntu.com>  Fri, 03 Jun 2011 17:00:11 -0400

checkbox (0.12) oneiric; urgency=low

  New upstream release (LP: #784076):
  * Removed dead pixel test.

  [Bilal Akhtar]
  * Port checkbox to Gtk3/PyGI (LP: #783822)

 -- Marc Tardif <marc@ubuntu.com>  Tue, 17 May 2011 09:48:07 -0400

checkbox (0.11.4) natty; urgency=low

  * Changed udev_resource to report CAPTURE for USB VIDEO devices
  * Fixed eval of resources with names like list item names
  
  [Carl Milette]
  * Fixed hard coded disk in disk_bench_test so that it matches convention
    utilizing udev_resource for finding devices. (LP: #507943)

 -- Jeff Lane <jeff@ubuntu.com>  Fri, 22 Apr 2011 11:05:19 -0400

checkbox (0.11.3) natty; urgency=low

  New upstream release (LP: #751928):
  * Fixed sleep_test crashing with ioerror (LP: #630785)
  * Fixed keyerror when running some manual tests (LP: #729431)

  [Ara Pulido]
  * Improved debconf messages and ordering (LP: #553777)
  * Video bugs should be reported as a display symptom (LP: #744964)
  * Added checkbox log to apport report

  [Gerhard Burger]
  * Fixed punctuation inconsistencies in verification procedures (LP: #744167):

 -- Marc Tardif <marc@ubuntu.com>  Tue, 05 Apr 2011 16:19:17 -0400

checkbox (0.11.2) natty; urgency=low

  New upstream release (LP: #736919):
  * Added version to dpkg dependency
  * Added multiarch support to install script (LP: #727411)
  * Fixed submitting data twice (LP: #531010)
  * Fixed job descriptions for checkbox-cli (LP: #221400)

  [Daniel Manrique]
  * Fixed strings in audio tests and updated pot file (LP: #691241)
  
  [Jochen Kemnade]
  * Fixed grammar in user-apps tests (LP: #642001)

  [Jeff Lane]
  * Added reboot instructions to suspend/hibernate tests (LP: #420493)
  * Made the firewire instructions make more sense (LP: #693068)
  
  [Michael Terry]
  * Fixed several strings appear in English although translated (LP: #514401)
    - jobs/fingerprint.txt.in
    - jobs/media.txt.in
    - jobs/monitor.txt.in
    - jobs/sleep.txt.in
    - jobs/firewire.txt.in
    - po/checkbox.pot
  * Fixed grammar (LP: #525454)
    + jobs/fingerprint.txt.in

 -- Jeff Lane <jeff@ubuntu.com>  Tue, 29 Mar 2011 09:17:36 -0400

checkbox (0.11.1) natty; urgency=low

  New upstream release (LP: #725110):
  * Checking for lock file before firing stop-all event (LP: #719552)
  * Changed description of nautilus_file_copy job (LP: #709688)

  [Javier Collado]
  * Fixed title in progress dialog

 -- Marc Tardif <marc@ubuntu.com>  Fri, 25 Feb 2011 11:56:43 -0500

checkbox (0.11) natty; urgency=low

  New upstream release (LP: #719073):
  * Changed support for persist plugin as optional (LP: #561816)

  [Ara Pulido]
  * Fixed lintian errors and warnings

  [Eitan Isaacson]
  * Migrate the UI from libglade to gtkbuilder  

 -- Marc Tardif <marc@ubuntu.com>  Mon, 14 Feb 2011 18:19:27 -0500

checkbox (0.10.4) maverick; urgency=low

  * Fixed parsing of config parameters (LP: #689140)

 -- Marc Tardif <marc@ubuntu.com>  Tue, 14 Sep 2010 12:43:51 -0400

checkbox (0.10.3) maverick; urgency=low

  New upstream release (LP: #638333):
  * Fixed verification of SSL validity (LP: #625076)
  * Improved audio test questions.

 -- Marc Tardif <marc@ubuntu.com>  Tue, 14 Sep 2010 12:43:51 -0400

checkbox (0.10.2) maverick; urgency=low

  New upstream release (LP: #617583):
  * Fixed sleep_test to check the connection if using network-manager.
  * Fixed reporting bugs against alsa-base and xorg (LP: #607214)
  * Fixed apport dialog no longer appearing (LP: #607217)
  * Reduced data file size for the desktop image.
  * Updated report to be more pretty.

 -- Marc Tardif <marc@ubuntu.com>  Fri, 13 Aug 2010 16:23:16 -0400

checkbox (0.10.1) maverick; urgency=low

  New upstream release (LP: #597295):
  * Added support for urwid interface.
  * Added sound check test.
  * Added document viewer test.
  * Added update-manager and nautilus tests.
  * Added resolution tests.
  * Added sleep tests.

 -- Marc Tardif <marc@ubuntu.com>  Tue, 22 Jun 2010 10:43:52 -0400

checkbox (0.10) maverick; urgency=low

  * Added media tests (LP: #397944)
  * Added support for comments in templates.

 -- Marc Tardif <marc@ubuntu.com>  Tue, 04 May 2010 11:51:22 -0400

checkbox (0.9.2) lucid; urgency=low

  New upstream release (LP: #567568):
  * Added referer when sending submissions to Launchpad (LP: #550973)
  * Added suggests to checkbox package in debian/control file (LP: #352740)
  * Fixed udev_resource script to be more resilient (LP: #556824)
  * Fixed cdimage_resource script to read casper.log (LP: #558728)
  * Fixed reporting all resources found for a job (LP: #560948)
  * Fixed stalling when using kdesudo to start backend (LP: #557443)
  * Fixed starting the appropriate default browser on UNR (LP: #563050)
  * Fixed ansi_parser script when outputting to stdout (LP: #560952)
  * Fixed opening the report with the gconf preferred browser (LP: #562580)
  * Fixed suspend_test to use relative time for wakealarm (LP: #349768)
  * Fixed backend not getting terminated upon closing (LP: #553328)

 -- Marc Tardif <marc@ubuntu.com>  Tue, 06 Apr 2010 14:17:46 -0400

checkbox (0.9.1) lucid; urgency=low

  New upstream release (LP: #548800):
  * Added cpu_scaling_test script.
  * Fixed hard drive detection (LP: #549714)
  * Fixed backend to handle empty messages (LP: #536645)
  * Fixed parsing of package resource (LP: #539691)
  * Fixed malformed xml report (LP: #485445)
  * Fixed running root manual tests as normal user (LP: #383559)
  * Fixed writing apport files only after submitting (LP: #530380)
  * Fixed audio test instructions (LP: #529205)
  * Fixed gathering chassis information (LP: #537435)
  * Fixed detection of disks in kvm (LP: #552998)
  * Fixed udev_resource script to be more resilient (LP: #552999)
  * Fixed filter_packages script to use new resources.

 -- Marc Tardif <marc@ubuntu.com>  Sun, 07 Mar 2010 15:05:44 -0400

checkbox (0.9) lucid; urgency=low

  * Introduced job_prompt plugin to treat all jobs (suites, tests, etc.) as composites.
  * Replaced the registry and resource scripts and centralized job iteration.
  * Replaced dependency on dbus by using sudo/gksu/kdesudo instead.
  * Replaced mktemp with mkdtemp for security purposes.
  * Fixed strings in fingerprint and modem tests (LP: #457759)
  * Fixed client side validation of Launchpad form (LP: #438671)
  * Added device information to tags when reporting bugs with apport.
  * Added shorthands for blacklist-file and whitelist-file.
  * Added support for apport default configuration (LP: #465447)
  * Added support for scrolled options list (LP: #411526)
  * Added support for tests generated by suites to run as root.
  * Added support for requirements in attachments.
  * Added support for armv7l processor
  * Added Autotest integration
  * Added LTP integration
  * Added Phoronix integration
  * Added qa-regression-testing integration

 -- Marc Tardif <marc@ubuntu.com>  Wed, 04 Nov 2009 19:36:09 -0400

checkbox (0.8.5) karmic; urgency=low

  * Fixed translation of suites and tests files (LP: #456115)
  * Fixed checking the status of command registries (LP: #457502)
  * Fixed selecting suites in the command line (LP: #457559)
  * Fixed reporting of bugs to contain test description (LP: #427932)
  * Fixed execute permissions on scripts (LP: #459606)
  * Renamed processors_info plugin to singular because processor
    information is reported as a single structure with a count attribute
  * Updated translation files.

 -- Marc Tardif <marc@ubuntu.com>  Mon, 26 Oct 2009 12:17:30 -0400

checkbox (0.8.4) karmic; urgency=low

  * Fixed failing dependencies when not available (LP: #430051)
  * Fixed supporting udevadm not providing DEVPATH variable (LP: #430084)
  * Fixed supporting audio devices without a /proc/asound entry (LP: #430086)
  * Fixed running when python-apport package is not installed (LP: #430103)
  * Fixed X error when exiting after reporting a bug (LP: #430776)
  * Fixed prompting to report a bug according to GNOME HIG (LP: #429701)
  * Fixed prompting for answer in checkbox-cli (LP: #429764)
  * Fixed resolution_test message for fglrx driver (LP: #346816)
  * Fixed adding of manpage symlinks for gtk and cli (LP: #426641)
  * Fixed recovering from connecting to the backend (LP: #446693)
  * Fixed backend to use dbus instead of policykit (LP: #435714)
  * Fixed interpolation of output variable in cli (LP: #450673)
  * Fixed selection of suites in cli (LP: #450713)
  * Fixed parsing of virtio-pci devices (LP: #450774)

 -- Marc Tardif <marc@ubuntu.com>  Tue, 13 Oct 2009 16:44:12 -0400

checkbox (0.8.3) karmic; urgency=low

  * Fixed trailing newline requirement in test definitions (LP: #427993)
  * Fixed reporting firmware version as product name (LP: #428563)
  * Fixed detecting pci and usb audio devices (LP: #429558)
  * Fixed prompting to report a bug when there's no package (LP: #429668)

 -- Marc Tardif <marc@ubuntu.com>  Sat, 12 Sep 2009 15:37:40 -0400

checkbox (0.8.2) karmic; urgency=low

  * Fixed adding test information when reporting with apport (LP: #423798)
  * Fixed tagging bugs when reporting with apport (LP: #423799)
  * Fixed expressing package aliases for the linux package (LP: #423805)
  * Fixed detecting the disk category in devices (LP: #423864)
  * Fixed supporting apport symptoms when reporting bugs (LP: #424063)
  * Fixed gathering of dmi information for Launchpad report (LP: #424454)
  * Fixed tests using gksudo returning empty output (LP: #425284)

  [Javier Collado]
  * Fixed reporting of output in shell plugin (LP: #393894)

 -- Marc Tardif <marc@ubuntu.com>  Mon, 31 Aug 2009 17:16:38 -0500

checkbox (0.8.1) karmic; urgency=low

  * New upstream version:
    * Added disk tests.
    * Added fingerprint reader tests.
    * Added firewire tets.
    * Added kms tests.
    * Added media tests.
  * Fixed dependency on hal and using udev instead (LP: #399319)
  * Fixed calling ubuntu-bug when a test fails (LP: #418978)

 -- Marc Tardif <marc@ubuntu.com>  Tue, 26 Aug 2009 17:36:05 -0500

checkbox (0.8~alpha4) karmic; urgency=low

  * New upstream version:
    * Changed icon.
    * Added timeout property to lock_prompt plugin.
    * Added concept of attachments to tests.
    * Added support for backslahes in templates to wrap lines.
    * Added support blacklisting and whitelisting both tests and suites.
    * Introduced the concept of jobs for suites, tests and attachments.
    * Removed upstart event which is no longer needed.
    * Replaced architecture and category with requires in test definitions.
  * Fixed pygst dependency (LP: #334442)
  * Fixed configuration file updates during install (LP: #330596)
  * Fixed DBus exceptions (LP: #344916, #359440)
  * Fixed and expanded translations (LP: #347038)
  * Fixed ignored system proxy settings (LP: #345548)
  * Fixed parsing blank lines in templates (LP: #393907)
  * Fixed escaping of lists (LP: #394001)
  * Fixed timeout in manual tests (LP: #377986)
  * Fixed CLI interface dialog.
  * Fixed support for FreeDesktop XDG base directory specification (LP: #363549)
  * Added general and package specific apport hooks

  [ Gabor Keleman ]
  * Fixed untranslated strings in tests (LP: #374666)
  * Fixed untranslated last screen (LP: #374646)

 -- Marc Tardif <marc@ubuntu.com>  Wed, 19 Aug 2009 15:36:05 -0500

checkbox (0.7) jaunty; urgency=low

  [ Dave Murphy ]
  * Fixed viewing of report files in Firefox 3 (LP: #331481)
  * Added additional contextual information
   * /etc/sysctl* (LP: #331055)
   * /etc/modprobe.d (LP: #331056)
   * /etc/modules (LP: #331057)
  * Fixed packaging for Jaunty
   * https://lists.ubuntu.com/archives/ubuntu-devel/2009-February/027439.html
   * Uses --install-layout=deb
   * Installs to dist-packages instead of site-packages

  [ Andy Whitcroft ]
  * suspend_test: update suspend_test to version V6 matching kernel version.
    The version here will become the master copy.
  * suspend_test: add a --dry-run mode to simplify developement
  * suspend_test: add a automation mode for checkbox integration
  * suspend_test: add a new pm-suspend test
  * suspend_test: record and restore timer_delay around the variable
    time test.
  * suspend_test: release v7.
  * suspend_test: initial version of suspend power consumption test
    from a patch by Pete Graner.
  * suspend_test: power -- made the sleep time configurable
  * suspend_test: detect batteries and disable ac/power tests
  * suspend_test: disable dbus tests when we have no primary user
  * suspend_test: handle AC transitions better
  * suspend_test: enable power test as part of --full
  * suspend_test: reduce the noise in the test instructions
  * suspend_test: use minutes in output when that is more appropriate
  * suspend_test: track actual AC transitions and report them
  * suspend_test: only mention AC at all if we have a battery
  * suspend_test: report useful data at the bottom for posting
  * suspend_test: document the new power test in the usage
  * suspend_test: power -- indicate when the result is unreliable
  * suspend_test: report -- fix up spacing issues
  * suspend_test: release v8

 -- Dave Murphy <schwuk@ubuntu.com>  Tue, 17 Mar 2009 09:46:16 +0000

checkbox (0.6) jaunty; urgency=low

  * New upstream version:
    * Added suspend_test script - for more details see:
      https://wiki.ubuntu.com/KernelTeam/SuspendResumeTesting
    * Added XSL Stylesheet and the ability to view generated reports
    * Added support for PolicyKit to run the application as a user
    * Added logging for backend and logrotation script.
  * Fixed calling ucf was run via debconf (LP: #330502)

 -- Marc Tardif <marc@ubuntu.com>  Tue, 17 Feb 2009 15:36:05 +0000

checkbox (0.5) jaunty; urgency=low

  * New upstream version:
    * Added concept of hyper text view to display clickable links.
    * Added concept of properties to components.
    * Added pci information to launchpad report.
    * Added dmi information to launchpad report.
    * Added text area to keyboard test.
    * Removed sourcing of base postrm script.
    * Updated translations from Launchpad.
  * Fixed handling of interrupt signal (LP: #327810)
  * Fixed display of text in graphical interface (LP: #240374)
  * Fixed support for regexes in blacklist and whitelist (LP: #327177)
  * Fixed opening of subunit log file (LP: #325737)
  * Fixed internet test.

 -- Marc Tardif <marc@ubuntu.com>  Tue, 20 Jan 2009 18:55:20 -0500

checkbox (0.4) jaunty; urgency=low

  * Setup bzr-builddeb in native mode.
  * Removed LGPL notice from the copyright file.

 -- Marc Tardif <marc@ubuntu.com>  Tue, 20 Jan 2009 16:46:15 -0500

checkbox (0.3) jaunty; urgency=low

  * New upstream version:
    * Renamed hwtest to checkbox.
    * Renamed auto tests to shell tests.
    * Added watch file.
    * Added README file pointing to the Ubuntu wiki.
    * Added subunit to the test suite.
    * Added the subunit_report plugin to produce a standard test report.
    * Added pvs registry.
    * Added support for int return values to recursive registry eval.
    * Added debug information when a command registry returns an error.
    * Added mounts registry.
    * Added patches to upgrade the configuration files.
    * Added support for CHECKBOX_OPTIONS environment variable.
    * Added usage information.
    * Added gconf registry.
    * Added logging to checkbox event.
    * Added locking plugin.
    * Added message store and schema types.
    * Added caching to automatic tests so that they are not run multiple
      times.
    * Added persistence to category and system_id.
    * Added lshw registry and plugin.
    * Added newlines to German introduction message.
  * Fixed e-mail address should be remembered (LP: #156725)
  * Fixed $output variable does not seem to be reinterpolated when
    testing again (LP: #189404)
  * Fixed command line interface does not provide a test nor test again
    option (LP: #189423)
  * Fixed translation template unavailable, even though hwtest is in main
    (LP: #202447)
  * Fixed internet_test should support providing a destination other
    than canonical.com (LP: #216111)
  * Fixed hwtest loads editor backup files from suite dir (LP: #237954)
  * Fixed application should only have one instance running (LP: #266899)
  * Fixed disk information should be gathered (LP: #267889)
  * Fixed typo: payback device (LP: #288331)
  * Fixed tests skipped by constraint should be reported (LP: #304176)
  * Fixed manual tests which have commands should not be run automatically
    (LP: #304231)
  * Fixed CHECKBOX_DATA mapping is not working (LP: #304736)

 -- Marc Tardif <marc@ubuntu.com>  Fri, 16 Jan 2009 12:05:32 -0500

hwtest (0.1-0ubuntu10) hardy; urgency=low

  * Fixed xalign and yalign in exchange summary.

 -- Marc Tardif <marc@interunion.ca>  Mon, 21 Apr 2008 15:07:39 -0400

hwtest (0.1-0ubuntu9) hardy; urgency=low

  * Fixed internet_test to ping default gateway rather than canonical.com.
  * Fixed python-support issues to support upgrades of hwtest.
  * Fixed tooltip to be HIG compliant.
  * Fixed category to use GTK;System;Settings;.
  * Fixed command line interface to support escape characters.
  * Using python-central instead of python-support.
  * Added support to i18n the .desktop file.
  * Added support for http_proxy and https_proxy.
  * Added summary of information being submitted.

 -- Marc Tardif <marc@interunion.ca>  Thu, 17 Apr 2008 12:01:50 -0400

hwtest (0.1-0ubuntu8) hardy; urgency=low

  * debian/patches/01_change_menu_category.patch:
    - change the category so the item is moved to system, administration and not
      the only entry in applications, system tools on a default installation

 -- Sebastien Bacher <seb128@canonical.com>  Mon, 14 Apr 2008 15:49:06 +0200

hwtest (0.1-0ubuntu7) hardy; urgency=low

  * Fixed packaging bugs.
  * Improved internationalization.
  * Renamed questions and answers to tests and results.

 -- Marc Tardif <marc@interunion.ca>  Thu,  6 Mar 2008 10:58:43 -0500

hwtest (0.1-0ubuntu6) hardy; urgency=low

  * Upload to hardy/universe (without the .bzr files).
  * Make package conformant with current Python policy.

 -- Matthias Klose <doko@ubuntu.com>  Tue, 11 Mar 2008 14:06:02 +0000

hwtest (0.1-0ubuntu5) hardy; urgency=low

  * Set default timeout to None instead of 60 seconds.
  * Updated copyright information.
  * Reverted to using gksu to limit dependencies.
  * Removed dependency on python-apt.

 -- Marc Tardif <marc@interunoin.ca>  Thu, 28 Feb 2008 17:07:07 -0500

hwtest (0.1-0ubuntu4) hardy; urgency=low

  * Improved text in questions text file.
  * Improved user experience by only showing auto questions
    progress bar when there are actual questions.
  * Also improved the user experience by showing a progress
    bar while building the report.

 -- Marc Tardif <marc@interunion.ca>  Wed, 27 Feb 2008 23:12:24 -0500

hwtest (0.1-0ubuntu3) hardy; urgency=low

  * Fixed hwtest_cli so that it doesn't strip the DISPLAY environment
    variable.
  * Fixed system_info plugin so that it does a better effort for
    gathering system information instead of relying on non standard
    information from HAL.

 -- Marc Tardif <marc@interunion.ca>  Wed, 27 Feb 2008 10:52:33 -0500

hwtest (0.1-0ubuntu2) hardy; urgency=low

  * Fixed packaging following lintian error.
  * Added packages registry and plugin.

 -- Marc Tardif <marc@interunion.ca>  Tue,  5 Feb 2008 15:02:26 -0500

hwtest (0.1-0ubuntu1) hardy; urgency=low

  * Initial Release.

 -- Marc Tardif <marc@interunion.ca>  Mon, 17 Sep 2007 17:25:54 -0300<|MERGE_RESOLUTION|>--- conflicted
+++ resolved
@@ -18,19 +18,15 @@
     checkbox_qt/qt_interface.py, plugins/jobs_prompt.py: The selection tree is
     now updated when recovering from a previous run (LP: #937696)
 
-<<<<<<< HEAD
   [Brendan Donegan]
   * [FEATURE] Added touchpad tests from CE QA Checkbox to allow touchpad
     testing to be performed
 
- -- Jeff Lane <jeff@ubuntu.com>  Wed, 28 Mar 2012 15:07:54 -0400
-=======
   [Daniel Manrique]
   * Internationalization support in checkbox-qt; updated checkbox.pot file
     (LP: #951054) 
 
- -- Daniel Manrique <roadmr@ubuntu.com>  Thu, 22 Mar 2012 23:56:40 -0400
->>>>>>> 58f647c4
+ -- Jeff Lane <jeff@ubuntu.com>  Wed, 28 Mar 2012 15:07:54 -0400
 
 checkbox (0.13.5) precise; urgency=low
 
