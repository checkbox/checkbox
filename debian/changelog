--- conflicted
+++ resolved
@@ -1,6 +1,5 @@
 checkbox (0.12.4) oneiric; urgency=low
 
-<<<<<<< HEAD
   [Daniel Manrique]
   * Further improvements to make frontend/backend communication more reliable.
     Prevents stuck backends, failure to close the GUI due to lack of reply
@@ -29,13 +28,10 @@
   * Expose the message store to other plugins, via firing an expose-msgstore
     event.
 
- -- Daniel Manrique <daniel.manrique@canonical.com>  Fri, 22 Jul 2011 16:26:00 -0400
-=======
   [Kenneth Wimer]
   * New header image that follows brand guidelines (LP: #554202)
 
- -- Ara Pulido <ara@ubuntu.com>  Mon, 04 Jul 2011 11:36:32 +0200
->>>>>>> cab19242
+ -- Daniel Manrique <daniel.manrique@canonical.com>  Fri, 22 Jul 2011 16:26:00 -0400
 
 checkbox (0.12.3) oneiric; urgency=low
 
