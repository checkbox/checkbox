--- conflicted
+++ resolved
@@ -4,12 +4,7 @@
   * checkbox_qt/qt_interface.py, qt/frontend/qtfront.cpp,
     qt/frontend/qtfront.h: Do async calls to some ui methods and avoid
     unexpected dbus timeouts (LP: #962333)
-  
-  [Jeff Lane]
-  * [FEATURE] Modified stress jobs so that they are all automated per decision
-     made during the cert sprint.
-
-<<<<<<< HEAD
+
   [Sylvain Pineau]
   * qt/frontend/qtfront.cpp: Submit/View results buttons are disabled until
     every selected test has been run (LP: #937715)
@@ -19,11 +14,11 @@
     wtih instructional text for submitting results. This is a workaround for
     the bug causing the warning to be displayed at all times rather than only
     when testing is incomplete. (LP: #967457)
+  * [FEATURE] Modified stress jobs so that they are all automated per decision
+     made during the cert sprint.
+
 
  -- Jeff Lane <jeff@ubuntu.com>  Mon, 09 Apr 2012 17:12:51 -0400
-=======
- -- Jeff Lane <jeff@ubuntu.com>  Thu, 05 Apr 2012 21:58:10 -0400
->>>>>>> d12a4b4b
 
 checkbox (0.13.6) precise; urgency=low
 
