checkbox (0.14.10) quantal; urgency=low

  [ Jeff Lane ]
  * Increased version number after final Ubuntu Quantal release.

  [Brendan Donegan]
  * jobs/suspend.txt.in - make sure FWTS logs end with .log so file names
    don't get tampered with (LP: #1065932)
  * plugins/launchpad_exchange.py - Remove call to string_to_type on
    self.timeout, which is an int (LP: #1066967)
  * checkbox/lib/templates.py, jobs/resources.txt.in, jobs/wireless.txt.in,
    jobs/suspend.txt.in - Don't try and coerce keys of resource jobs to
    lowercase, as it upset the core of Checkbox (LP: #1067280)
  * jobs/suspend.txt.in - created new batch of wireless tests depending only on
    suspend_advanced so that they will run in manual testing (LP: #1067678)
  * jobs/suspend.txt.in - Let suspend_advanced only depend on
    power-management/rtc (LP: #1067692)
  * scripts/resolution_test - Slightly clarify output of script so that it's
    a bit more obvious why it failed (LP: #1065976)
  * Allow verification and interaction to be used as aliases for manual tests
    so that we can distinguish between tests which are partly manual and
    those which are entirely manual.
  * plugins/launchpad_exchange.py - make sure exchange-error signal is sent
    with a string instead of an Exception (LP: #1066862)
  * scripts/network_check - Get the base page for cdimage.ubuntu.com instead
    of some subdirectory which may or may not change in future (LP: #1065855)
  * Change the plugin types verification and interaction to user-verify and
    user-interact, to clarify their meaning.

  [Daniel Manrique]
  * [FEATURE] checkbox/job.py: Fixed intltool warning about unnamed
    parameters in string, applied pep8 fixes.
  * checkbox-cli progress indicator is now static, spinning around instead of
    filling the screen with dots. (LP: #926104)
  * Increased version number after final Ubuntu Quantal release.
  * Added environment resource to whitelists (LP: #1067038)
  * Added retrying pactl commands in case audio layer is not up yet
    (LP: #1065908)
  * Removed references to inexistent opts.verbose setting (LP: #1070829)
  * Added unit test to catch jobs with mismatching environ and actual
    variables used in shell command (LP: #955053)

  [Marc Tardif]
  * plugins/environment_info.py: Enabling environment to take precedence
    over configuration files.
  * setup.py: added support for installing in virtualenv
  * setup.py: made build dependency on qt4-make optional
  * debian/control: Added python3-gi to run checkbox-qt.
  * jobs/input.txt.in, jobs/touchpad.txt.in: Added input/pointing tests
    and simplified horizontal/vertical scrolling tests.
  * scripts/touchpad_scroll_resource, scripts/xinput_resource: Replaced
    the touchpad_scroll_resource by reusing the xinput_resource script.

  [Sean Feole]
  * [FEATURE] jobs/optical.txt.in: modified existing automation test
    jobs. Added a _description field to each so that the test cases properly
    appear in the checkbox UI (LP: #1064189)

  [Sylvain Pineau]
  * [FEATURE] scripts/network_restart, jobs/stress.txt.in: Added a new stress
    test: network restart.
  * debian/control: Fixed a missing dependency (python3-pkg-resources) to build
    the package (LP: #1066502)
  * jobs/stress.txt.in: stress/sdhc now launches removable_storage_test with
    --memorycard. stress/sdhc and stress/usb run with root privileges to mount
    all partitions (LP: #1065862)
  * [FEATURE] jobs/stress.txt.in: Added a wireless hotkey stress test.
  * jobs/power-management.txt.in: Fixed path to the /proc acpi lid button
    (LP: #1068799)

  [Zygmunt Krynicki]
  * scripts/removable_storage_watcher - properly detect removal of 'firewire',
    'usb' and 'sdio devices' when either or both 'ata_serial_esata' or 'scsi'
    were provided on command line, in addition to the device actually being
    manipulated. (LP: #1066948)
  * checkbox/dbus/udisks2.py: Fix typo in fireware name LP: #1070859
  
  [Jeff Lane]
  * scripts/sleep_test - Added timeing code to create start/end markers in
    for each sleep/resume iteration.  Pull kernel timestamps to determine the
    time to sleep and time to resume for each iteration.  Output the times for
    each iteration and an average time for all iterations.  Tweaks to output to
    make it all look better. Verified perf code doesn't run on S4 tests.
    scripts/fwts_test - Added similar performance code to fwts_test.  Added
    sleep test functions to fwts_test to provide the ability to run sleep tests
    via fwts using the wrapper.  Tweaked the output to make it pretty. Added
    some code to prevent the perf stuff from running on S4 tests.
    jobs/suspend.txt, jobs/stress.txt, jobs/hibernate.txt - modifed jobs to use
    the shell code to call fwts_test if fwts is installed and fall back to
    sleep_test otherwise.  Modifed the commands so that they all call fwts_test
    rather than fwts directly.  Ensured all are calling with the proper
    options. Fixed log name problems that caused log attachment jobs to not
    work.
  * checkbox/parsers/modinfo.py - added exception handling to address possible
    bad output from modinfo causing a ValueError to occur. (LP: #1066118)
<<<<<<< HEAD

 -- Daniel Manrique <roadmr@ubuntu.com>  Thu, 25 Oct 2012 17:35:57 -0400
=======
  * jobs/expresscard.txt.in - renamed pcmcia-pcix.txt to expresscard.txt.
    renamed pcmcia-pcix/detect to expresscard/verification. Modified
    instructions slightly.
    data/whitelists/default.whitelist - modified list to reflect new
    expresscard test name.
    jobs/local.txt.in - changed __pcmcia-pcix__ job to reflect changes to the
    job name
    qt/frontend/qtfront.cpp - modified the list of testnames to reflect changes
    to the expresscard test
    setup.cfg - modified the list of job files since I renamed pcmcia-pcix.txt


 -- Jeff Lane <jeff@ubuntu.com>  Tue, 23 Oct 2012 17:46:30 -0400
>>>>>>> 43c4c217

checkbox (0.14.6) quantal; urgency=low

  [Chris Wayne]
  * [FEATURE] scripts/touchpad_scroll_resource, jobs/touchpad.txt.in:
    adding in touchpad scroll detection resource job, and modified jobs
    to require the capability to be present.

  [Jeff Lane]
  * Cleaning up duplicated modinfo code: (LP: #1043521)
    * checkbox/parsers/modinfo.py: added a parser to handle output from modinfo
    * scripts/audio_driver_info: modified to use modinfo parser
    * scripts/network_device_info: modified to use modinfo parser
    * scripts/accelerometer_test: modified to use modinfo parser
  * Cleaning up missing touchpad driver info bits: (LP: #1052942)
    * scripts/touchpad_driver_info: added script from automation sprint to get
      driver info for installed/detected touchpad devices
    * jobs/info.txt.in: added job to get driver info during info job phase.
      Moved audio_driver_info and network_driver_info into info.txt.in because
      they are better suited there. Moved network_device_info job into
      info.txt.in.
  * jobs/wireless.txt.in: Added jobs to individually test 802.11a/b/g/n
    connections. This is necessary for adequate QA testing (LP: #1042425)
  * scripts/graphics_driver: fixed a bug causing the hybrid check to throw an
    exception on hybrid systems (LP: #1048058)
  * setup.py: added checkbox.dbus to packages (LP: #1052601)
  * jobs/optical.txt.in: removed the optical/dvd_movie_playback job definition
    as it was redundant (LP: #868643)
  * [FEATURE] jobs/fingerprint.txt.in: Cleaned up the definitions to
    match current Unity (LP: #946184)
  * [FEATURE] jobs/usb.txt.in: replaced the usb/mouse and usb/keyboard tests
    with usb/HID to combine them so the tester can choose one device rather
    than requiring multiple devices. (LP: #1053032)
  * [FEATURE] jobs/keys.txt.in: modified the battery info key job to
    use the keys_test script as we do with other hotkey tests (LP: #990538)
  * [FEATURE] jobs/bluetooth.txt.in: removed the bluetooth/keyboard job
    and modified bluetooth/mouse to be bluetooth/HID and allow the tester
    to choose a device to use. (LP: #1053010)
  * jobs/piglit.txt.in: fixed the texturing job that was incorrectly using the
    word texturize, causing the tests to not run (LP: #1060432)

  [Jeff Marcom]
  * jobs/optical.txt.in: Changed optical read/write job commands to use
    a more reliable dev path (LP: #990560)
  * Fixed bug where previous test description and instructions were displayed
    while an automated test was running (LP: #1012377)

  [Daniel Manrique]
  * Bumped to 0.14.6 to keep changelog size sane and fix a small mishap in the
    daily build recipe.
  * scripts/audio_settings: Added exception handlers to catch problems with
    unwritable or absent settings files (LP: #1041644) (LP: #1041340)
  * Ensured that strings passed to qtiface.showError via dbus are strings,
    and not NoneType as could happen under certain circumstances.
    (LP: #1032337)
  * scripts/graphics_modes_info: updated shebang to python3 (LP: #1047515)
  * scripts/graphics_driver, scripts/color_depth_info: Added ignoring
    possible invalid characters in Xorg logfiles (LP: #1048096)
  * scripts/audio_test: made the default mode verbose, it now sends all
    output to stderr (but still exits a proper return value). Jobs using it
    are updated to remove the now-unneeded -v parameter.
  * Added tests to ensure all job files are declared in setup.cfg,
    po/POTFILES.in and included in jobs/local.txt.in. (LP: #1052986)
  * setup.cfg, po/POTFILES.in, jobs/local.txt.in: Fixed so the tests pass.
    (LP: #1052986)
  * [FEATURE] checkbox/tests/message_files.py: Added a test to validate
    that all shell jobs have descriptions (LP: #1052992).
  * [FEATURE] jobs/stress.txt.in: Updated some shell jobs that had no
    description (LP: #1052992).
  * Added consecutive numbering to messages sent to the backend, so the
    frontend knows to discard out-of-sequence messages. (LP: #886118)
  * [FEATURE] Added a test to verify that jobs contain only keys
    declared in the schema (avoid stray keys).

  [Alberto Milone]
  * [FEATURE] scripts/window_test, jobs/graphics.txt.in: Added script
    window_test to open and close 3D windows in various conditions for
    graphics testing. Added three new window_test based jobs to graphics.txt.in.
  * [FEATURE] scripts/graphics_stress_test, jobs/stress.txt.in: Added script to
    do some graphics stress by ensuring the graphics system continues to
    function after several iterations of: switching VTs, suspend/resume, screen
    rotation and running the rendercheck graphics suite.

  [Marc Tardif]
  * scripts/touchpad_scroll_resource: Added support for systems without
    a touchpad (LP #1045066)
  * [FEATURE] scripts/xinput_resource, checkbox/parsers/xinput.py: Xinput
    resource script to test multitouch devices.
  * patch/0.14.2: Fixed patch to rmtree instead of rmdir scripts directory.
  * [FEATURE] debian/checkbox.templates, debian/checkbox.config: Added support to
    preseed properties in environment_info plugin.
  * [FEATURE] qt/frontend/qtfront.ui: Fixed warnings when building with
    qtcreator (LP #1053126)
  * setup.py: Fixed required dependency on distutils-extra by providing
    fake implementations of build_i18n and build_icons (LP #1049218)
  * checkbox/parsers/description.py: Fixed the PURPOSE and STEPS parts
    of the description parser to automatically fix bad descriptions.
  * plugins/suites_prompt.py: Fixed tree view in selection window (LP #1056432)
  * [FEATURE] tools/lint: Added script to consistently check syntax.
  * plugins/apport_prompt.py: Removed apport plugin that caused crashes
    when trying to send bug report (LP #1047857)
  * jobs/optical.txt.in: Fixed missing category assignment in optical
    dvd write tests (LP: #1057762)
  * [FEATURE] jobs/touchpad.txt.in, jobs/touchscreen.txt.in: Added singletouch
    and multitouch for touchpads and touchscreens.
  * Cleaning up test modules.
  * Removed package.name == 'linux' only needed by the apport_prompt plugin.

  [Sean Feole]
  * [FEATURE] scripts/battery_test: measures battery capacity before and after
    an activity and determines battery life at the rate of drain.
    jobs/power-management.txt.in: added two manual tests to ask the user to
    unplug and then re-plug the laptop so that three new automated battery
    drain tests can run:
   * power-management/battery_drain_idle
   * power-management/battery_drain_movie
   * power-management/battery_drain_sleep

  [Brendan Donegan]
  * [FEATURE] Add environment_info plugin which sets environment variables
    according to the values set in the plugin via Checkboxes INI files.
  * [FEATURE] Added semi-automated wireless tests which require only a single
    router to run, prompting the user to modify the routers config during 
    the test.
  * [FEATURE] Added semi-automated wireless after suspend tests to suspend.txt.in,
    since they were missed in the previous merge    
  * Attach the output of udev_resource, for debugging purposes (LP: #974271)
  * Make audio_settings before/after suspend tests more robust by not requiring
    every little audio setting to be the same before and after suspend, just
    the major ones such as the current source/sink and the mute/volume settings
    on them (LP: #1043144)
  * Remove default value from windows_number argument since the logic following
    it dictates that it's only valid for certain tests (LP: #1047621)
  * scripts/frequency_governors_test - Ensure that check for difference in
    expected and actual speedup only fails if the actual speedup is less than
    the expected speedup (LP: #999547)
  * jobs/cpu.txt.in, jobs/stress.txt.in - add environ field containing
    CHECKBOX_DATA to allow that environment variable to be used in the command
    (LP: #1049595)
  * jobs/wireless.txt.in - replace use of network_wireless_test in wireless_scanning
    with a simple Bash script using nmcli and delete network_wireless_test (LP: #900370)
  * jobs/audio.txt.in - fix description of audio/playback_hdmi (LP: #1052136)
  * [FEATURE] plugin/environment_info.py - allow BT device address to be set
    in the checkbox.ini file to facilitate self-testing
  * [UIFe] qt/frontend/qtfront.ui, qt/frontend/qtfront.cpp - set focus to Continue
    button and make it the default so that it can be 'clicked' using Enter,
    as well as renaming it to 'continueButton' (LP: #1052506)
  * jobs/keys.txt.in, scripts/key_test - Fix keys/battery test to have correct
    fields and tidy up pep8 violations in key_test script (LP: #1054410)
  * [FEATURE] jobs/power-management.txt.in, jobs/touchpad.txt.in,
    jobs/sniff.txt.in - Fix incorrect formatting of job descriptions to
    allow steps to be displayed by the UI (LP: #1054208)
  * jobs/usb.txt.in - Fix dependencies of USB tests so that things work properly if
    the usb/storage-automated test fails (LP: #987876)
  * Remove networking/bandwidth job since it is not useful (LP: #1009658)
  * scripts/network_info - add exception handling to file reading so that
    sensible values are given if the required file cannot be read (LP: #823606)
  * [FEATURE] jobs/suspend.txt.in - pipe output of bluetooth_obex jobs through ansi_parser
    to avoid invalid characters ending up in the submission.xml (LP: #1060332)
  * scripts/network_reconnect_resume_test - map reconnect time strings to float
    that they can be used in calculations later on (LP: #1064385)
  * scripts/network_reconnect_resume_test - convert map of reconnect times into
    a list in order to check if the list is empty (LP: #1064425)
 
  [Sylvain Pineau]
  * jobs/suspend.txt.in: Fixed suspend/suspend_advanced dependencies to avoid
    calling fwts with the live CD (LP: #1045687)
  * qt/frontend/qtfront.ui: Fixed the test purpose widget size to allow two
    lines of description (LP: #1032255)
  * qt/frontend/qtfront.ui: Fixed the progressLabel widget size to support job
    names > 50 chars (LP: #1046274)
  * scripts/camera_test, jobs/camera.txt.in: Added a 10s timeout to the camera
    still test (LP: #990133)
  * scripts/graphics_stress_test, scripts/rendercheck_test, jobs/stress.txt.in: 
    Exit with proper error message if rendercheck is not installed.
    (LP: #1048262)
  * [FEATURE] jobs/suspend.txt.in: Add usb wakeup tests (mouse and keyboard).
  * setup.py, qt/checkbox-qt.ui: Removed the old UI design file (LP: #1049912)
  * [FEATURE] jobs/rendercheck.txt.in, po/POTFILES.in, setup.cfg: Fixed
    the rendercheck tests, added the suite file to setup.cfg/POTFILES.in
    and moved the rendercheck/tarball job into an attachment (LP #1053033)
  * scripts/optical_write_test: Filter ANSI escape char outputed by wodim 
    (LP: #1052803)
  * checkbox/parsers/udevadm.py: Improved wireless devices detection.
    The wireless category is now set if the subsystem is equal to ieee80211 
    (LP: #855382)
  * scripts/memorycard_resource, scripts/removable_storage_test,
    scripts/removable_storage_watcher: Fixed the memorycard regexp flags and 
    add the DriveVendor Udisks property to the re.search() string (LP: #1050920)
  * scripts/display_resource, jobs/resource.txt.in: Added a new display 
    resource script to properly handle connector names returned by proprietary
    drivers (LP: #956139 and #992727)
  * debian/control, jobs/esata.txt.in, jobs/firewire.txt.in, jobs/usb.txt.in,
    jobs/mediacard.txt.in: Remove udisks package references in all of the jobs
    that use removable_storage scripts (LP: #1059620)
  * scripts/graphics_driver: Added NVIDIA driver detection (LP: #1060211)
  * [FEATURE] jobs/mediacard.txt.in: Added SDXC, MS, MSP and XD memory card
    tests.
  * setup.py: Add the missing checkbox.heuristics module (LP: #1064220)
  * scripts/pts_run: Force pts_run to exit on errors as phoronix-test-suite
    always exits with success (LP: #1061297)
  * [FEATURE] jobs/keys.txt.in: Added video-out and touchpad keys tests.
  * [FEATURE] jobs/keys.txt.in, jobs/led.txt.in, jobs/suspend.txt.in: Provide
    leds and special keys tests after suspend. Volume and Mute key tests now
    use the key_test script. Fix steps numbering for led/wireless.

  [Zygmunt Krynicki]
  * Fixed simple duplicate 'the' mistakes (LP: #1040022)
  * Fix incorrect debconf template description for 802.11n open access point
    SSID (LP: #1049563)
  * Add new utility, scripts/udisks2_monitor, for looking at various storage
    changes interactively
  * Make scripts/removable_storage_watcher {insert,remove} properly validate
    the 'device' argument (bus type) and require at least one value
  * [FEATURE] scripts/removable_storage_watcher: add support for debugging

 -- Jeff Lane <jeff@ubuntu.com>  Tue, 02 Oct 2012 16:21:12 -0400

checkbox (0.14.5) quantal; urgency=low

  [Sylvain Pineau]
  * New version 0.14.5 for Quantal Quetzal development.
  * jobs/virtualization.txt.in, scripts/kvm_test, jobs/miscellanea.txt.in,
    setup.cfg: Added a new KVM test to ensure that a VM boots and works
    properly with KVM.
  * jobs/suspend.txt.in, scripts/gpu_test: Update the job description and the
    script docstrings from Flash to HTML5 video playback.
  * [FEATURE] scripts/removable_storage_test, scripts/removable_storage_watcher,
    jobs/mediacard.txt.in: Added memory cards detection (on bus other than sdio)
    and a new automated (based on usb/storage-pre-inserted) for SD cards.

  [Jeff Marcom]
  * scripts/accelerometer_test, jobs/input.txt.in: Improved ability to detect 
    oem manufacturer info, and cleanup up job step formatting.
  * /jobs/touchpad.txt.in: Fixed instruction steps for manual touchpad horizontal 
     and vertical tests.
  * scripts/audio_settings, jobs/audio.txt.in: Added automated switch to 
    HDMI interface, modified corresponding jobs file..
  * jobs/audio.txt.in, added method to bypass return code of /scripts/audio_settings
    and instead only return the exit code for the appropriate audio test.
  * scripts/audio_settings: Added automated switch to restore previous 
    audio profile setting

  [ Daniel Manrique ]
  * jobs/peripheral.txt.in: Fixed a typo in the DSL job. (LP: #1039192)
  * jobs/resource.txt.in: Added usb resource that indicates which versions of
    the protocol are supported (currently only reports for USB 2.0 and 3.0).
  * scripts/removable_storage_watcher, scripts/removable_storage_test: Added
    a parameter to specify minimum speed to accept a device, and a parameter
    to fail removable_storage_test if the transfer speed is below a threshold.
  * jobs/usb.txt.in: Added usb3 jobs that will only pass if an actual USB 3.0
    device is inserted/removed/tested.
  * jobs/audio.txt.in: replaced gconfaudiosink by autoaudiosink (LP: #978895)
  * [FEATURE]: qt/frontend/qtfront.cpp, qt/frontend/qtfront.h,
    qt/frontend/qtfront.ui, checkbox_qt/qt_interface.py: Replaced test result
    buttons with radiobuttons,  made comment area always visible, and added
    keyboard shortcuts.
  * [FEATURE] Added oem-config directory to setup.py so it builds correctly.

  [ Jeff Lane ]
  * scripts/removable_storage_test (total overhaul):
    * Added --iterations option, now you can run -i iterations of -c files of
      -s size.
    * Added RandomData class to generate test files using a much faster method.
    * Replaced copy_file() with file_write() and file_read() to take advantage of
      buffer flushing and fsync() opeations not available to shutils/copy2.
    * Redid the runtime bits of main() so now for every device found, it runs I
      iterations of C files.
    * Redid output so now you get an avg write speed per iteration and a summary
      at the end of all iterations for each device.
  * scripts/wifi_reconnect_resume_test: fixed a bug where timestamps being
    grabbed from dmesg were strings instead of floats (LP: #1038270)
  * jobs/stress.txt.in: added two sample jobs to demonstrate the new features
    of removable_storage_test
  * jobs/piglit.txt.in: added jobs that run the piglit graphics test suite
  * scripts/lsmod_info: added script to provide better lsmod output for the
    lsmod_attachment job using the power of the modinfo parser
    jobs/info.txt.in: modified lsmod_attachment job to use lsmod_info script
    rather than just lsmod output (LP: #1043531)
  
  [Matt Fischer]
  * scripts/audio_driver_info: added script to find info on loaded drivers
    jobs/audio.txt.in: added automated job to determine audio drivers loaded
    jobs/networking.txt.in: added a requires on networking/info for
    module-init-tools package.
    scripts/volume_test: cleanup and fixing a small issue
  * scripts/network-device-info: fixed a problem with output causing a
    traceback and a problem where modules with improper modules field causes
    problems. (LP: #1042395)
    jobs/networking.txt.in: added requires for pciutils for the above bugfix

  [Alberto Milone]
  * [FEATURE] scripts/rendercheck_test: added test to take advantage of the
    rendercheck test suites.
    [FEATURE] jobs/rendercheck.txt.in: added jobs to run the rendercheck_test
    script.
    [FEATURE] jobs/local.txt.in: added job to parse rendercheck.txt.in job file
  * checkbox/contrib/gdk.py: removed legacy code and used python 3.
  * scripts/rotation_test:
    * Made sure to report all failures, not only the first.
    * Made it look more pythonic.
    * Fixed issues with python 3 and used python 3.
  * checkbox/contrib/xrandr.py:
    * Fixed issues with python 3 and used python 3 (LP: #1043155).

  [Sean Feole]
  * scripts/network-reconnect-resume-time: fixed the wifi-reconnect-resume-time
    script to also check wired connections for completeness (LP: #1042391)

  [Chris Wayne]
  * [FEATURE] Added oem_config_test, related jobs and data files

 -- Daniel Manrique <roadmr@ubuntu.com>  Thu, 30 Aug 2012 12:45:49 -0400

checkbox (0.14.4) quantal; urgency=low

  * New upstream release (LP #1039094):

  [ Daniel Manrique ]
  * New version 0.14.4 for Quantal Quetzal development.
  * Added new audio_test and test definitions.

  [Jeff Lane]
  * jobs/esata.txt.in: added tests for removable eSATA drives
    scripts/removable_storage_test: added support for ata_serial_esata devices
    scripts/removable_storage_watcher: added support for ata_serial_esata
    devices
  * scripts/optical_write_test: changed behaviour to timeout after 5 minutes
    rather than a few seconds to give testers a chance to complete the test
    without having to sit on top of the machine waiting. If tester doesn't hit
    itself and proceed.
    jobs/optical.txt.in: Cleared up text in the existing manual optical write
    tests and added two automated tests that can be used if desired (they still
    require the user to push the tray in after writing, but eliminate other
    steps)
  * scripts/graphics_driver: Added this script based to parse Xorg.0.log and
    discover the currently running graphics driver and driver version
    jobs/graphics.txt.in: Added a new job to take advantage of the
    graphics_driver script.
    data/whitelists/default.whitelist: Added the graphics_driver job to the
    default whitelist because this would be good data to gather for UF and
    doesn't cost much
  * scripts/graphics_driver: Merged Alberto Milone's work on a
    hybrid_graphics_test into graphics_driver as his stuff and my stuff were
    similar enough to be in the same script, plus this allows the advantage of
    using Bryce Harrington's xorglog library down the road.
  * scripts/removable_storage_test: removed a lot of unnecessary output to
    clean up the test run and also added in some basic performance monitoring.

  [Sylvain Pineau]
  * jobs/graphics.txt.in, jobs/benchmarks.txt.in: Move gtkperk to the benchmarks
    section.
  * jobs/benchmarks.txt.in, scripts/wifi_time2reconnect: Add a test to monitor
    the time needed to reconnect to a WIFI access point.
  * jobs/cpu.txt.in: Added a check for ARM Vector Floating Point Unit support.
  * jobs/touchscreen.txt.in: Add 3 new manual tests (tap-detect, drag-n-drop and
    multitouch-zoom)
  * jobs/audio.txt.in: Added a test that verifies that the various audio 
    channels are working properly.
  * scripts/camera_test, jobs/camera.txt.in: Replace the call to "xawtv -hwscan"
    in camera_test by the VIDIOC_QUERYCAP ioctl, xawtv requirement removed.
  * jobs/led.txt.in, jobs/local.txt.in, scripts/led_hdd_test.py: Add LED
    tests.
  * jobs/suspend.txt.in: Resurrect scripts/sleep_test as a fallback of fwts for
    the suspend/suspend_advanced test.

  [Brendan Donegan]
  * scripts/audio_settings: Converted script from Perl to Python(3), putting 
    it in line with approved technology guidelines
  * jobs/audio.txt.in: Fixed audio jobs to use --file option of audio_settings 
    instead of piping to STDOUT.
  * Prettify the Step icons that appear next to each test step in the test run
    screen (LP: #1036085)
  * Remove the 'Don't show this message on startup' checkbox from the
    introduction screen, since it isn't used (LP: #1036218)
  * Continue to run the progress bar when the test dependencies are being
    resolved so that it doesn't look like the UI hung (LP: #1036573)
  * Remove gcov_attachment from default whitelist since it depends on lcov
    which is not in the default install, and is not used anyway.
  * Better feedback from resolution_test script. Display the expected and
    detected resolution values.

  [Nathan Williams]
  * scripts/network_check: Fixed exception handling in the absence of zenity
    (LP: #988260)

  [Samantha Jian]
  * Added disk spindown test script and definition.
  * Added support for BT devices on PCI bus. (LP: #1036124)

  [Jeff Marcom]
  * Added Accelerometer test.
  * scripts/gst_pipeline_test, jobs/audio.txt.in: Added device sink check

  [Matt Fischer]
  * Added test to check that volume is within acceptable range and audio
    elements are not muted.
  * scripts/camera_test: added the resolutions option to take sample pictures
    in all resolutions supported by the specified webcam
    jobs/camera.txt.in: added the camera/multiple-resolution-images test which
    utilitizes the changes to the camera_test script 

  [Alberto Milone]
  * checkbox/contrib/gdk.py: Added library for getting gtk.gdk.Screen object
    checkbox/contrib/xrandr.py: Added library for manipulating graphics
    settings similar to how xrandr does it.
    scripts/brightness_test: Added automated test to verify that backlight
    settings are properly honored
    scripts/color_depth_info: Added script to get info on color depth and pixel
    format
    scripts/graphics_modes_info: Added script to gather info on the supported
    graphics modes available
    scripts/rotation_test: Added script to automate screen rotation testing
    jobs/graphics.txt.in, jobs/monitor.txt.in: Added jobs to take advantage of
    the new scripts added to Checkbox

  [ Sean Feole ]
  * scripts/wifi_reconnect_resume_test, jobs/wifi_resume_time added.
  * Fixed an output issue in scripts/wifi_reconnect_test that was not handled
    in the original merge. Also tweaked error messages to be more useful.

  [Chris Wayne]
  * Added in bluetooth_test and related jobs for automated bluetooth
    testing

 -- Jeff Lane <jeff@ubuntu.com>  Fri, 17 Aug 2012 16:47:08 -0400

checkbox (0.14.3) quantal; urgency=low

  * New upstream release (LP: #1033652)

  [Benjamin Kerensa]
  * Changed description of PCMCIA/PCIX to PCMCIA/ExpressCard since PCIX
    generally applies to servers (LP: #992249) 

  [Brendan Donegan]
  * Removed call to unlink temporary file in Html5Thread part of gpu_test.
    Also addressed a few pyflakes complaints and removed a stray print.
  * Include block device name in fields of block_device resource
    output. This will prevent different block device fields from being
    confused with each other (LP: #1027849)
  * Fix apport_prompt.py so it properly checks the value in
    /etc/default/apport (LP: #1029897)
  * Initially disable the 'Run' tab in the Qt UI, re-enabling it when the
    'Start Testing' has been clicked (LP: #1029815)
  * Put Component and Status into one tree view on the selection screen,
    rather than two seperate ones (LP: #1030871)
  * Disable the Select All and Deselect All buttons in the selection
    view during testing (LP: #1032259)

  [Daniel Manrique]
  * New version 0.14.3 for Quantal Quetzal development.
  * alsa_info is invoked with --no-dialog, otherwise if dialog is installed
    it results in invalid data in the submission file and results.
    (LP: #1028065)
  * Instruct Chromium browser to accept file:// URLs so it can correctly
    open the checkbox submission.xml report (LP: #1026614)
  * scripts/gconf_resource: decode gconf output as utf-8 rather than ascii
    (LP: #1022593)
  * jobs/user_apps.txt.in: Quicktime test now depends on gstreamer0.10-ffmpeg
    to ensure it's able to play .mov files (LP: #633009)
  * scripts/network_check: InvalidURL exception is caught and handled more
    cleanly (LP: #751701)
  
  [Sylvain Pineau]
  * jobs/usb.txt.in, scripts/disk_read_performance_test: Add a USB3 read
    performance test.
    scripts/block_device_resource: Add the maximum usb specification supported
    by both a block device and the corresponding root hub port.
  * qt/frontend/qtfront.ui, qt/frontend/images/checkbox-qt-head.png: 
    Add transparency properties to the main window header to keep the main theme
    colors in the widget background (LP: #1030857)

  [Jeff Marcom]
  * Added timeout to job call for disk smart test.

  [Marc Tardif]
  * Escaping encoded strings in udevadm output (LP: #1025381)

  [Jeff Lane]
  * jobs/cpu.txt.in: added a depends to cpu/scaling_test-log-attach to ensure
    that job does not run until afte cpu/scaling_test (LP: #1031994)
  
  [Matt Fischer]
  * scripts/network_device_info: added a check to ensure what lspci reports and
    what NetworkManger reports (if it is installed) are the same. Reports more
    useful info now like driver and driver version, IP address, etc.
  * scripts/cycle_vts: added checks to fail test if chvt returns a non-zero
    exit code. Added a final check at the end to verify we did land back on the
    original VT after testing.
    jobs/miscellanea.txt.in: fixed a typo in the chvt job. It used to reqire
    'package.alias' instead of 'package.name'

 -- Jeff Lane <jeff@ubuntu.com>  Mon, 06 Aug 2012 09:26:41 -0400

checkbox (0.14.2) quantal; urgency=low

  * New upstream release (LP: #1025869)

  [Jeff Marcom]
  * scripts/gpu_test - Fixed potential thread exiting issue.

  [Javier Collado]
  * Fixed detection of circular references in resolver.

  [Jeff Lane]
  * New version 0.14.2 for Quantal Quetzal development.
  * jobs/cpu.txt.in: added cpu_scaling_test log attachment job
  * jobs/disk.txt.in: modified block_device requirements so they'll work right
    jobs/info.txt.in: added block_device resource requirements to hdparm job so
    it won't run on removable stuff where it's not necessary.
  * jobs/info.txt.in: removed extraneous fwts_log job
    jobs/miscellanea.txt.in: modified fwts_results.log job
  * scripts/optical_detect: minor tweak to send error output to stderr
    scripts/optical_read_test: added root user check because this needs to be
    run with root privileges. Added some additional output for stderr for
    failures so we will know WHY a test or the script failed. Replaced 
    sys.stdout.write() and flush() calls with simple print statements.
  * scripts/ipmi_test: output tweaks so error messages now go to stderr. No BMC
    message is a little more clear. Module failed to load now generates an
    error rather than a simple exit.
  * scripts/network_device_info: minor change so that the fail message now
    specifies that it was an error and outputs to stderr properly.
  * scripts/disk_smart: Improvements to the logging and output during testing.
  * scripts/cpu_scaling_test: lots of output changes using logging module.
    renamed script to frequency_governors_test to be more descriptive and less
    confusing. Added a --log option to write logs to an actual file
    jobs/cpu.txt.in: added an attachment job to attach the freq_governors log.
    Modified cpu/frequency_governors to write to log file
  * scripts/cpu_offlining: added an extra bit of output in case of failures. 
  * scripts/fwts_test: improved console output so that the info displayed in
    submission.xml is more useful.
    jobs/power-management.txt.in: added job to attach fwts_wakealarm.log to
    results.
  * scripts/network_ntp_test: Tweaked output to use log levels more
    appropriately. Added some decoding so that bytes output show up as strings
    properly in output. Converted from optparse to argparse. Added a root
    check because this needs to be root to properly run.
  * scripts/disk_read_performance_test: Added extra targeted output so that
    users can understand what's going on. Moved the exit bits so the test will
    actuall run on multiple drives as originally intended and not exit on the
    first failure.
  * scripts/removable_storage_test: vastly improved the output from that script
    and also introduced some new error handling to cover a couple conditions
    that generated unhelpful tracebacks.
  * scripts/memory_compare: changed the output a little so failures now dump
    data to stderr and success to stdout. Also added a try/except block to
    catch possible ZeroDivisionError cases if dmi or meminfo return 0 (found on
    my local system due to a library issue)
  * jobs/power-management.txt.in: improved rtc and tickless idle tests to
    provide more useful output, even though they are very simple tests.
  * jobs/networking.txt.in: added some output to networking/multi_nic so a 
    failure due to unconfigured ifaces generates something beyond a blank line
  * scripts/cpu_topology: Changed it so there is less output on success and
    more useful output on failure. Fixed a bug in the test for Failure that
    caused the False condition to never be met.
  * scripts/network_bandwidth_test: fleshed out the output to make it a little
    more useful in both debug and info levels. Was going to set the
    networking/bandwidth job to debug, but the info output should now be
    sufficient to begin diagnosing test failures.
  * jobs/usb.txt.in: Added output to usb/detect in case no USB controllers are
    found. Added dependencies on the udisks package which may not be installed
    by default.
    debian/control: Added udisks as a suggests for checkbox as it's required
    for the USB tests to function.
  * scripts/memory_test: converted from optparse to argparse. Added some extra
    stderr output that may be useful if this test fails. redirected some
    existing error messages to stderr also
  * scripts/disk_stats_test: some minor changes to output. Also, error output
    now goes to stderr on test failure.

  [Marc Tardif]
  * Fixed duplicate jobs appearing in the store when rerunning jobs.
  * Fixed packaging to install scripts under /usr/lib.

  [Daniel Manrique]
  * Added a message file format test that does some simplistic checks
    on jobs/* files to ensure they are sane.
  * Fixed two typos in jobs/suspend.txt.in.
  * Merging of translations into job files prior to running message 
    file format test, to further ensure that translated strings
    and field descriptions are parsed correctly.
  * Explicit encoding of error strings in Job.execute, so that data returned
    is consistent and invokers of this method don't choke on it. (LP:
    #1024541)

  [Brendan Donegan]
  * Make a call to rfkill unblock in the create_connection script, incase
    those nasty Broadcom drivers have left a soft-block on the wireless after
    loading. Also do a bit of refactoring to use check_output and check_call
    instead of Popen (LP: #1019162)
  * Move the call to unblock to before the connection is created
  * Reimplemented memory_compare in python3 and restructured it to put
    things into dictionaries for easy access. Also fixed bug with detecting
    non-RAM devices as RAM. (LP: #960087)
  * Wait longer to get the window handle in gpu_test, so that we don't fall foul
    of timing issues. (LP: #1018563)
  * Catch exception raised in memory_compare by DMI RAM entries with No Module
    Installed in the Size field (LP: #1023220)
  * Also unblock wireless before wireless_scanning test, as I neglected to do
    this before. (LP: #1023619)
  * Replace Flash video playback with HTML5 video playback. This has better
    support in Ubuntu and is more relevant (LP: #1024078)

  [Sylvain Pineau]
  * Add the firmware version (BIOS or UEFI) to the XML report.

 -- Daniel Manrique <roadmr@ubuntu.com>  Fri, 13 Jul 2012 16:26:06 -0400

checkbox (0.14.1) quantal; urgency=low

  * New upstream release (LP: #1018571)

  [Brendan Donegan]
  * Fixed up a few things with the gpu_lockup tests. Removed depends,
    renamed to gpu_lockup_suspend to reflect behaviour and removed the
    requirement on Firefox
  * Changed suspend_advanced and suspend_advanced_auto to use less
    strict definition of fwts s3 test.

  [Javier Collado]
  * Make sure that jobs are topologically ordered (LP: #990075)
  * Keep job ordering as close to whitelist as possible (LP: #1017951)

  [Marc Tardif]
  * New version 0.14.1 for Quantal Quetzal development.
  * jobs/suspend.txt.in: Fixed trailing newline on otherwise empty line.
  * scripts/run_templates: Fixed calls to Popen to use universal_newlines
    to return strings instead of bytes (LP: #1018354)

  [Daniel Manrique]
  * Fixed duplicate suspend/bluetooth_obex_after_suspend job name.
  * scripts/dpkg_resource: Changed encoding from ascii to utf-8 to handle
    non-ascii locales (LP: #1018353)

  [Jeff Lane]
  * Migrated audio/external-HDMI-playback into checkbox. Modified the
    command to match our other audio tests that save and reset mixer
    levels.

 -- Javier Collado <javier.collado@canonical.com>  Tue, 26 Jun 2012 16:07:04 +0200

checkbox (0.14) quantal; urgency=low

  New upstream release (LP: #1016746):

  [Brendan Donegan]
  * [FEATURE] Python 2 to 3 conversion:
    * scripts/create_connection - switched to using argparse and fixed
      representation of octal literal
    * scripts/internet_test - ran 2to3 tool and decoded result of
      check_output. Also replaced optparse with argparse
    * scripts/memory_info
    * scripts/removable_storage_test - ran 2to3 tool and fixed some
      encoding issues
    * scripts/removable_storage_watcher - ran 2to3 tool and swapped
      use of gobject with gi.repository.GObject
    * scripts/xrandr_cycle - ran 2to3 tool and fixed encoding issue
    * scripts/obex_send - ran 2to3 tool and swapped
      use of gobject with gi.repository.GObject
  * Update touchpad.py to use gsettings instead of deprecated gconf
    (LP: #1004212)
  * Instead of checking output of nmcli con up in create_connection,
    check the return code is success instead (LP: #1013537)
  * base64 encode the after suspend screenshot attachement so that it can
    be uploaded properly (LP: #1016126)
  * Fixed simple type in xorg_memory_test, introduced by Python3
    conversion (LP: #1016387)
  * [FEATURE] Add suspend/bluetooth_obex_after_suspend_auto test to be
    used during fully automated SRU testing

  [Marc Tardif]
  * [FEATURE] Reworked media_keys_test into key_test, making it more generic
    and able to test for any key that sends an scancode. Used it to implement
    a test for the Super key.
  * [FEATURE] Added new interactive and auto-verifying touchpad scrolling
    test.
  * [FEATURE] Python 2 to 3 conversion:
    * scripts/ansi_parser
    * scripts/cking_suite
    * scripts/floppy_test
    * scripts/network_bandwidth_test
    * scripts/cpu_scaling_test
  * Removed sleep_test script no longer used by any test definition.
  * [FEATURE] Deprecated scripts:
    * scripts/autotest_filter and scripts/autotest_suite
    * scripts/ltp_filter and scripts/ltp_suite
    * scripts/mago_filter and scripts/mago_suite
    * scripts/qa_regression_suite

  [Daniel Manrique]
  * New version 0.14 for Quantal Quetzal development.
  * Set the correct user (root) for fwts-wakealarm test (LP: #1004102)
  * Set correct user (root) for usb/storage-preinserted, so it works correctly
    on servers (LP: #1004131)
  * Log (at level INFO) name of each message we execute, so the currently
    running job can be determined by looking at the logfile, rather than
    hunting through process lists.
  * [FEATURE] Added script and jobs to collect and attach output from
    alsa-info.sh.
  * Assume utf-8 encoding always, when opening template files.
    (LP: #1015174)
  * [FEATURE] Replaced the context menu in the selection tree with explicit
    "select/deselect all" buttons.

  [Javier Collado]
  * Submission screen in Qt interface updated to support certification client:
    - customize contents depending on the upload target (launchpad or certification)
    - display links to the report properly in the show_entry method
  * Fixed qt interface show_entry method preopulates widget that gets
    user input (LP: #1000451)
  * Added customizable deselect_warning message in qt show_tree method (LP: #1000443)
  * show_error method shows long text properly in gtk/qt interfaces (LP:
    #1012052)

  [Jeff Lane]
  * [FEATURE] Changes to Power Management testing in Checkbox:
    * scripts/pm_test: added a slightly modified version of OEM team's pm.py
      script for reboot/poweroff testing
    * jobs/hibernate.txt.in: modified hibernate test to use fwts and added new
      jobs to attach log files from hibernate testing.
    * jobs/power-management.txt.in: added new poweroff and reboot jobs using pm_test
      script. Added jobs to attach logs from reboot and poweroff tests to
      results.
    * jobs/stress.txt.in: modified suspend_30_cycles and hibernate_30_cycles to
      use fwts. Added jobs to attach logs from 30 cycle tests to results.
    * jobs/suspend.txt.in: Modified suspend_advanced and suspend_advanced_auto to use
      fwts. Added job to attach log from suspend_advanced and suspend_advanced_auto
      to results.
  * [FEATURE] jobs/miscellanea.txt.in: added a job to gather tester info for
    certification purposes. Not to be used for UF.
  * [FEATURE] Python 2 to 3 conversion:
    * scripts/cpu_topology: ran 2to3, made modificates based on code review and
      tested script to verify functionality.
    * scripts/disk_smart: ported to Python 3. Inserted bits to decode byte
      data returned by Popen. Fixed list_handler to decode bytes types to clean
      up debug output.  Added bits to improve debug output. Migrated from
      optparse to argparse.
    * scripts/network_check: ran 2to3 and that was all that was needed. Also
      took the liberty of migrating from optparse to ArgParse sine we're
      Python3 only now.
    * scripts/network_device_info: ran 2to3 and changed shebang.
    * scripts/network_info: ran 2to3 and changed shebang. Fixed encoding issue
      with interface[:15] (needed to be a bytes object).
    * scripts/fwts_test: ran 2to3 and changed shebang, fixed an encoding bug
      with Popen output. Cleaned up the final output to be more useful for
      debugging test failures.
    * scripts/keyboard_test: nothing to do for conversion beyond changing shebang.
    * scripts/network_ntp_test: 2to3 changed nothing, so modified shebang.
      Fixed an encoding issue with Popen output in. Re-inserted a call to
      SilentCall() that was removed from TimeSkew() by someone in a previous
      revision, which made the TimeSkew() function do nothing. Fixed an
      unbuffered I/O error in SilentCall() discovered while testing Python3
      changes.
    * scripts/optical_detect, scripts/optical_read_test: ran 2to3 and changed
      shebang. Changes were minimal.
    * scripts/xorg_memory_test: 2to3 made minimal changes, modifed shebang.
      Converted optparse code to argparse code and replaced sys.argv[] stuff
      with more useful positional arguments. Removed a redundant import that
      2to3 injected.
    * scripts/resolution_test: ran 2to3 with minimal changes. Changed shebang.
      Converted optparse to argparse and removed unnecessary calls to
      sys.argv[]
    * scripts/pm_log_check: ran 2to3 and changed shebang.
    * scripts/pm_test: ran 2to3 and changed shebang. After a lot of trial and
      error, changed the way xinput is called to avoid confusing bytecode
      embedded in the command output that was causing problems with
      bytes.decode() on the "after reboot" hardware checks.

  [Jeff Marcom]
  * [FEATURE] Python 2 to 3 conversion:
    * scripts/memory_info
    * scripts/memory_test
    * scripts/touchpad_test
  * Deprecated: wake_on_lan_test
  * Update touchpad.py to use gsettings instead of deprecated gconf
    (LP: #1004212)

  [Marc Tardif]
  * [FEATURE] Reworked media_keys_test into key_test, making it more generic
    and able to test for any key that sends an scancode. Used it to implement
    a test for the Super key.
  * [FEATURE] Added new interactive and auto-verifying touchpad scrolling
    test.
  * Removed sleep_test script no longer used by any test definition.
  * Migrated project minus scripts to Python 3.

  [Sylvain Pineau]
  * [FEATURE] Python 2 to 3 conversion:
    * scripts/gst_pipeline_test. Migrated to PyGI.
    * scripts/removable_resource: Add a resource job to identify removable
      block devices. __disks__ jobs updated to run only on internal drives.
  * [FEATURE] jobs/benchmarks.txt.in, scripts/pts_run: Add a reworked launcher
    for phoronix-test-suite tests.
  * [FEATURE] Python 2 to 3 conversion:
  * jobs/stress.txt.in: add OEM team's stress tests (including reboot and poweroff)
    and log analysis jobs

 -- Marc Tardif <marc@ubuntu.com>  Fri, 22 Jun 2012 17:04:14 -0400

checkbox (0.13.8) precise; urgency=low

  [Brendan Donegan]
  * Run fwts_test as root so that the log can be written to on servers and
    also because it's supposed to be run as root (LP: #989701)
  * Fixed cpu_offlining to work properly on systems with ten or more CPU
    cores. (LP: #926136)
  * Give more verbose output from fwts_test script and upload results log as an
    attachment. (LP: #992607)
  * Fix identation on optical/read-automated (LP: #991737)
  * Fixed problem with fwts test log attachment (No bug filed)

  [Nathan Williams]
  * fix typo in jobs/optical.txt.in (lp: #987652)

  [Jeff Lane]
  * Bumped revision to 0.13.8
  * scripts/removable_storage_watcher: increased default timeout to 20 seconds
    to account for time for testers to plug devices in and for the system to
    register the insert/remove event (LP: #978925)
  * [FEATURE] plugins/jobs_prompt.py, plugins/recover_prompt.py, 
    plugins/suites_prompt.py: Added "Fail last test" functionality. Now if a
    test causes a crash (checkbox, system or otherwise), when we recover we
    have the option to just mark the last test failed and move on, or re-run
    the last test and try again.
  * [FEATURE] jobs/local.txt.in, jobs/sniff.txt.in added 8 simple manual sniff 
    tests to be used for test purposes when developing features.
  * [FEATURE] data/whitelists/sniff.whitelist added a whitelist to make use of 
    the basic sniff tests.

  [Daniel Manrique]
  * [FEATURE] checkbox/user_interface.py, checkbox/qt-interface.py,
    plugins/jobs_prompt.py, plugins/recover_prompt.py,
    plugins/suites_prompt.py: Made some modifications to the recover prompt
    changes that better handle accented and other characters in translation.
    This avoides a situation where the recovery could fail due to accented
    characters in translations.

  [Łukasz Zemczak]
  * [FEATURE] checkbox_gtk/gtk_interface.py: Capture ESC keypresses so that
    Checkbox doesn't close/die when user presses ESC.

  [Sylvain Pineau]
  * [FEATURE] jobs/info.txt.in: added new attachments, lspci -vvnnQ and
    lsusb -vv and ensure outputs of lscpi, lsusb and dmidecode return UTF8.

  [Tim Chen]
  * Use nmcli con delete instead of deleting the connection file, also avoid
    bringing eth0 down when running the wireless_monitoring tests.

 -- Jeff Lane <jeff@ubuntu.com>  Mon, 14 May 2012 10:20:59 -0400

checkbox (0.13.7) precise; urgency=low

  [Tiago Salem Herrmann]
  * checkbox_qt/qt_interface.py, qt/frontend/qtfront.cpp,
    qt/frontend/qtfront.h: Do async calls to some ui methods and avoid
    unexpected dbus timeouts (LP: #962333)

  [Sylvain Pineau]
  * qt/frontend/qtfront.cpp: Submit/View results buttons are disabled until
    every selected test has been run (LP: #937715)

  [Jeff Lane]
  * Converted submissionWarningLabel and text to submissionUbuntuFriendlyLabel
    wtih instructional text for submitting results. This is a workaround for
    the bug causing the warning to be displayed at all times rather than only
    when testing is incomplete. (LP: #967457)
  * [FEATURE] Modified stress jobs so that they are all automated per decision
     made during the cert sprint.
  * Removed dhclient call from networking/multi_nic tests because of a bug in
    dhclient that can cause it to hang when run on eth0. New test requirement
    will be that the tester must configure and bring up all ethernet devices
    prior to running checkbox. Also added a check to make sure we're not trying
    to run the test on a device that's not active. (LP: #926229)

  [Daniel Manrique]
  * jobs/optical.txt.in: Change test descriptions to avoid confusing
    instruction to press the "Next" button (which is incorrect). (LP: #971181)
  * jobs/local.txt.in: Fixed touchpad local job which was using suspend.txt 
    as the job source) (LP: #979344) 
  * jobs/mediacards.txt.in: Added usb and scsi devices to
    removable_storage_test commands (LP: #979356)

 -- Jeff Lane <jeff@ubuntu.com>  Wed, 11 Apr 2012 19:23:45 -0400

checkbox (0.13.6) precise; urgency=low

  [Jeff Lane]
  * Removed files in /data that are not used in any job descriptions
    (LP: #957396)

  [Javier Collado]
  * plugins/jobs_info.py: Checkbox doesn't warn that invalid whitelist patterns
    are being used (LP: #937651)
  * [FEATURE] Added smoke test jobs, whitelist and local job to use for
    checkbox development purposes.
  * Fixed "camera_test detect" problem with missing args attributes (LP:
    #967419)

  [Marc Tardif]
  * Fixed string_to_type conversion in network_bandwidth_test (LP: #954587)

  [Sylvain Pineau]
  * qt/frontend/qtfront.cpp, qt/frontend/qtfront.h, plugins/suites_prompt.py,
    checkbox_qt/qt_interface.py, plugins/jobs_prompt.py: The selection tree is
    now updated when recovering from a previous run (LP: #937696)

  [Brendan Donegan]
  * [FEATURE] Added touchpad tests from CE QA Checkbox to allow touchpad
    testing to be performed

  [Daniel Manrique]
  * Internationalization support in checkbox-qt; updated checkbox.pot file
    (LP: #951054) 

 -- Javier Collado <javier.collado@canonical.com>  Wed, 28 Mar 2012 17:02:53 -0400

checkbox (0.13.5) precise; urgency=low

  New upstream release (LP: #960633):

  [Tiago Salem Herrmann]
  * qt/frontend/qtfront.ui: If the test text is too long, then it is cut off
    (LP: #950111)
  * checkbox/user_interface.py, checkbox_qt/qt_interface.py,
    plugins/user_interface.py, qt/frontend/qtfront.cpp, qt/frontend/qtfront.h:
    Correctly update automated test execution status in the Selection tab
    (LP: #950105).
  * qt/frontend/qtfront.cpp: Avoid QDBusArgument warnings when running
    checkbox-qt from a terminal (LP: #957476)
  * checkbox_qt/qt_interface.py, qt/frontend/qtfront.cpp,
    qt/frontend/qtfront.h, qt/frontend/qtfront.ui: add a popup comment box
    for each test under the "Run" tab. (LP: #959452)
  * checkbox/user_interface.py, qt/frontend/qtfront.cpp,
    qt/frontend/qtfront.h, checkbox_qt/qt_interface.py: Set
    interface.direction to NEXT if all the tests were executed and the user
    either analyzed or submitted the results. (LP: #956329)
  * checkbox/user_interface.py, plugins/user_interface.py,
    qt/frontend/qtfront.cpp, qt/frontend/qtfront.h,
    checkbox_qt/qt_interface.py: Use the ui persistent storage to keep some ui
    configuration values. (LP: #937626)
  * checkbox/user_interface.py: Avoid using fork() + call() to run a web
    browser. Use Popen instead.(LP: #956307)
  * qt/frontend/qtfront.ui, qt/frontend/qtfront.cpp, qt/frontend/qtfront.h:
    Removed welcome tab (LP: #957090)

  [Jeff Lane]
  * Reset default checkbox log level to INFO from DEBUG to make logs less
    confusing and verbose. (LP: #949745) 
  * Removed dependency on bluetooth/detect-output on the
    suspend/suspend_advanced job. (LP: #955375)
  * jobs/mediacard.txt.in, scripts/removable_storage_test,
    scripts/removable_storage_watcher: Modified removable_storage_watcher and
    removable_storage_test to accept list of busses to watch to resolve
    problems on systems with MMC readers that present themselves as USB
    devices rather than SDIO (LP: #953160)
  * jobs/optical.txt.in: Fixed the job descriptions for optical/read and
    optical/cdrom-audio-playback to account for changes in Precise and make
    them less confusing (LP: #954606)
  * Created automated version of optical/read for server testing
    Fixed issues with optical_read_test script:
    - test could pass if /dev/cdrom did not exist
    - test could pass if /dev/cdrom was inaccessible
    - test could pass if no optical device was passed in (LP: #945178)
  * Removed hard coded paths from scripts (LP: #949435)

  [Marc Tardif]
  * Linted qt_interface which had a few syntax errors (LP: #949957)
  * plugins/apport_prompt.py: Fixed apport integration was producing a trace
    (LP: #959463)

  [Daniel Manrique]
  * Bumped revision number to 0.13.5 in trunk
  * jobs/keys.txt.in: Fix definition for keys/media-keys test which failed to
    run (LP: #954480)
  * Reverted feature to keep tests ordered, as the sortkey attribute causes
    undesirable secondary effects.

  [Sylvain Pineau]
  * Show the UF invalidation warning if all test cases are unchecked from the
    right click menu (LP: #956757)
  * checkbox_qt/qt_interface.py, qt/frontend/qtfront.cpp,
    qt/frontend/qtfront.h: Tests now select Yes on PASS status (LP: #954556)

  [Brendan Donegan]
  * jobs/suspend.txt.in: Fixed dependencies on wireless and suspend_advanced
    jobs.
  * Changed screenshot jobs to use /dev/external_webcam which will be set by
    a udev rule (LP: #956885)

 -- Jeff Lane <jeff@ubuntu.com>  Fri, 16 Mar 2012 19:14:09 -0400

checkbox (0.13.4) precise; urgency=low

  [Brendan Donegan]
  * Added 'scsi' as a valid bus ID for determining product in udevadm.py
    (LP: #940249)
  * Added 'cciss' as a valid bus ID for determining product in udevadm.py
    (LP: #942548)
  * Updated command fields in composite disk jobs to address the ! in 
    some disk paths (LP: #942769)
  * Updated create_connection to poll for registration of connection and 
    then attempt to bring it up (LP: #944662)
  * Fixed command run by wireless_connection tests so that they fail if the
    internet_test fails, but still clean up the connection file (LP: #944176)
  * Fixed wireless_connection_open_* jobs to not provide security options
    (LP: #947163)

  [Daniel Manrique]
  * Tweaks to internet_test: don't try to ping an IP that's unreachable from 
    the specified interface (or at all), try to find something pingable via
    other means.

  [Javier Collado]
  * Added python-cairo as a dependency for checkbox-gtk (LP: #940163)
  * Updated camera_test script to use better tool for capturing the image
    and allow specifying a device to use, plus other improvements. Create a
    job which takes a capture from the webcam of the desktop.
  * Added jobs to take screenshots after suspend and attach the resulting jpg

  [Marc Tardif]
  * Tidied up logic for determining DISK device product and vendor 
    (LP: #942548)
  * Fixed filename matching expression for local jobs (LP: #942273)
  * Fixed duplicate System Testing applications after upgrade (LP: #940627)

  [Aurelien Gateau]
  * lib/template.py, lib/template_i18n.py, plugins/jobs_info.py,
    plugins/suites_prompt.py: Add a "sortkey" attribute to jobs, the sortkey
    order matches the order in which they appear in jobfiles.
  * checkbox_gtk/gtk_interface.py: Shows jobs and suites in sortkey order
    (that is, as they appear in job definition files, rather than
    alphabetically).
  * checkbox_gtk/gtk_interface.py, gtk/checkbox-gtk.ui,
    plugins/jobs_prompt.py: Added a progress bar showing tests completed and
    total.

  [Sylvain Pineau]
  * Updated gst_pipeline_test to add a --fullscreen option for video playback.
  * Add python-gtk2 dependency, Gst from gi.repository don't work well with 
    messages (See https://bugzilla.gnome.org/show_bug.cgi?id=631901).
  * Add a new job to capture screen during fullscreen video playback.

  [Tiago Salem Herrmann]
  * checkbox_qt/qt_interface.py, qt/frontend/qtfront.cpp,
    qt/frontend/qtfront.h, qt/frontend/treemodel.cpp, qt/frontend/treemodel.h:
    Makes it possible for the job selection tree to have more than 2 levels of
    children nodes.
 
  [Tim Chen]
  * Modifications to removable_storage_test to handle cases where removable
    media is not mounted prior to test running. (LP: #944623)

 -- Jeff Lane <jeff@ubuntu.com>  Thu, 08 Mar 2012 09:29:10 -0500

checkbox (0.13.3) precise; urgency=low

  New upstream release (LP: #939549):
 
  [Brendan Donegan]
  * Typo in command for for miscellanea/virtualization-check (LP: #934243)
  * Resized test selection views in checkbox-qt (LP: #937113)

  [Daniel Manrique]
  * Use GObject from gi.repository instead of gobject (LP: #937099)
  * Disable flushing to disk after every file access during gathering phase for
    a significant speed boost. (LP: #939019)

  [Javier Collado]
  * Fixed running of disk/read_performance tests (LP: #933528)
  
  [Sylvain Pineau]
  * Fix depends fields in info and suspend test suites (LP: #934051) 
  * Display results report in non-graphical interfaces (LP: #937657)

  [ Tiago Salem Herrmann ]
  * Remove auto generated qt resource file (LP: #938863)
 
  [Ara Pulido]
  * Fix the Ubuntu Friendly warning message (LP: #939448)

 -- Marc Tardif <marc@ubuntu.com>  Thu, 16 Feb 2012 10:31:18 -0500

checkbox (0.13.2) precise; urgency=low

  New upstream release (LP: #933090):

  [Jeff Lane]
  * Added a Hard Disk Stats Test that was part of a much older merge request
    for server test suite.
  * Modified apport-directory to provide feedback
  * Added new optical_write_test script and created appropriate jobs to refine
    optical drive testing
  * Created new resource job that creates an optical.{CD-R,DVD-R} resource to
    determine if a machine's optical drive supports writing or is read-only.
  * Added virt-check test to determine if a server will work as an OpenStack
    Compute Node.
  * Moved apport-directory changes from an old branch to checkbox where the
    job now resides.

  [Marc Tardif]
  * Removed trailing directories from the devpath of disk devices (LP: #925582)
  * Fixed awk regular expression in max_diskspace_used script (LP: #926312)
  * Implemented anonymous submissions to Launchpad with a dummy e-mail
    address.
  * Qt: Moved widgets around in Results window.
  * Changed options and arguments passed to show_tree method, and related UI
    changes.
  * Simplified running checkbox-qt from source tree, by compiling if needed.
  * Added support for decimals and multiple partitions in max_diskspace_used.
  * Fixed reference to xrandr_detect_modes replaced by VESA_drivers_not_in_use.
  * Fixed depends in debian/control file for checkbox-qt.

  [Daniel Manrique]
  * Changed way of obtaining preferred browser to ensure we honor the user's
    preference rather than Chromium's clobbering of
    /etc/alternatives/gnome-www-browser (LP: #925603) 
  * Added submission_path_prompt config variable; if set, it will be shown to
    the user before the test selection screen, and the value entered will
    override the default filename for the xml report.
  * plugins/suites_prompt.py: Fixed jobs being run despite being deselected. 
  * Qt: Changed color of the step bubbles to Ubuntu Orange, and made it
    parametrizable.
  * Qt: View report functionality.
  * Qt: Set the runtime application icon.
  * Fixed typo in network/info.
  * Fixed typo in create_connection.

  [Brendan Donegan]
  * Changed checkbox-cli text to clearly explain what + does (LP: #926417)
  * Changed progress bar of Qt UI to standard rather than custom one,
    prettified tabs and updated Launchpad email text amongst other UI tweaks
    in qt/frontend/qtfront.ui
  * Fixed some oversights in the mediacard job files regarding test 
    descriptions and card types.
  * Tweaked the memory_compare script a bit to make it easier to maintain.
  * Used regexes in default whitelist.

  [Javier Collado]
  * Removed job that installed ipmitool by default (LP: #931954)

  [Tiago Salem Herrmann]
  * Implementation of Qt frontend for checkbox.
  * Qt-related features and bugfixes:
  * Qt: Added welcome screen image and background color.
  * Qt: Removed maximize/restore button.
  * Qt: added select/deselect all popup menu.
  * Qt: Status screen
  * Qt: Antialiasing hint for step numbers and question mark.
  
  [Sylvain Pineau]
  * Tests will run in in order specified by the whitelist.
  * JobStore caches most of a job's attributes in memory to speed up sorting.

 -- Jeff Lane <jeff@ubuntu.com>  Wed, 15 Feb 2012 00:11:21 -0500

checkbox (0.13.1) precise; urgency=low

  New upstream release (LP: #925090):

  [Brendan Donegan]
  * Fixed the cpu_topology script so that it doesn't mistake the word
    'processor' in the value of another field for the field 'processor'
    (LP: #882161)
  * Added create_connection script and jobs to automatically create/test a
    wireless network connection.
  * Updated wireless job dependencies.
  * Add wireless performance data collecting tests.
  * Changed is_laptop test to a shell test and implemented a check_is_laptop
    script to check automatically for a systems 'laptopness' (LP: #886668)
  * Fixed connect_wireless script which continued failing to correctly
    identify wireless connections.
  * Don't fail the sleep_test if the wake alarm is still set (LP: #911161)
  * Add requirement for mem sleep state to be supported to the
    suspend_advanced_auto job (LP: #804190)
  * Fixed the camera/display test and removed the camera/video one.
  * Added display resource and matching requirements to external video 
    output tests.
  * Added removable_storage_watcher script to replace watch_command to make
    testing USB, FireWire and MMC devices easier and more cohesive.
  * Added memory_compare script to automate the memory/info job
  * Switch audio settings to correct device before running audio tests
    (LP: #916859)
  * Nixed graphics/xorg-version-output job and updated other job dependencies,
    since it is redundant with graphics/xorg-version. (LP: #671144)

  [Gabor Kelemen]
  * Fixed last two remaining strings with backslashes (LP: #868571)
  * Fix misplaced parentheses, so translation can work (LP: #904876)

  [Marc Tardif]
  * Refactored install scripts to be agnostic of variant name: 
    install/postinst, install/config and debian/*.postinst.
  * Using title defined in user_interface plugin in GTK interface.
  * Updated default.whitelist to reflect renamed jobs.
  * Removed files with non-printable characters from submission.xml.
  * Fixed parser for submission files with empty question comments
    and context info (LP: #912546)
  * Added support for skipping tests when the depends don't pass
    (LP: #509598)
  * Removed extraneous code from the sleep_test.
  * Refactored logic to check for network after suspend.
  * Removed deprecated hwtest package.
  * cpu_offlining was incorrectly using return instead of exit.

  [Daniel Manrique]
  * Update control files under debian/ to eliminate (most) lintian warnings
    (LP: #352986)
  * Environment variables specified with environ: in a job description will be
    passed to the backend for it to add to its environment. (LP: #897889)
  * Handle malformed LANGUAGE environment variable values (LP: #912946)
  * Added interactive media_keys_test script.
  * Make creation of wireless connection files more robust (LP: #923836)
  * Recommend gstreamer-gconf to enable media tests on kubuntu (LP: #898641)
  * Add bluetooth device requirement to obex jobs (LP: #921128)
  * Add a plugin conf variable for the welcome string (shown on the first
    screen when checkbox runs), so it can be changed without much effort.
  * Remove superflous bluetooth/detect job
  * Fixed typo in jobs/local.txt.in (phoronix misspelled as peripherals).
  * Rearranged a misplaced changelog entry.
  * Updated debian/control to remove unneeded Uploader: field.

  [Robert Roth]
  * Fixed spelling mistakes in user_apps job file. (LP: #904209)

  [Jeff Lane]
  * Created automated network info test to get some config info during automated 
    runs. (LP: #912038)
  * Added requires to suspend wireless jobs so they won't run if wireless isn't
    present (LP: #907150)
  * Fixed issue in usb_test with unwritable filesystems (LP: #912522)
  * Fixed USB tests so that insert, storage, remove run in proper order
  * Removed usb_storage_after_suspend since it's superfluous, all other USB
    tests already run after suspend.
  * Modifed usb_test to handle firewire drives as well, renamed script to
    removable_storage_test

  [Aurélien Gâteau]
  * Improvements to Recover dialog and show_info method.

  [ Javier Collado ]
  * Error while creating binary package fixed (LP: #921576)

  [ Sylvain Pineau ]
  * Replaced xrandr_display_modes with automated check for VESA driver
  * Refactored Unity compatibility tests

 -- Daniel Manrique <daniel.manrique@canonical.com>  Fri, 10 Feb 2012 11:19:05 -0500

checkbox (0.13) precise; urgency=low

  New upstream release (LP: #892268):

  [Marc Tardif]
  * Generate a submission.xml file that contains all device and attachment
  * Write the report before reporting the validation error.
  * Changed device.product to dmi.product for the formfactor (LP: #875312)

  [Daniel Manrique]
  * Use gettext for string (LP: #869267)
  * Move progress indicator to main checkbox dialog instead of a 
    transient window (LP: #868995)
  * Ignore malformed dpkg entries in package_resource (LP: #794747)
  * Reset window title after finishing a manual test (LP: #874690)
  * Handle "@" in locale names (as in ca@valencia).

  [Jeff Lane]
  * Went through all the job files and:
    * Updated descriptions to match Unity UI structure
    * Added descriptions where necessary
    * Added further details to some descriptions
    * Moved some jobs to more appropriate files
    * Fixed job names in older job files to match new naming scheme 
      (suite/testname)
    * Added jobs to local.txt to ensure all job files are now parsed
      (this allows easier addition of existing tests to whitelists)
    * Changed remaining manual job descriptions to match the new format
  * Updated CD and DVD write tests to be more clear about when to skip
    them (LP: #772794)

  [Ara Pulido]
  * Rewrote all job descriptions to match OEM QA syntax

  [Brendan Donegan]  
  * Fix the code that assigns keys in checkbox-cli so that it never assigns
    keys which have other uses. (LP: #877467)
  * Show details of unmet job requirements (LP: #855852)
  * Ensure that connect_wireless chooses a wireless connection from the list
    of available connections (LP: #877752)
  * Have the bluetooth/detect tests require a device with the category
    BLUETOOTH to run, thus preventing the test from failing on systems with
    no Bluetooth device (LP: #862322)
  * Rename attachment jobs to not have a forward slash in their name
    (LP: #887964)
  * Guard against trying to write files to logical partitions on USB sticks
    (which will obviously fail) in usb_test (LP: #887049)
  * Make the OpenGL test ignore the return value of glxgears and improve
    the test description (LP: #890725)
  * Allow input/mouse test to run if a TOUCH device is present
    (LP: #886129)

  [ Javier Collado ]
  * Broken job dependencies fixed (LP: #888447)
  * Regex support when specifying blacklists and whitelists on the
    commandline (LP: #588647)

 -- Daniel Manrique <daniel.manrique@canonical.com>  Thu, 18 Nov 2011 12:46:21 -0500

checkbox (0.12.8) oneiric; urgency=low

  New upstream release (LP: #862579):

  [Brendan Donegan]
  * Remove test for FTP connection from network_check script (LP: #854222)
  * Update a parameter in usb_test to have it run faster.
  * Remove record_playback_after_suspend from Ubuntu Friendly whitelist (LP: #855540)
  * Fix minor typo in multi-monitor friendly resolution_test script which caused 
    minimum_resolution test to fail (LP: #855599)
  * Remove storage_devices_test from Ubuntu Friendly whitelist since bonnie++  (which it uses) is not installed by default (LP: #855841)
  * Changed description and name to reflect Ubuntu Friendly branding. Now when a user searches for Ubuntu Friendly in the lens, Checkbox will appear (LP: #852036)
  * Reset the selections at the test suite prompt if No is selected at the recover prompt (LP: #861208)
  * Save the connection name(s) instead of the interface name so that they can be reconnected to properly after the wireless before/after suspend tests have completed (LP: #861502)
  * Make connect_wireless use the UUID of the connection instead of the name for greater reliability (LP: #862190)

  [Daniel Manrique]
  * Restored _recover attribute, re-enabling welcome and test selection
    screens (LP: #852204)
  * Remove memory/test from the Ubuntu Friendly whitelist (LP: #853799)
  * Use diff instead of grep, better comparing of empty files (LP: #852014)
  * Apport integration: new mandatory "tag" value in ApportOptions (LP: #852201)
  * Add warning prior to starting the tests (LP: #855328)
  * Apport integration: Fix instantiation of Gtk.RadioButton, needed due 
    to PyGI related API changes (LP: #805679)
  * Remove ping -R parameter that apparently caused ICMP packets to be dropped
    by some routers (LP: #861404)

  [ Evan Broder ]
  * Replace resolution_test with an implementation which uses GdkScreen to
    be multimonitor-aware (LP: #632987)

  [Jeff Lane]
  * Fix names of optical drive tests and remove a non-existing test from the
    whitelist (LP: #854808) 
  * Fix wireless_*_suspend jobs so they recreate iface file instead of append
    each time (LP: #855845)
    (LP: #852201)
  * Clarify better the intend of the is_laptop question (LP: #861844)
  * Fixed dependencies for tests that depend on suspend/suspend_advanced 
    (LP: #860651)

  [Tim Chen]
  * Fix cpu_scaling_test (LP: #811177)
 
  [Ara Pulido]
  * Avoid connect_wireless messing with AP with similar names (LP: #861538)
  * Remove bluetooth/file-transfer from the list of tests to run, since due to
    bug 834348 it always fails.

  [Marc Tardif]
  * Added support for wildcards when verifying the transport certificate.
  * Applying depends across suites (LP: #861218)

 -- Daniel Manrique <daniel.manrique@canonical.com>  Thu, 29 Sep 2011 13:12:01 -0400

checkbox (0.12.7) oneiric; urgency=low

  New upstream release (LP: #850395):

  [Brendan Donegan]
  * Redirecting stderr to pipe to fix the gconf_resource script (LP: #832321)
  * Clear jobs directory when user selects No to recover question (LP: #836623)

  [Daniel Manrique]
  * checkbox/job.py: Guard against bogus timeout values (LP: #827859)
  * More explicit handling of string decoding/encoding, avoids problems with
    non-ascii characters (LP: #833747)
  * Changed architecture from all to any for checkbox base, to build
    architecture-specific binaries (LP: #833696)

  [Jeff Lane]
  * Several corrections necessary due to test name changes or typos found in
    job files

  [Marc Tardif]
  * Connecting hyper text widgets only once (LP: #827904)
  * Detecting MMC readers as OTHER instead of DISK (LP: #822948)
  * Validating the hostname in the SSL certificate (LP: #625076)
  * Validating the submission.xml (LP: #838123)

 -- Daniel Manrique <daniel.manrique@canonical.com>  Fri, 14 Sep 2011 17:15:26 -0400

checkbox (0.12.6) oneiric; urgency=low

  New upstream release (LP: #841983):

  [ Daniel Manrique ]
  * Work around PyGTK API changes that kept checkbox from starting up
    (LP: #839675).

 -- Daniel Manrique <daniel.manrique@canonical.com>  Mon, 05 Sep 2011 12:47:58 -0400

checkbox (0.12.5) oneiric; urgency=low

  New upstream release (LP: #838745):

  [Ara Pulido]
  * Created a "suspend" suite and renamed relevant tests.

  [Brendan Donegan]
  * Removed redundant tests in power-management suite.
  * Fixed dependencies in power-management suite.

  [Daniel Manrique]
  * Changed name of apt-get test to reflect the suite it's in.
  * Fixed typos in job definitions that caused them to not be run.
  * Added missing description to info/hdparm test (LP: #832351)
  * Quote command to obtain bluetooth address, to avoid hanging if 
    a device is not present (LP: #836756).
  * Added BLUETOOTH category to udev parser.
  * Removed some tests from default whitelist.
  * Fixed dependencies for keys/sleep.
  
  [Jeff Lane]
  * Added new USB storage transfer test
  * Re-worked and added automated audio test

  [Marc Tardif]
  * Added WIRELESS category to udev parser.

 -- Ara Pulido <ara@ubuntu.com>  Thu, 01 Sep 2011 12:23:07 +0100

checkbox (0.12.4) oneiric; urgency=low

  New upstream release (LP: #824180):

  [Brendan Donegan]
  * Refactored job definition files.
  * Fixed dependencies and test naming.
  * Added Online CPU before/after suspend test.
  * Automated wireless tests.
  * Removed redundant sru_suite.txt, updated dependencies accordingly.
  * Automated bluetooth_obex tests.

  [Daniel Manrique]
  * Further improvements to make frontend/backend communication more reliable.
    Prevents stuck backends, failure to close the GUI due to lack of reply
    from the backend, and test specifying "user" not being run.
  * scripts/keyboard_test modified to account for pygi-related GTK API
    changes. (LP: #804369)
  * scripts/sleep_test: improve handling of NetworkManager DBus API
    changes. (LP: #808423)
  * scripts/cdimage_resource: properly handle releases with "LTS" in their
    name (LP: #814085)
  * Updated minimum_resolution test as per latest system requirements, leaving
    just one unified test. (LP: #767166)

  [Javier Collado]
  * Checkbox exits with EX_NOINPUT if a whitelist or blacklist file is
    specified and cannot be found.
  * Deselect a test suite automatically when none of its children is selected,
    in the GTK interface. (LP: #651878)
  * Make the "Next" button the default action when Enter is pressed, to 
    streamline testing with the GTK interface.

  [Marc Tardif]
  * Fixed udevam not being found because /sbin not in PATH (LP: #597305)
  * Fixed hardware attachments for udev and dmi (LP: #822682)

  [Sylvain Pineau]
  * Expose the message store to other plugins, via firing an expose-msgstore
    event.

  [Andrew Faulkner]
  * Fix description for nautilus_file_create job (LP: #821141) 

  [Kenneth Wimer]
  * New header image that follows brand guidelines (LP: #554202)

 -- Daniel Manrique <daniel.manrique@canonical.com>  Wed, 10 Aug 2011 15:16:39 -0400

checkbox (0.12.3) oneiric; urgency=low

  [Marc Tardif]
  * Only reading CHECKBOX_* environment variables in config (LP: #802458)
  * Imported scripts and jobs from Platform Services.

  [Chad A. Davis]
  * Switch to dh_python2 and debhelper7 (LP: #788514)

  [Barry Warsaw]
  * Fix checkbox_clean.run() to ignore missing executables, as is the case
    in a fresh checkout.

 -- Daniel Manrique <daniel.manrique@canonical.com>  Fri, 01 Jul 2011 11:37:27 -0400

checkbox (0.12.2) oneiric; urgency=low

  New upstream release (LP: #800199):

  [Brendan Donegan]
  * Added interface parameter to internet_test script.

  [Daniel Manrique]
  * GTK GUI: Change assignment of TreeStore model to TreeView to account for
    pygi-related API changes. Also seems to fix lingering select/deselect all
    buttons. (LP: #796666) (LP: #796622)
  * GTK GUI: Fix call to Gtk buffer get_text to add now-mandatory fourth
    parameter, keeps the GUI from misbehaving in connection to fixed bug.
    (LP: #796827)
  * GTK GUI: Fix handling of mouse events in gtk_hypertext_view.py which
    prevented displaying the final report.
  * Put test name as part of the window title, as an aid to
    reporting/debugging (LP: #744190)
  * plugins/apport_prompt.py: Add test name to "Do you want to report a bug?"
    dialog to make it clearer.

  [Sylvain Pineau]
  * Fix evaluation of job requirements (LP: #798200)
  * Added "in" operator to job requirements.

 -- Marc Tardif <marc@ubuntu.com>  Tue, 21 Jun 2011 09:41:57 -0400

checkbox (0.12.1) oneiric; urgency=low

  New upstream release (LP: #796629):

  [Brendan Donegan]
  * Fix timeout in sleep_test script (LP: #665299)
  * Fix traces in hyper_text_view module (LP: #796508)
  * Added camera test (LP: #764222)

  [Daniel Manrique]
  * Fix GUI definition file so main window uses "natural request", growing
    when child widgets require so (LP: #776734)
  * Fix open/read blocking behavior and backend/frontend communications to
    avoid hangs and lingering backends. (LP: #588539)
  * Render header text dynamically over the image background, and updated pot
    file with the new string. (LP: #621880)

  [Robert Roth]
  * Improve command line key prompts (LP: #786924)

 -- Marc Tardif <marc@ubuntu.com>  Fri, 03 Jun 2011 17:00:11 -0400

checkbox (0.12) oneiric; urgency=low

  New upstream release (LP: #784076):
  * Removed dead pixel test.

  [Bilal Akhtar]
  * Port checkbox to Gtk3/PyGI (LP: #783822)

 -- Marc Tardif <marc@ubuntu.com>  Tue, 17 May 2011 09:48:07 -0400

checkbox (0.11.4) natty; urgency=low

  * Changed udev_resource to report CAPTURE for USB VIDEO devices
  * Fixed eval of resources with names like list item names
  
  [Carl Milette]
  * Fixed hard coded disk in disk_bench_test so that it matches convention
    utilizing udev_resource for finding devices. (LP: #507943)

 -- Jeff Lane <jeff@ubuntu.com>  Fri, 22 Apr 2011 11:05:19 -0400

checkbox (0.11.3) natty; urgency=low

  New upstream release (LP: #751928):
  * Fixed sleep_test crashing with ioerror (LP: #630785)
  * Fixed keyerror when running some manual tests (LP: #729431)

  [Ara Pulido]
  * Improved debconf messages and ordering (LP: #553777)
  * Video bugs should be reported as a display symptom (LP: #744964)
  * Added checkbox log to apport report

  [Gerhard Burger]
  * Fixed punctuation inconsistencies in verification procedures (LP: #744167):

 -- Marc Tardif <marc@ubuntu.com>  Tue, 05 Apr 2011 16:19:17 -0400

checkbox (0.11.2) natty; urgency=low

  New upstream release (LP: #736919):
  * Added version to dpkg dependency
  * Added multiarch support to install script (LP: #727411)
  * Fixed submitting data twice (LP: #531010)
  * Fixed job descriptions for checkbox-cli (LP: #221400)

  [Daniel Manrique]
  * Fixed strings in audio tests and updated pot file (LP: #691241)
  
  [Jochen Kemnade]
  * Fixed grammar in user-apps tests (LP: #642001)

  [Jeff Lane]
  * Added reboot instructions to suspend/hibernate tests (LP: #420493)
  * Made the firewire instructions make more sense (LP: #693068)
  
  [Michael Terry]
  * Fixed several strings appear in English although translated (LP: #514401)
    - jobs/fingerprint.txt.in
    - jobs/media.txt.in
    - jobs/monitor.txt.in
    - jobs/sleep.txt.in
    - jobs/firewire.txt.in
    - po/checkbox.pot
  * Fixed grammar (LP: #525454)
    + jobs/fingerprint.txt.in

 -- Jeff Lane <jeff@ubuntu.com>  Tue, 29 Mar 2011 09:17:36 -0400

checkbox (0.11.1) natty; urgency=low

  New upstream release (LP: #725110):
  * Checking for lock file before firing stop-all event (LP: #719552)
  * Changed description of nautilus_file_copy job (LP: #709688)

  [Javier Collado]
  * Fixed title in progress dialog

 -- Marc Tardif <marc@ubuntu.com>  Fri, 25 Feb 2011 11:56:43 -0500

checkbox (0.11) natty; urgency=low

  New upstream release (LP: #719073):
  * Changed support for persist plugin as optional (LP: #561816)

  [Ara Pulido]
  * Fixed lintian errors and warnings

  [Eitan Isaacson]
  * Migrate the UI from libglade to gtkbuilder  

 -- Marc Tardif <marc@ubuntu.com>  Mon, 14 Feb 2011 18:19:27 -0500

checkbox (0.10.4) maverick; urgency=low

  * Fixed parsing of config parameters (LP: #689140)

 -- Marc Tardif <marc@ubuntu.com>  Tue, 14 Sep 2010 12:43:51 -0400

checkbox (0.10.3) maverick; urgency=low

  New upstream release (LP: #638333):
  * Fixed verification of SSL validity (LP: #625076)
  * Improved audio test questions.

 -- Marc Tardif <marc@ubuntu.com>  Tue, 14 Sep 2010 12:43:51 -0400

checkbox (0.10.2) maverick; urgency=low

  New upstream release (LP: #617583):
  * Fixed sleep_test to check the connection if using network-manager.
  * Fixed reporting bugs against alsa-base and xorg (LP: #607214)
  * Fixed apport dialog no longer appearing (LP: #607217)
  * Reduced data file size for the desktop image.
  * Updated report to be more pretty.

 -- Marc Tardif <marc@ubuntu.com>  Fri, 13 Aug 2010 16:23:16 -0400

checkbox (0.10.1) maverick; urgency=low

  New upstream release (LP: #597295):
  * Added support for urwid interface.
  * Added sound check test.
  * Added document viewer test.
  * Added update-manager and nautilus tests.
  * Added resolution tests.
  * Added sleep tests.

 -- Marc Tardif <marc@ubuntu.com>  Tue, 22 Jun 2010 10:43:52 -0400

checkbox (0.10) maverick; urgency=low

  * Added media tests (LP: #397944)
  * Added support for comments in templates.

 -- Marc Tardif <marc@ubuntu.com>  Tue, 04 May 2010 11:51:22 -0400

checkbox (0.9.2) lucid; urgency=low

  New upstream release (LP: #567568):
  * Added referer when sending submissions to Launchpad (LP: #550973)
  * Added suggests to checkbox package in debian/control file (LP: #352740)
  * Fixed udev_resource script to be more resilient (LP: #556824)
  * Fixed cdimage_resource script to read casper.log (LP: #558728)
  * Fixed reporting all resources found for a job (LP: #560948)
  * Fixed stalling when using kdesudo to start backend (LP: #557443)
  * Fixed starting the appropriate default browser on UNR (LP: #563050)
  * Fixed ansi_parser script when outputting to stdout (LP: #560952)
  * Fixed opening the report with the gconf preferred browser (LP: #562580)
  * Fixed suspend_test to use relative time for wakealarm (LP: #349768)
  * Fixed backend not getting terminated upon closing (LP: #553328)

 -- Marc Tardif <marc@ubuntu.com>  Tue, 06 Apr 2010 14:17:46 -0400

checkbox (0.9.1) lucid; urgency=low

  New upstream release (LP: #548800):
  * Added cpu_scaling_test script.
  * Fixed hard drive detection (LP: #549714)
  * Fixed backend to handle empty messages (LP: #536645)
  * Fixed parsing of package resource (LP: #539691)
  * Fixed malformed xml report (LP: #485445)
  * Fixed running root manual tests as normal user (LP: #383559)
  * Fixed writing apport files only after submitting (LP: #530380)
  * Fixed audio test instructions (LP: #529205)
  * Fixed gathering chassis information (LP: #537435)
  * Fixed detection of disks in kvm (LP: #552998)
  * Fixed udev_resource script to be more resilient (LP: #552999)
  * Fixed filter_packages script to use new resources.

 -- Marc Tardif <marc@ubuntu.com>  Sun, 07 Mar 2010 15:05:44 -0400

checkbox (0.9) lucid; urgency=low

  * Introduced job_prompt plugin to treat all jobs (suites, tests, etc.) as composites.
  * Replaced the registry and resource scripts and centralized job iteration.
  * Replaced dependency on dbus by using sudo/gksu/kdesudo instead.
  * Replaced mktemp with mkdtemp for security purposes.
  * Fixed strings in fingerprint and modem tests (LP: #457759)
  * Fixed client side validation of Launchpad form (LP: #438671)
  * Added device information to tags when reporting bugs with apport.
  * Added shorthands for blacklist-file and whitelist-file.
  * Added support for apport default configuration (LP: #465447)
  * Added support for scrolled options list (LP: #411526)
  * Added support for tests generated by suites to run as root.
  * Added support for requirements in attachments.
  * Added support for armv7l processor
  * Added Autotest integration
  * Added LTP integration
  * Added Phoronix integration
  * Added qa-regression-testing integration

 -- Marc Tardif <marc@ubuntu.com>  Wed, 04 Nov 2009 19:36:09 -0400

checkbox (0.8.5) karmic; urgency=low

  * Fixed translation of suites and tests files (LP: #456115)
  * Fixed checking the status of command registries (LP: #457502)
  * Fixed selecting suites in the command line (LP: #457559)
  * Fixed reporting of bugs to contain test description (LP: #427932)
  * Fixed execute permissions on scripts (LP: #459606)
  * Renamed processors_info plugin to singular because processor
    information is reported as a single structure with a count attribute
  * Updated translation files.

 -- Marc Tardif <marc@ubuntu.com>  Mon, 26 Oct 2009 12:17:30 -0400

checkbox (0.8.4) karmic; urgency=low

  * Fixed failing dependencies when not available (LP: #430051)
  * Fixed supporting udevadm not providing DEVPATH variable (LP: #430084)
  * Fixed supporting audio devices without a /proc/asound entry (LP: #430086)
  * Fixed running when python-apport package is not installed (LP: #430103)
  * Fixed X error when exiting after reporting a bug (LP: #430776)
  * Fixed prompting to report a bug according to GNOME HIG (LP: #429701)
  * Fixed prompting for answer in checkbox-cli (LP: #429764)
  * Fixed resolution_test message for fglrx driver (LP: #346816)
  * Fixed adding of manpage symlinks for gtk and cli (LP: #426641)
  * Fixed recovering from connecting to the backend (LP: #446693)
  * Fixed backend to use dbus instead of policykit (LP: #435714)
  * Fixed interpolation of output variable in cli (LP: #450673)
  * Fixed selection of suites in cli (LP: #450713)
  * Fixed parsing of virtio-pci devices (LP: #450774)

 -- Marc Tardif <marc@ubuntu.com>  Tue, 13 Oct 2009 16:44:12 -0400

checkbox (0.8.3) karmic; urgency=low

  * Fixed trailing newline requirement in test definitions (LP: #427993)
  * Fixed reporting firmware version as product name (LP: #428563)
  * Fixed detecting pci and usb audio devices (LP: #429558)
  * Fixed prompting to report a bug when there's no package (LP: #429668)

 -- Marc Tardif <marc@ubuntu.com>  Sat, 12 Sep 2009 15:37:40 -0400

checkbox (0.8.2) karmic; urgency=low

  * Fixed adding test information when reporting with apport (LP: #423798)
  * Fixed tagging bugs when reporting with apport (LP: #423799)
  * Fixed expressing package aliases for the linux package (LP: #423805)
  * Fixed detecting the disk category in devices (LP: #423864)
  * Fixed supporting apport symptoms when reporting bugs (LP: #424063)
  * Fixed gathering of dmi information for Launchpad report (LP: #424454)
  * Fixed tests using gksudo returning empty output (LP: #425284)

  [Javier Collado]
  * Fixed reporting of output in shell plugin (LP: #393894)

 -- Marc Tardif <marc@ubuntu.com>  Mon, 31 Aug 2009 17:16:38 -0500

checkbox (0.8.1) karmic; urgency=low

  * New upstream version:
    * Added disk tests.
    * Added fingerprint reader tests.
    * Added firewire tets.
    * Added kms tests.
    * Added media tests.
  * Fixed dependency on hal and using udev instead (LP: #399319)
  * Fixed calling ubuntu-bug when a test fails (LP: #418978)

 -- Marc Tardif <marc@ubuntu.com>  Tue, 26 Aug 2009 17:36:05 -0500

checkbox (0.8~alpha4) karmic; urgency=low

  * New upstream version:
    * Changed icon.
    * Added timeout property to lock_prompt plugin.
    * Added concept of attachments to tests.
    * Added support for backslahes in templates to wrap lines.
    * Added support blacklisting and whitelisting both tests and suites.
    * Introduced the concept of jobs for suites, tests and attachments.
    * Removed upstart event which is no longer needed.
    * Replaced architecture and category with requires in test definitions.
  * Fixed pygst dependency (LP: #334442)
  * Fixed configuration file updates during install (LP: #330596)
  * Fixed DBus exceptions (LP: #344916, #359440)
  * Fixed and expanded translations (LP: #347038)
  * Fixed ignored system proxy settings (LP: #345548)
  * Fixed parsing blank lines in templates (LP: #393907)
  * Fixed escaping of lists (LP: #394001)
  * Fixed timeout in manual tests (LP: #377986)
  * Fixed CLI interface dialog.
  * Fixed support for FreeDesktop XDG base directory specification (LP: #363549)
  * Added general and package specific apport hooks

  [ Gabor Keleman ]
  * Fixed untranslated strings in tests (LP: #374666)
  * Fixed untranslated last screen (LP: #374646)

 -- Marc Tardif <marc@ubuntu.com>  Wed, 19 Aug 2009 15:36:05 -0500

checkbox (0.7) jaunty; urgency=low

  [ Dave Murphy ]
  * Fixed viewing of report files in Firefox 3 (LP: #331481)
  * Added additional contextual information
   * /etc/sysctl* (LP: #331055)
   * /etc/modprobe.d (LP: #331056)
   * /etc/modules (LP: #331057)
  * Fixed packaging for Jaunty
   * https://lists.ubuntu.com/archives/ubuntu-devel/2009-February/027439.html
   * Uses --install-layout=deb
   * Installs to dist-packages instead of site-packages

  [ Andy Whitcroft ]
  * suspend_test: update suspend_test to version V6 matching kernel version.
    The version here will become the master copy.
  * suspend_test: add a --dry-run mode to simplify developement
  * suspend_test: add a automation mode for checkbox integration
  * suspend_test: add a new pm-suspend test
  * suspend_test: record and restore timer_delay around the variable
    time test.
  * suspend_test: release v7.
  * suspend_test: initial version of suspend power consumption test
    from a patch by Pete Graner.
  * suspend_test: power -- made the sleep time configurable
  * suspend_test: detect batteries and disable ac/power tests
  * suspend_test: disable dbus tests when we have no primary user
  * suspend_test: handle AC transitions better
  * suspend_test: enable power test as part of --full
  * suspend_test: reduce the noise in the test instructions
  * suspend_test: use minutes in output when that is more appropriate
  * suspend_test: track actual AC transitions and report them
  * suspend_test: only mention AC at all if we have a battery
  * suspend_test: report useful data at the bottom for posting
  * suspend_test: document the new power test in the usage
  * suspend_test: power -- indicate when the result is unreliable
  * suspend_test: report -- fix up spacing issues
  * suspend_test: release v8

 -- Dave Murphy <schwuk@ubuntu.com>  Tue, 17 Mar 2009 09:46:16 +0000

checkbox (0.6) jaunty; urgency=low

  * New upstream version:
    * Added suspend_test script - for more details see:
      https://wiki.ubuntu.com/KernelTeam/SuspendResumeTesting
    * Added XSL Stylesheet and the ability to view generated reports
    * Added support for PolicyKit to run the application as a user
    * Added logging for backend and logrotation script.
  * Fixed calling ucf was run via debconf (LP: #330502)

 -- Marc Tardif <marc@ubuntu.com>  Tue, 17 Feb 2009 15:36:05 +0000

checkbox (0.5) jaunty; urgency=low

  * New upstream version:
    * Added concept of hyper text view to display clickable links.
    * Added concept of properties to components.
    * Added pci information to launchpad report.
    * Added dmi information to launchpad report.
    * Added text area to keyboard test.
    * Removed sourcing of base postrm script.
    * Updated translations from Launchpad.
  * Fixed handling of interrupt signal (LP: #327810)
  * Fixed display of text in graphical interface (LP: #240374)
  * Fixed support for regexes in blacklist and whitelist (LP: #327177)
  * Fixed opening of subunit log file (LP: #325737)
  * Fixed internet test.

 -- Marc Tardif <marc@ubuntu.com>  Tue, 20 Jan 2009 18:55:20 -0500

checkbox (0.4) jaunty; urgency=low

  * Setup bzr-builddeb in native mode.
  * Removed LGPL notice from the copyright file.

 -- Marc Tardif <marc@ubuntu.com>  Tue, 20 Jan 2009 16:46:15 -0500

checkbox (0.3) jaunty; urgency=low

  * New upstream version:
    * Renamed hwtest to checkbox.
    * Renamed auto tests to shell tests.
    * Added watch file.
    * Added README file pointing to the Ubuntu wiki.
    * Added subunit to the test suite.
    * Added the subunit_report plugin to produce a standard test report.
    * Added pvs registry.
    * Added support for int return values to recursive registry eval.
    * Added debug information when a command registry returns an error.
    * Added mounts registry.
    * Added patches to upgrade the configuration files.
    * Added support for CHECKBOX_OPTIONS environment variable.
    * Added usage information.
    * Added gconf registry.
    * Added logging to checkbox event.
    * Added locking plugin.
    * Added message store and schema types.
    * Added caching to automatic tests so that they are not run multiple
      times.
    * Added persistence to category and system_id.
    * Added lshw registry and plugin.
    * Added newlines to German introduction message.
  * Fixed e-mail address should be remembered (LP: #156725)
  * Fixed $output variable does not seem to be reinterpolated when
    testing again (LP: #189404)
  * Fixed command line interface does not provide a test nor test again
    option (LP: #189423)
  * Fixed translation template unavailable, even though hwtest is in main
    (LP: #202447)
  * Fixed internet_test should support providing a destination other
    than canonical.com (LP: #216111)
  * Fixed hwtest loads editor backup files from suite dir (LP: #237954)
  * Fixed application should only have one instance running (LP: #266899)
  * Fixed disk information should be gathered (LP: #267889)
  * Fixed typo: payback device (LP: #288331)
  * Fixed tests skipped by constraint should be reported (LP: #304176)
  * Fixed manual tests which have commands should not be run automatically
    (LP: #304231)
  * Fixed CHECKBOX_DATA mapping is not working (LP: #304736)

 -- Marc Tardif <marc@ubuntu.com>  Fri, 16 Jan 2009 12:05:32 -0500

hwtest (0.1-0ubuntu10) hardy; urgency=low

  * Fixed xalign and yalign in exchange summary.

 -- Marc Tardif <marc@interunion.ca>  Mon, 21 Apr 2008 15:07:39 -0400

hwtest (0.1-0ubuntu9) hardy; urgency=low

  * Fixed internet_test to ping default gateway rather than canonical.com.
  * Fixed python-support issues to support upgrades of hwtest.
  * Fixed tooltip to be HIG compliant.
  * Fixed category to use GTK;System;Settings;.
  * Fixed command line interface to support escape characters.
  * Using python-central instead of python-support.
  * Added support to i18n the .desktop file.
  * Added support for http_proxy and https_proxy.
  * Added summary of information being submitted.

 -- Marc Tardif <marc@interunion.ca>  Thu, 17 Apr 2008 12:01:50 -0400

hwtest (0.1-0ubuntu8) hardy; urgency=low

  * debian/patches/01_change_menu_category.patch:
    - change the category so the item is moved to system, administration and not
      the only entry in applications, system tools on a default installation

 -- Sebastien Bacher <seb128@canonical.com>  Mon, 14 Apr 2008 15:49:06 +0200

hwtest (0.1-0ubuntu7) hardy; urgency=low

  * Fixed packaging bugs.
  * Improved internationalization.
  * Renamed questions and answers to tests and results.

 -- Marc Tardif <marc@interunion.ca>  Thu,  6 Mar 2008 10:58:43 -0500

hwtest (0.1-0ubuntu6) hardy; urgency=low

  * Upload to hardy/universe (without the .bzr files).
  * Make package conformant with current Python policy.

 -- Matthias Klose <doko@ubuntu.com>  Tue, 11 Mar 2008 14:06:02 +0000

hwtest (0.1-0ubuntu5) hardy; urgency=low

  * Set default timeout to None instead of 60 seconds.
  * Updated copyright information.
  * Reverted to using gksu to limit dependencies.
  * Removed dependency on python-apt.

 -- Marc Tardif <marc@interunoin.ca>  Thu, 28 Feb 2008 17:07:07 -0500

hwtest (0.1-0ubuntu4) hardy; urgency=low

  * Improved text in questions text file.
  * Improved user experience by only showing auto questions
    progress bar when there are actual questions.
  * Also improved the user experience by showing a progress
    bar while building the report.

 -- Marc Tardif <marc@interunion.ca>  Wed, 27 Feb 2008 23:12:24 -0500

hwtest (0.1-0ubuntu3) hardy; urgency=low

  * Fixed hwtest_cli so that it doesn't strip the DISPLAY environment
    variable.
  * Fixed system_info plugin so that it does a better effort for
    gathering system information instead of relying on non standard
    information from HAL.

 -- Marc Tardif <marc@interunion.ca>  Wed, 27 Feb 2008 10:52:33 -0500

hwtest (0.1-0ubuntu2) hardy; urgency=low

  * Fixed packaging following lintian error.
  * Added packages registry and plugin.

 -- Marc Tardif <marc@interunion.ca>  Tue,  5 Feb 2008 15:02:26 -0500

hwtest (0.1-0ubuntu1) hardy; urgency=low

  * Initial Release.

 -- Marc Tardif <marc@interunion.ca>  Mon, 17 Sep 2007 17:25:54 -0300<|MERGE_RESOLUTION|>--- conflicted
+++ resolved
@@ -93,10 +93,6 @@
     work.
   * checkbox/parsers/modinfo.py - added exception handling to address possible
     bad output from modinfo causing a ValueError to occur. (LP: #1066118)
-<<<<<<< HEAD
-
- -- Daniel Manrique <roadmr@ubuntu.com>  Thu, 25 Oct 2012 17:35:57 -0400
-=======
   * jobs/expresscard.txt.in - renamed pcmcia-pcix.txt to expresscard.txt.
     renamed pcmcia-pcix/detect to expresscard/verification. Modified
     instructions slightly.
@@ -107,10 +103,10 @@
     qt/frontend/qtfront.cpp - modified the list of testnames to reflect changes
     to the expresscard test
     setup.cfg - modified the list of job files since I renamed pcmcia-pcix.txt
-
-
- -- Jeff Lane <jeff@ubuntu.com>  Tue, 23 Oct 2012 17:46:30 -0400
->>>>>>> 43c4c217
+    po/POTFILES.in - changed the pcmcia-pcix.txt.in pointer to expresscard.txt.in
+
+
+ -- Jeff Lane <jeff@ubuntu.com>  Fri, 26 Oct 2012 16:36:21 -0400
 
 checkbox (0.14.6) quantal; urgency=low
 
