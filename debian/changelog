checkbox (0.14.1) quantal; urgency=low

  [Marc Tardif]
  * New version 0.14.1 for Quantal Quetzal development.

 -- Marc Tardif <marc@ubuntu.com>  Fri, 22 Jun 2012 17:04:14 -0400

checkbox (0.14) quantal; urgency=low

  New upstream release (LP: #1016746):

  [Brendan Donegan]
  * [FEATURE] Python 2 to 3 conversion:
    * scripts/create_connection - switched to using argparse and fixed
      representation of octal literal
    * scripts/internet_test - ran 2to3 tool and decoded result of
      check_output. Also replaced optparse with argparse
    * scripts/memory_info
    * scripts/removable_storage_test - ran 2to3 tool and fixed some
      encoding issues
    * scripts/removable_storage_watcher - ran 2to3 tool and swapped
      use of gobject with gi.repository.GObject
    * scripts/xrandr_cycle - ran 2to3 tool and fixed encoding issue
    * scripts/obex_send - ran 2to3 tool and swapped
      use of gobject with gi.repository.GObject
  * Update touchpad.py to use gsettings instead of deprecated gconf
    (LP: #1004212)
  * Instead of checking output of nmcli con up in create_connection,
    check the return code is success instead (LP: #1013537)
<<<<<<< HEAD
  * base64 encode the after suspend screenshot attachement so that it can
    be uploaded properly (LP: #1016126)
  * Fixed simple type in xorg_memory_test, introduced by Python3
    conversion (LP: #1016387)
  * [FEATURE] Add suspend/bluetooth_obex_after_suspend_auto test to be
    used during fully automated SRU testing
=======
  * Fixed up a few things with the gpu_lockup tests. Removed depends,
    renamed to gpu_lockup_suspend to reflect behaviour and removed the
    requirement on Firefox
>>>>>>> 208ae5b5

  [Marc Tardif]
  * [FEATURE] Reworked media_keys_test into key_test, making it more generic
    and able to test for any key that sends an scancode. Used it to implement
    a test for the Super key.
  * [FEATURE] Added new interactive and auto-verifying touchpad scrolling
    test.
  * [FEATURE] Python 2 to 3 conversion:
    * scripts/ansi_parser
    * scripts/cking_suite
    * scripts/floppy_test
    * scripts/network_bandwidth_test
    * scripts/cpu_scaling_test
  * Removed sleep_test script no longer used by any test definition.
  * [FEATURE] Deprecated scripts:
    * scripts/autotest_filter and scripts/autotest_suite
    * scripts/ltp_filter and scripts/ltp_suite
    * scripts/mago_filter and scripts/mago_suite
    * scripts/qa_regression_suite

  [Daniel Manrique]
  * New version 0.14 for Quantal Quetzal development.
  * Set the correct user (root) for fwts-wakealarm test (LP: #1004102)
  * Set correct user (root) for usb/storage-preinserted, so it works correctly
    on servers (LP: #1004131)
  * Log (at level INFO) name of each message we execute, so the currently
    running job can be determined by looking at the logfile, rather than
    hunting through process lists.
  * [FEATURE] Added script and jobs to collect and attach output from
    alsa-info.sh.
  * Assume utf-8 encoding always, when opening template files.
    (LP: #1015174)
  * [FEATURE] Replaced the context menu in the selection tree with explicit
    "select/deselect all" buttons.

  [Javier Collado]
  * Submission screen in Qt interface updated to support certification client:
    - customize contents depending on the upload target (launchpad or certification)
    - display links to the report properly in the show_entry method
  * Fixed qt interface show_entry method preopulates widget that gets
    user input (LP: #1000451)
  * Added customizable deselect_warning message in qt show_tree method (LP: #1000443)
  * show_error method shows long text properly in gtk/qt interfaces (LP:
    #1012052)

  [Jeff Lane]
  * [FEATURE] Changes to Power Management testing in Checkbox:
    * scripts/pm_test: added a slightly modified version of OEM team's pm.py
      script for reboot/poweroff testing
    * jobs/hibernate.txt.in: modified hibernate test to use fwts and added new
      jobs to attach log files from hibernate testing.
    * jobs/power-management.txt.in: added new poweroff and reboot jobs using pm_test
      script. Added jobs to attach logs from reboot and poweroff tests to
      results.
    * jobs/stress.txt.in: modified suspend_30_cycles and hibernate_30_cycles to
      use fwts. Added jobs to attach logs from 30 cycle tests to results.
    * jobs/suspend.txt.in: Modified suspend_advanced and suspend_advanced_auto to use
      fwts. Added job to attach log from suspend_advanced and suspend_advanced_auto
      to results.
  * [FEATURE] jobs/miscellanea.txt.in: added a job to gather tester info for
    certification purposes. Not to be used for UF.
  * [FEATURE] Python 2 to 3 conversion:
    * scripts/cpu_topology: ran 2to3, made modificates based on code review and
      tested script to verify functionality.
    * scripts/disk_smart: ported to Python 3. Inserted bits to decode byte
      data returned by Popen. Fixed list_handler to decode bytes types to clean
      up debug output.  Added bits to improve debug output. Migrated from
      optparse to argparse.
    * scripts/network_check: ran 2to3 and that was all that was needed. Also
      took the liberty of migrating from optparse to ArgParse sine we're
      Python3 only now.
    * scripts/network_device_info: ran 2to3 and changed shebang.
    * scripts/network_info: ran 2to3 and changed shebang. Fixed encoding issue
      with interface[:15] (needed to be a bytes object).
    * scripts/fwts_test: ran 2to3 and changed shebang, fixed an encoding bug
      with Popen output. Cleaned up the final output to be more useful for
      debugging test failures.
    * scripts/keyboard_test: nothing to do for conversion beyond changing shebang.
    * scripts/network_ntp_test: 2to3 changed nothing, so modified shebang.
      Fixed an encoding issue with Popen output in. Re-inserted a call to
      SilentCall() that was removed from TimeSkew() by someone in a previous
      revision, which made the TimeSkew() function do nothing. Fixed an
      unbuffered I/O error in SilentCall() discovered while testing Python3
      changes.
    * scripts/optical_detect, scripts/optical_read_test: ran 2to3 and changed
      shebang. Changes were minimal.
    * scripts/xorg_memory_test: 2to3 made minimal changes, modifed shebang.
      Converted optparse code to argparse code and replaced sys.argv[] stuff
      with more useful positional arguments. Removed a redundant import that
      2to3 injected.
    * scripts/resolution_test: ran 2to3 with minimal changes. Changed shebang.
      Converted optparse to argparse and removed unnecessary calls to
      sys.argv[]
    * scripts/pm_log_check: ran 2to3 and changed shebang.
    * scripts/pm_test: ran 2to3 and changed shebang. After a lot of trial and
      error, changed the way xinput is called to avoid confusing bytecode
      embedded in the command output that was causing problems with
      bytes.decode() on the "after reboot" hardware checks.

  [Jeff Marcom]
  * [FEATURE] Python 2 to 3 conversion:
    * scripts/memory_info
    * scripts/memory_test
    * scripts/touchpad_test
  * Deprecated: wake_on_lan_test
  * Update touchpad.py to use gsettings instead of deprecated gconf
    (LP: #1004212)

  [Marc Tardif]
  * [FEATURE] Reworked media_keys_test into key_test, making it more generic
    and able to test for any key that sends an scancode. Used it to implement
    a test for the Super key.
  * [FEATURE] Added new interactive and auto-verifying touchpad scrolling
    test.
  * Removed sleep_test script no longer used by any test definition.
  * Migrated project minus scripts to Python 3.

  [Sylvain Pineau]
  * [FEATURE] Python 2 to 3 conversion:
    * scripts/gst_pipeline_test. Migrated to PyGI.
    * scripts/removable_resource: Add a resource job to identify removable
      block devices. __disks__ jobs updated to run only on internal drives.
  * [FEATURE] jobs/benchmarks.txt.in, scripts/pts_run: Add a reworked launcher
    for phoronix-test-suite tests.
  * [FEATURE] Python 2 to 3 conversion:
  * jobs/stress.txt.in: add OEM team's stress tests (including reboot and poweroff)
    and log analysis jobs

 -- Marc Tardif <marc@ubuntu.com>  Fri, 22 Jun 2012 17:04:14 -0400

checkbox (0.13.8) precise; urgency=low

  [Brendan Donegan]
  * Run fwts_test as root so that the log can be written to on servers and
    also because it's supposed to be run as root (LP: #989701)
  * Fixed cpu_offlining to work properly on systems with ten or more CPU
    cores. (LP: #926136)
  * Give more verbose output from fwts_test script and upload results log as an
    attachment. (LP: #992607)
  * Fix identation on optical/read-automated (LP: #991737)
  * Fixed problem with fwts test log attachment (No bug filed)

  [Nathan Williams]
  * fix typo in jobs/optical.txt.in (lp: #987652)

  [Jeff Lane]
  * Bumped revision to 0.13.8
  * scripts/removable_storage_watcher: increased default timeout to 20 seconds
    to account for time for testers to plug devices in and for the system to
    register the insert/remove event (LP: #978925)
  * [FEATURE] plugins/jobs_prompt.py, plugins/recover_prompt.py, 
    plugins/suites_prompt.py: Added "Fail last test" functionality. Now if a
    test causes a crash (checkbox, system or otherwise), when we recover we
    have the option to just mark the last test failed and move on, or re-run
    the last test and try again.
  * [FEATURE] jobs/local.txt.in, jobs/sniff.txt.in added 8 simple manual sniff 
    tests to be used for test purposes when developing features.
  * [FEATURE] data/whitelists/sniff.whitelist added a whitelist to make use of 
    the basic sniff tests.

  [Daniel Manrique]
  * [FEATURE] checkbox/user_interface.py, checkbox/qt-interface.py,
    plugins/jobs_prompt.py, plugins/recover_prompt.py,
    plugins/suites_prompt.py: Made some modifications to the recover prompt
    changes that better handle accented and other characters in translation.
    This avoides a situation where the recovery could fail due to accented
    characters in translations.

  [Łukasz Zemczak]
  * [FEATURE] checkbox_gtk/gtk_interface.py: Capture ESC keypresses so that
    Checkbox doesn't close/die when user presses ESC.

  [Sylvain Pineau]
  * [FEATURE] jobs/info.txt.in: added new attachments, lspci -vvnnQ and
    lsusb -vv and ensure outputs of lscpi, lsusb and dmidecode return UTF8.

  [Tim Chen]
  * Use nmcli con delete instead of deleting the connection file, also avoid
    bringing eth0 down when running the wireless_monitoring tests.

 -- Jeff Lane <jeff@ubuntu.com>  Mon, 14 May 2012 10:20:59 -0400

checkbox (0.13.7) precise; urgency=low

  [Tiago Salem Herrmann]
  * checkbox_qt/qt_interface.py, qt/frontend/qtfront.cpp,
    qt/frontend/qtfront.h: Do async calls to some ui methods and avoid
    unexpected dbus timeouts (LP: #962333)

  [Sylvain Pineau]
  * qt/frontend/qtfront.cpp: Submit/View results buttons are disabled until
    every selected test has been run (LP: #937715)

  [Jeff Lane]
  * Converted submissionWarningLabel and text to submissionUbuntuFriendlyLabel
    wtih instructional text for submitting results. This is a workaround for
    the bug causing the warning to be displayed at all times rather than only
    when testing is incomplete. (LP: #967457)
  * [FEATURE] Modified stress jobs so that they are all automated per decision
     made during the cert sprint.
  * Removed dhclient call from networking/multi_nic tests because of a bug in
    dhclient that can cause it to hang when run on eth0. New test requirement
    will be that the tester must configure and bring up all ethernet devices
    prior to running checkbox. Also added a check to make sure we're not trying
    to run the test on a device that's not active. (LP: #926229)

  [Daniel Manrique]
  * jobs/optical.txt.in: Change test descriptions to avoid confusing
    instruction to press the "Next" button (which is incorrect). (LP: #971181)
  * jobs/local.txt.in: Fixed touchpad local job which was using suspend.txt 
    as the job source) (LP: #979344) 
  * jobs/mediacards.txt.in: Added usb and scsi devices to
    removable_storage_test commands (LP: #979356)

 -- Jeff Lane <jeff@ubuntu.com>  Wed, 11 Apr 2012 19:23:45 -0400

checkbox (0.13.6) precise; urgency=low

  [Jeff Lane]
  * Removed files in /data that are not used in any job descriptions
    (LP: #957396)

  [Javier Collado]
  * plugins/jobs_info.py: Checkbox doesn't warn that invalid whitelist patterns
    are being used (LP: #937651)
  * [FEATURE] Added smoke test jobs, whitelist and local job to use for
    checkbox development purposes.
  * Fixed "camera_test detect" problem with missing args attributes (LP:
    #967419)

  [Marc Tardif]
  * Fixed string_to_type conversion in network_bandwidth_test (LP: #954587)

  [Sylvain Pineau]
  * qt/frontend/qtfront.cpp, qt/frontend/qtfront.h, plugins/suites_prompt.py,
    checkbox_qt/qt_interface.py, plugins/jobs_prompt.py: The selection tree is
    now updated when recovering from a previous run (LP: #937696)

  [Brendan Donegan]
  * [FEATURE] Added touchpad tests from CE QA Checkbox to allow touchpad
    testing to be performed

  [Daniel Manrique]
  * Internationalization support in checkbox-qt; updated checkbox.pot file
    (LP: #951054) 

 -- Javier Collado <javier.collado@canonical.com>  Wed, 28 Mar 2012 17:02:53 -0400

checkbox (0.13.5) precise; urgency=low

  New upstream release (LP: #960633):

  [Tiago Salem Herrmann]
  * qt/frontend/qtfront.ui: If the test text is too long, then it is cut off
    (LP: #950111)
  * checkbox/user_interface.py, checkbox_qt/qt_interface.py,
    plugins/user_interface.py, qt/frontend/qtfront.cpp, qt/frontend/qtfront.h:
    Correctly update automated test execution status in the Selection tab
    (LP: #950105).
  * qt/frontend/qtfront.cpp: Avoid QDBusArgument warnings when running
    checkbox-qt from a terminal (LP: #957476)
  * checkbox_qt/qt_interface.py, qt/frontend/qtfront.cpp,
    qt/frontend/qtfront.h, qt/frontend/qtfront.ui: add a popup comment box
    for each test under the "Run" tab. (LP: #959452)
  * checkbox/user_interface.py, qt/frontend/qtfront.cpp,
    qt/frontend/qtfront.h, checkbox_qt/qt_interface.py: Set
    interface.direction to NEXT if all the tests were executed and the user
    either analyzed or submitted the results. (LP: #956329)
  * checkbox/user_interface.py, plugins/user_interface.py,
    qt/frontend/qtfront.cpp, qt/frontend/qtfront.h,
    checkbox_qt/qt_interface.py: Use the ui persistent storage to keep some ui
    configuration values. (LP: #937626)
  * checkbox/user_interface.py: Avoid using fork() + call() to run a web
    browser. Use Popen instead.(LP: #956307)
  * qt/frontend/qtfront.ui, qt/frontend/qtfront.cpp, qt/frontend/qtfront.h:
    Removed welcome tab (LP: #957090)

  [Jeff Lane]
  * Reset default checkbox log level to INFO from DEBUG to make logs less
    confusing and verbose. (LP: #949745) 
  * Removed dependency on bluetooth/detect-output on the
    suspend/suspend_advanced job. (LP: #955375)
  * jobs/mediacard.txt.in, scripts/removable_storage_test,
    scripts/removable_storage_watcher: Modified removable_storage_watcher and
    removable_storage_test to accept list of busses to watch to resolve
    problems on systems with MMC readers that present themselves as USB
    devices rather than SDIO (LP: #953160)
  * jobs/optical.txt.in: Fixed the job descriptions for optical/read and
    optical/cdrom-audio-playback to account for changes in Precise and make
    them less confusing (LP: #954606)
  * Created automated version of optical/read for server testing
    Fixed issues with optical_read_test script:
    - test could pass if /dev/cdrom did not exist
    - test could pass if /dev/cdrom was inaccessible
    - test could pass if no optical device was passed in (LP: #945178)
  * Removed hard coded paths from scripts (LP: #949435)

  [Marc Tardif]
  * Linted qt_interface which had a few syntax errors (LP: #949957)
  * plugins/apport_prompt.py: Fixed apport integration was producing a trace
    (LP: #959463)

  [Daniel Manrique]
  * Bumped revision number to 0.13.5 in trunk
  * jobs/keys.txt.in: Fix definition for keys/media-keys test which failed to
    run (LP: #954480)
  * Reverted feature to keep tests ordered, as the sortkey attribute causes
    undesirable secondary effects.

  [Sylvain Pineau]
  * Show the UF invalidation warning if all test cases are unchecked from the
    right click menu (LP: #956757)
  * checkbox_qt/qt_interface.py, qt/frontend/qtfront.cpp,
    qt/frontend/qtfront.h: Tests now select Yes on PASS status (LP: #954556)

  [Brendan Donegan]
  * jobs/suspend.txt.in: Fixed dependencies on wireless and suspend_advanced
    jobs.
  * Changed screenshot jobs to use /dev/external_webcam which will be set by
    a udev rule (LP: #956885)

 -- Jeff Lane <jeff@ubuntu.com>  Fri, 16 Mar 2012 19:14:09 -0400

checkbox (0.13.4) precise; urgency=low

  [Brendan Donegan]
  * Added 'scsi' as a valid bus ID for determining product in udevadm.py
    (LP: #940249)
  * Added 'cciss' as a valid bus ID for determining product in udevadm.py
    (LP: #942548)
  * Updated command fields in composite disk jobs to address the ! in 
    some disk paths (LP: #942769)
  * Updated create_connection to poll for registration of connection and 
    then attempt to bring it up (LP: #944662)
  * Fixed command run by wireless_connection tests so that they fail if the
    internet_test fails, but still clean up the connection file (LP: #944176)
  * Fixed wireless_connection_open_* jobs to not provide security options
    (LP: #947163)

  [Daniel Manrique]
  * Tweaks to internet_test: don't try to ping an IP that's unreachable from 
    the specified interface (or at all), try to find something pingable via
    other means.

  [Javier Collado]
  * Added python-cairo as a dependency for checkbox-gtk (LP: #940163)
  * Updated camera_test script to use better tool for capturing the image
    and allow specifying a device to use, plus other improvements. Create a
    job which takes a capture from the webcam of the desktop.
  * Added jobs to take screenshots after suspend and attach the resulting jpg

  [Marc Tardif]
  * Tidied up logic for determining DISK device product and vendor 
    (LP: #942548)
  * Fixed filename matching expression for local jobs (LP: #942273)
  * Fixed duplicate System Testing applications after upgrade (LP: #940627)

  [Aurelien Gateau]
  * lib/template.py, lib/template_i18n.py, plugins/jobs_info.py,
    plugins/suites_prompt.py: Add a "sortkey" attribute to jobs, the sortkey
    order matches the order in which they appear in jobfiles.
  * checkbox_gtk/gtk_interface.py: Shows jobs and suites in sortkey order
    (that is, as they appear in job definition files, rather than
    alphabetically).
  * checkbox_gtk/gtk_interface.py, gtk/checkbox-gtk.ui,
    plugins/jobs_prompt.py: Added a progress bar showing tests completed and
    total.

  [Sylvain Pineau]
  * Updated gst_pipeline_test to add a --fullscreen option for video playback.
  * Add python-gtk2 dependency, Gst from gi.repository don't work well with 
    messages (See https://bugzilla.gnome.org/show_bug.cgi?id=631901).
  * Add a new job to capture screen during fullscreen video playback.

  [Tiago Salem Herrmann]
  * checkbox_qt/qt_interface.py, qt/frontend/qtfront.cpp,
    qt/frontend/qtfront.h, qt/frontend/treemodel.cpp, qt/frontend/treemodel.h:
    Makes it possible for the job selection tree to have more than 2 levels of
    children nodes.
 
  [Tim Chen]
  * Modifications to removable_storage_test to handle cases where removable
    media is not mounted prior to test running. (LP: #944623)

 -- Jeff Lane <jeff@ubuntu.com>  Thu, 08 Mar 2012 09:29:10 -0500

checkbox (0.13.3) precise; urgency=low

  New upstream release (LP: #939549):
 
  [Brendan Donegan]
  * Typo in command for for miscellanea/virtualization-check (LP: #934243)
  * Resized test selection views in checkbox-qt (LP: #937113)

  [Daniel Manrique]
  * Use GObject from gi.repository instead of gobject (LP: #937099)
  * Disable flushing to disk after every file access during gathering phase for
    a significant speed boost. (LP: #939019)

  [Javier Collado]
  * Fixed running of disk/read_performance tests (LP: #933528)
  
  [Sylvain Pineau]
  * Fix depends fields in info and suspend test suites (LP: #934051) 
  * Display results report in non-graphical interfaces (LP: #937657)

  [ Tiago Salem Herrmann ]
  * Remove auto generated qt resource file (LP: #938863)
 
  [Ara Pulido]
  * Fix the Ubuntu Friendly warning message (LP: #939448)

 -- Marc Tardif <marc@ubuntu.com>  Thu, 16 Feb 2012 10:31:18 -0500

checkbox (0.13.2) precise; urgency=low

  New upstream release (LP: #933090):

  [Jeff Lane]
  * Added a Hard Disk Stats Test that was part of a much older merge request
    for server test suite.
  * Modified apport-directory to provide feedback
  * Added new optical_write_test script and created appropriate jobs to refine
    optical drive testing
  * Created new resource job that creates an optical.{CD-R,DVD-R} resource to
    determine if a machine's optical drive supports writing or is read-only.
  * Added virt-check test to determine if a server will work as an OpenStack
    Compute Node.
  * Moved apport-directory changes from an old branch to checkbox where the
    job now resides.

  [Marc Tardif]
  * Removed trailing directories from the devpath of disk devices (LP: #925582)
  * Fixed awk regular expression in max_diskspace_used script (LP: #926312)
  * Implemented anonymous submissions to Launchpad with a dummy e-mail
    address.
  * Qt: Moved widgets around in Results window.
  * Changed options and arguments passed to show_tree method, and related UI
    changes.
  * Simplified running checkbox-qt from source tree, by compiling if needed.
  * Added support for decimals and multiple partitions in max_diskspace_used.
  * Fixed reference to xrandr_detect_modes replaced by VESA_drivers_not_in_use.
  * Fixed depends in debian/control file for checkbox-qt.

  [Daniel Manrique]
  * Changed way of obtaining preferred browser to ensure we honor the user's
    preference rather than Chromium's clobbering of
    /etc/alternatives/gnome-www-browser (LP: #925603) 
  * Added submission_path_prompt config variable; if set, it will be shown to
    the user before the test selection screen, and the value entered will
    override the default filename for the xml report.
  * plugins/suites_prompt.py: Fixed jobs being run despite being deselected. 
  * Qt: Changed color of the step bubbles to Ubuntu Orange, and made it
    parametrizable.
  * Qt: View report functionality.
  * Qt: Set the runtime application icon.
  * Fixed typo in network/info.
  * Fixed typo in create_connection.

  [Brendan Donegan]
  * Changed checkbox-cli text to clearly explain what + does (LP: #926417)
  * Changed progress bar of Qt UI to standard rather than custom one,
    prettified tabs and updated Launchpad email text amongst other UI tweaks
    in qt/frontend/qtfront.ui
  * Fixed some oversights in the mediacard job files regarding test 
    descriptions and card types.
  * Tweaked the memory_compare script a bit to make it easier to maintain.
  * Used regexes in default whitelist.

  [Javier Collado]
  * Removed job that installed ipmitool by default (LP: #931954)

  [Tiago Salem Herrmann]
  * Implementation of Qt frontend for checkbox.
  * Qt-related features and bugfixes:
  * Qt: Added welcome screen image and background color.
  * Qt: Removed maximize/restore button.
  * Qt: added select/deselect all popup menu.
  * Qt: Status screen
  * Qt: Antialiasing hint for step numbers and question mark.
  
  [Sylvain Pineau]
  * Tests will run in in order specified by the whitelist.
  * JobStore caches most of a job's attributes in memory to speed up sorting.

 -- Jeff Lane <jeff@ubuntu.com>  Wed, 15 Feb 2012 00:11:21 -0500

checkbox (0.13.1) precise; urgency=low

  New upstream release (LP: #925090):

  [Brendan Donegan]
  * Fixed the cpu_topology script so that it doesn't mistake the word
    'processor' in the value of another field for the field 'processor'
    (LP: #882161)
  * Added create_connection script and jobs to automatically create/test a
    wireless network connection.
  * Updated wireless job dependencies.
  * Add wireless performance data collecting tests.
  * Changed is_laptop test to a shell test and implemented a check_is_laptop
    script to check automatically for a systems 'laptopness' (LP: #886668)
  * Fixed connect_wireless script which continued failing to correctly
    identify wireless connections.
  * Don't fail the sleep_test if the wake alarm is still set (LP: #911161)
  * Add requirement for mem sleep state to be supported to the
    suspend_advanced_auto job (LP: #804190)
  * Fixed the camera/display test and removed the camera/video one.
  * Added display resource and matching requirements to external video 
    output tests.
  * Added removable_storage_watcher script to replace watch_command to make
    testing USB, FireWire and MMC devices easier and more cohesive.
  * Added memory_compare script to automate the memory/info job
  * Switch audio settings to correct device before running audio tests
    (LP: #916859)
  * Nixed graphics/xorg-version-output job and updated other job dependencies,
    since it is redundant with graphics/xorg-version. (LP: #671144)

  [Gabor Kelemen]
  * Fixed last two remaining strings with backslashes (LP: #868571)
  * Fix misplaced parentheses, so translation can work (LP: #904876)

  [Marc Tardif]
  * Refactored install scripts to be agnostic of variant name: 
    install/postinst, install/config and debian/*.postinst.
  * Using title defined in user_interface plugin in GTK interface.
  * Updated default.whitelist to reflect renamed jobs.
  * Removed files with non-printable characters from submission.xml.
  * Fixed parser for submission files with empty question comments
    and context info (LP: #912546)
  * Added support for skipping tests when the depends don't pass
    (LP: #509598)
  * Removed extraneous code from the sleep_test.
  * Refactored logic to check for network after suspend.
  * Removed deprecated hwtest package.
  * cpu_offlining was incorrectly using return instead of exit.

  [Daniel Manrique]
  * Update control files under debian/ to eliminate (most) lintian warnings
    (LP: #352986)
  * Environment variables specified with environ: in a job description will be
    passed to the backend for it to add to its environment. (LP: #897889)
  * Handle malformed LANGUAGE environment variable values (LP: #912946)
  * Added interactive media_keys_test script.
  * Make creation of wireless connection files more robust (LP: #923836)
  * Recommend gstreamer-gconf to enable media tests on kubuntu (LP: #898641)
  * Add bluetooth device requirement to obex jobs (LP: #921128)
  * Add a plugin conf variable for the welcome string (shown on the first
    screen when checkbox runs), so it can be changed without much effort.
  * Remove superflous bluetooth/detect job
  * Fixed typo in jobs/local.txt.in (phoronix misspelled as peripherals).
  * Rearranged a misplaced changelog entry.
  * Updated debian/control to remove unneeded Uploader: field.

  [Robert Roth]
  * Fixed spelling mistakes in user_apps job file. (LP: #904209)

  [Jeff Lane]
  * Created automated network info test to get some config info during automated 
    runs. (LP: #912038)
  * Added requires to suspend wireless jobs so they won't run if wireless isn't
    present (LP: #907150)
  * Fixed issue in usb_test with unwritable filesystems (LP: #912522)
  * Fixed USB tests so that insert, storage, remove run in proper order
  * Removed usb_storage_after_suspend since it's superfluous, all other USB
    tests already run after suspend.
  * Modifed usb_test to handle firewire drives as well, renamed script to
    removable_storage_test

  [Aurélien Gâteau]
  * Improvements to Recover dialog and show_info method.

  [ Javier Collado ]
  * Error while creating binary package fixed (LP: #921576)

  [ Sylvain Pineau ]
  * Replaced xrandr_display_modes with automated check for VESA driver
  * Refactored Unity compatibility tests

 -- Daniel Manrique <daniel.manrique@canonical.com>  Fri, 10 Feb 2012 11:19:05 -0500

checkbox (0.13) precise; urgency=low

  New upstream release (LP: #892268):

  [Marc Tardif]
  * Generate a submission.xml file that contains all device and attachment
  * Write the report before reporting the validation error.
  * Changed device.product to dmi.product for the formfactor (LP: #875312)

  [Daniel Manrique]
  * Use gettext for string (LP: #869267)
  * Move progress indicator to main checkbox dialog instead of a 
    transient window (LP: #868995)
  * Ignore malformed dpkg entries in package_resource (LP: #794747)
  * Reset window title after finishing a manual test (LP: #874690)
  * Handle "@" in locale names (as in ca@valencia).

  [Jeff Lane]
  * Went through all the job files and:
    * Updated descriptions to match Unity UI structure
    * Added descriptions where necessary
    * Added further details to some descriptions
    * Moved some jobs to more appropriate files
    * Fixed job names in older job files to match new naming scheme 
      (suite/testname)
    * Added jobs to local.txt to ensure all job files are now parsed
      (this allows easier addition of existing tests to whitelists)
    * Changed remaining manual job descriptions to match the new format
  * Updated CD and DVD write tests to be more clear about when to skip
    them (LP: #772794)

  [Ara Pulido]
  * Rewrote all job descriptions to match OEM QA syntax

  [Brendan Donegan]  
  * Fix the code that assigns keys in checkbox-cli so that it never assigns
    keys which have other uses. (LP: #877467)
  * Show details of unmet job requirements (LP: #855852)
  * Ensure that connect_wireless chooses a wireless connection from the list
    of available connections (LP: #877752)
  * Have the bluetooth/detect tests require a device with the category
    BLUETOOTH to run, thus preventing the test from failing on systems with
    no Bluetooth device (LP: #862322)
  * Rename attachment jobs to not have a forward slash in their name
    (LP: #887964)
  * Guard against trying to write files to logical partitions on USB sticks
    (which will obviously fail) in usb_test (LP: #887049)
  * Make the OpenGL test ignore the return value of glxgears and improve
    the test description (LP: #890725)
  * Allow input/mouse test to run if a TOUCH device is present
    (LP: #886129)

  [ Javier Collado ]
  * Broken job dependencies fixed (LP: #888447)
  * Regex support when specifying blacklists and whitelists on the
    commandline (LP: #588647)

 -- Daniel Manrique <daniel.manrique@canonical.com>  Thu, 18 Nov 2011 12:46:21 -0500

checkbox (0.12.8) oneiric; urgency=low

  New upstream release (LP: #862579):

  [Brendan Donegan]
  * Remove test for FTP connection from network_check script (LP: #854222)
  * Update a parameter in usb_test to have it run faster.
  * Remove record_playback_after_suspend from Ubuntu Friendly whitelist (LP: #855540)
  * Fix minor typo in multi-monitor friendly resolution_test script which caused 
    minimum_resolution test to fail (LP: #855599)
  * Remove storage_devices_test from Ubuntu Friendly whitelist since bonnie++  (which it uses) is not installed by default (LP: #855841)
  * Changed description and name to reflect Ubuntu Friendly branding. Now when a user searches for Ubuntu Friendly in the lens, Checkbox will appear (LP: #852036)
  * Reset the selections at the test suite prompt if No is selected at the recover prompt (LP: #861208)
  * Save the connection name(s) instead of the interface name so that they can be reconnected to properly after the wireless before/after suspend tests have completed (LP: #861502)
  * Make connect_wireless use the UUID of the connection instead of the name for greater reliability (LP: #862190)

  [Daniel Manrique]
  * Restored _recover attribute, re-enabling welcome and test selection
    screens (LP: #852204)
  * Remove memory/test from the Ubuntu Friendly whitelist (LP: #853799)
  * Use diff instead of grep, better comparing of empty files (LP: #852014)
  * Apport integration: new mandatory "tag" value in ApportOptions (LP: #852201)
  * Add warning prior to starting the tests (LP: #855328)
  * Apport integration: Fix instantiation of Gtk.RadioButton, needed due 
    to PyGI related API changes (LP: #805679)
  * Remove ping -R parameter that apparently caused ICMP packets to be dropped
    by some routers (LP: #861404)

  [ Evan Broder ]
  * Replace resolution_test with an implementation which uses GdkScreen to
    be multimonitor-aware (LP: #632987)

  [Jeff Lane]
  * Fix names of optical drive tests and remove a non-existing test from the
    whitelist (LP: #854808) 
  * Fix wireless_*_suspend jobs so they recreate iface file instead of append
    each time (LP: #855845)
    (LP: #852201)
  * Clarify better the intend of the is_laptop question (LP: #861844)
  * Fixed dependencies for tests that depend on suspend/suspend_advanced 
    (LP: #860651)

  [Tim Chen]
  * Fix cpu_scaling_test (LP: #811177)
 
  [Ara Pulido]
  * Avoid connect_wireless messing with AP with similar names (LP: #861538)
  * Remove bluetooth/file-transfer from the list of tests to run, since due to
    bug 834348 it always fails.

  [Marc Tardif]
  * Added support for wildcards when verifying the transport certificate.
  * Applying depends across suites (LP: #861218)

 -- Daniel Manrique <daniel.manrique@canonical.com>  Thu, 29 Sep 2011 13:12:01 -0400

checkbox (0.12.7) oneiric; urgency=low

  New upstream release (LP: #850395):

  [Brendan Donegan]
  * Redirecting stderr to pipe to fix the gconf_resource script (LP: #832321)
  * Clear jobs directory when user selects No to recover question (LP: #836623)

  [Daniel Manrique]
  * checkbox/job.py: Guard against bogus timeout values (LP: #827859)
  * More explicit handling of string decoding/encoding, avoids problems with
    non-ascii characters (LP: #833747)
  * Changed architecture from all to any for checkbox base, to build
    architecture-specific binaries (LP: #833696)

  [Jeff Lane]
  * Several corrections necessary due to test name changes or typos found in
    job files

  [Marc Tardif]
  * Connecting hyper text widgets only once (LP: #827904)
  * Detecting MMC readers as OTHER instead of DISK (LP: #822948)
  * Validating the hostname in the SSL certificate (LP: #625076)
  * Validating the submission.xml (LP: #838123)

 -- Daniel Manrique <daniel.manrique@canonical.com>  Fri, 14 Sep 2011 17:15:26 -0400

checkbox (0.12.6) oneiric; urgency=low

  New upstream release (LP: #841983):

  [ Daniel Manrique ]
  * Work around PyGTK API changes that kept checkbox from starting up
    (LP: #839675).

 -- Daniel Manrique <daniel.manrique@canonical.com>  Mon, 05 Sep 2011 12:47:58 -0400

checkbox (0.12.5) oneiric; urgency=low

  New upstream release (LP: #838745):

  [Ara Pulido]
  * Created a "suspend" suite and renamed relevant tests.

  [Brendan Donegan]
  * Removed redundant tests in power-management suite.
  * Fixed dependencies in power-management suite.

  [Daniel Manrique]
  * Changed name of apt-get test to reflect the suite it's in.
  * Fixed typos in job definitions that caused them to not be run.
  * Added missing description to info/hdparm test (LP: #832351)
  * Quote command to obtain bluetooth address, to avoid hanging if 
    a device is not present (LP: #836756).
  * Added BLUETOOTH category to udev parser.
  * Removed some tests from default whitelist.
  * Fixed dependencies for keys/sleep.
  
  [Jeff Lane]
  * Added new USB storage transfer test
  * Re-worked and added automated audio test

  [Marc Tardif]
  * Added WIRELESS category to udev parser.

 -- Ara Pulido <ara@ubuntu.com>  Thu, 01 Sep 2011 12:23:07 +0100

checkbox (0.12.4) oneiric; urgency=low

  New upstream release (LP: #824180):

  [Brendan Donegan]
  * Refactored job definition files.
  * Fixed dependencies and test naming.
  * Added Online CPU before/after suspend test.
  * Automated wireless tests.
  * Removed redundant sru_suite.txt, updated dependencies accordingly.
  * Automated bluetooth_obex tests.

  [Daniel Manrique]
  * Further improvements to make frontend/backend communication more reliable.
    Prevents stuck backends, failure to close the GUI due to lack of reply
    from the backend, and test specifying "user" not being run.
  * scripts/keyboard_test modified to account for pygi-related GTK API
    changes. (LP: #804369)
  * scripts/sleep_test: improve handling of NetworkManager DBus API
    changes. (LP: #808423)
  * scripts/cdimage_resource: properly handle releases with "LTS" in their
    name (LP: #814085)
  * Updated minimum_resolution test as per latest system requirements, leaving
    just one unified test. (LP: #767166)

  [Javier Collado]
  * Checkbox exits with EX_NOINPUT if a whitelist or blacklist file is
    specified and cannot be found.
  * Deselect a test suite automatically when none of its children is selected,
    in the GTK interface. (LP: #651878)
  * Make the "Next" button the default action when Enter is pressed, to 
    streamline testing with the GTK interface.

  [Marc Tardif]
  * Fixed udevam not being found because /sbin not in PATH (LP: #597305)
  * Fixed hardware attachments for udev and dmi (LP: #822682)

  [Sylvain Pineau]
  * Expose the message store to other plugins, via firing an expose-msgstore
    event.

  [Andrew Faulkner]
  * Fix description for nautilus_file_create job (LP: #821141) 

  [Kenneth Wimer]
  * New header image that follows brand guidelines (LP: #554202)

 -- Daniel Manrique <daniel.manrique@canonical.com>  Wed, 10 Aug 2011 15:16:39 -0400

checkbox (0.12.3) oneiric; urgency=low

  [Marc Tardif]
  * Only reading CHECKBOX_* environment variables in config (LP: #802458)
  * Imported scripts and jobs from Platform Services.

  [Chad A. Davis]
  * Switch to dh_python2 and debhelper7 (LP: #788514)

  [Barry Warsaw]
  * Fix checkbox_clean.run() to ignore missing executables, as is the case
    in a fresh checkout.

 -- Daniel Manrique <daniel.manrique@canonical.com>  Fri, 01 Jul 2011 11:37:27 -0400

checkbox (0.12.2) oneiric; urgency=low

  New upstream release (LP: #800199):

  [Brendan Donegan]
  * Added interface parameter to internet_test script.

  [Daniel Manrique]
  * GTK GUI: Change assignment of TreeStore model to TreeView to account for
    pygi-related API changes. Also seems to fix lingering select/deselect all
    buttons. (LP: #796666) (LP: #796622)
  * GTK GUI: Fix call to Gtk buffer get_text to add now-mandatory fourth
    parameter, keeps the GUI from misbehaving in connection to fixed bug.
    (LP: #796827)
  * GTK GUI: Fix handling of mouse events in gtk_hypertext_view.py which
    prevented displaying the final report.
  * Put test name as part of the window title, as an aid to
    reporting/debugging (LP: #744190)
  * plugins/apport_prompt.py: Add test name to "Do you want to report a bug?"
    dialog to make it clearer.

  [Sylvain Pineau]
  * Fix evaluation of job requirements (LP: #798200)
  * Added "in" operator to job requirements.

 -- Marc Tardif <marc@ubuntu.com>  Tue, 21 Jun 2011 09:41:57 -0400

checkbox (0.12.1) oneiric; urgency=low

  New upstream release (LP: #796629):

  [Brendan Donegan]
  * Fix timeout in sleep_test script (LP: #665299)
  * Fix traces in hyper_text_view module (LP: #796508)
  * Added camera test (LP: #764222)

  [Daniel Manrique]
  * Fix GUI definition file so main window uses "natural request", growing
    when child widgets require so (LP: #776734)
  * Fix open/read blocking behavior and backend/frontend communications to
    avoid hangs and lingering backends. (LP: #588539)
  * Render header text dynamically over the image background, and updated pot
    file with the new string. (LP: #621880)

  [Robert Roth]
  * Improve command line key prompts (LP: #786924)

 -- Marc Tardif <marc@ubuntu.com>  Fri, 03 Jun 2011 17:00:11 -0400

checkbox (0.12) oneiric; urgency=low

  New upstream release (LP: #784076):
  * Removed dead pixel test.

  [Bilal Akhtar]
  * Port checkbox to Gtk3/PyGI (LP: #783822)

 -- Marc Tardif <marc@ubuntu.com>  Tue, 17 May 2011 09:48:07 -0400

checkbox (0.11.4) natty; urgency=low

  * Changed udev_resource to report CAPTURE for USB VIDEO devices
  * Fixed eval of resources with names like list item names
  
  [Carl Milette]
  * Fixed hard coded disk in disk_bench_test so that it matches convention
    utilizing udev_resource for finding devices. (LP: #507943)

 -- Jeff Lane <jeff@ubuntu.com>  Fri, 22 Apr 2011 11:05:19 -0400

checkbox (0.11.3) natty; urgency=low

  New upstream release (LP: #751928):
  * Fixed sleep_test crashing with ioerror (LP: #630785)
  * Fixed keyerror when running some manual tests (LP: #729431)

  [Ara Pulido]
  * Improved debconf messages and ordering (LP: #553777)
  * Video bugs should be reported as a display symptom (LP: #744964)
  * Added checkbox log to apport report

  [Gerhard Burger]
  * Fixed punctuation inconsistencies in verification procedures (LP: #744167):

 -- Marc Tardif <marc@ubuntu.com>  Tue, 05 Apr 2011 16:19:17 -0400

checkbox (0.11.2) natty; urgency=low

  New upstream release (LP: #736919):
  * Added version to dpkg dependency
  * Added multiarch support to install script (LP: #727411)
  * Fixed submitting data twice (LP: #531010)
  * Fixed job descriptions for checkbox-cli (LP: #221400)

  [Daniel Manrique]
  * Fixed strings in audio tests and updated pot file (LP: #691241)
  
  [Jochen Kemnade]
  * Fixed grammar in user-apps tests (LP: #642001)

  [Jeff Lane]
  * Added reboot instructions to suspend/hibernate tests (LP: #420493)
  * Made the firewire instructions make more sense (LP: #693068)
  
  [Michael Terry]
  * Fixed several strings appear in English although translated (LP: #514401)
    - jobs/fingerprint.txt.in
    - jobs/media.txt.in
    - jobs/monitor.txt.in
    - jobs/sleep.txt.in
    - jobs/firewire.txt.in
    - po/checkbox.pot
  * Fixed grammar (LP: #525454)
    + jobs/fingerprint.txt.in

 -- Jeff Lane <jeff@ubuntu.com>  Tue, 29 Mar 2011 09:17:36 -0400

checkbox (0.11.1) natty; urgency=low

  New upstream release (LP: #725110):
  * Checking for lock file before firing stop-all event (LP: #719552)
  * Changed description of nautilus_file_copy job (LP: #709688)

  [Javier Collado]
  * Fixed title in progress dialog

 -- Marc Tardif <marc@ubuntu.com>  Fri, 25 Feb 2011 11:56:43 -0500

checkbox (0.11) natty; urgency=low

  New upstream release (LP: #719073):
  * Changed support for persist plugin as optional (LP: #561816)

  [Ara Pulido]
  * Fixed lintian errors and warnings

  [Eitan Isaacson]
  * Migrate the UI from libglade to gtkbuilder  

 -- Marc Tardif <marc@ubuntu.com>  Mon, 14 Feb 2011 18:19:27 -0500

checkbox (0.10.4) maverick; urgency=low

  * Fixed parsing of config parameters (LP: #689140)

 -- Marc Tardif <marc@ubuntu.com>  Tue, 14 Sep 2010 12:43:51 -0400

checkbox (0.10.3) maverick; urgency=low

  New upstream release (LP: #638333):
  * Fixed verification of SSL validity (LP: #625076)
  * Improved audio test questions.

 -- Marc Tardif <marc@ubuntu.com>  Tue, 14 Sep 2010 12:43:51 -0400

checkbox (0.10.2) maverick; urgency=low

  New upstream release (LP: #617583):
  * Fixed sleep_test to check the connection if using network-manager.
  * Fixed reporting bugs against alsa-base and xorg (LP: #607214)
  * Fixed apport dialog no longer appearing (LP: #607217)
  * Reduced data file size for the desktop image.
  * Updated report to be more pretty.

 -- Marc Tardif <marc@ubuntu.com>  Fri, 13 Aug 2010 16:23:16 -0400

checkbox (0.10.1) maverick; urgency=low

  New upstream release (LP: #597295):
  * Added support for urwid interface.
  * Added sound check test.
  * Added document viewer test.
  * Added update-manager and nautilus tests.
  * Added resolution tests.
  * Added sleep tests.

 -- Marc Tardif <marc@ubuntu.com>  Tue, 22 Jun 2010 10:43:52 -0400

checkbox (0.10) maverick; urgency=low

  * Added media tests (LP: #397944)
  * Added support for comments in templates.

 -- Marc Tardif <marc@ubuntu.com>  Tue, 04 May 2010 11:51:22 -0400

checkbox (0.9.2) lucid; urgency=low

  New upstream release (LP: #567568):
  * Added referer when sending submissions to Launchpad (LP: #550973)
  * Added suggests to checkbox package in debian/control file (LP: #352740)
  * Fixed udev_resource script to be more resilient (LP: #556824)
  * Fixed cdimage_resource script to read casper.log (LP: #558728)
  * Fixed reporting all resources found for a job (LP: #560948)
  * Fixed stalling when using kdesudo to start backend (LP: #557443)
  * Fixed starting the appropriate default browser on UNR (LP: #563050)
  * Fixed ansi_parser script when outputting to stdout (LP: #560952)
  * Fixed opening the report with the gconf preferred browser (LP: #562580)
  * Fixed suspend_test to use relative time for wakealarm (LP: #349768)
  * Fixed backend not getting terminated upon closing (LP: #553328)

 -- Marc Tardif <marc@ubuntu.com>  Tue, 06 Apr 2010 14:17:46 -0400

checkbox (0.9.1) lucid; urgency=low

  New upstream release (LP: #548800):
  * Added cpu_scaling_test script.
  * Fixed hard drive detection (LP: #549714)
  * Fixed backend to handle empty messages (LP: #536645)
  * Fixed parsing of package resource (LP: #539691)
  * Fixed malformed xml report (LP: #485445)
  * Fixed running root manual tests as normal user (LP: #383559)
  * Fixed writing apport files only after submitting (LP: #530380)
  * Fixed audio test instructions (LP: #529205)
  * Fixed gathering chassis information (LP: #537435)
  * Fixed detection of disks in kvm (LP: #552998)
  * Fixed udev_resource script to be more resilient (LP: #552999)
  * Fixed filter_packages script to use new resources.

 -- Marc Tardif <marc@ubuntu.com>  Sun, 07 Mar 2010 15:05:44 -0400

checkbox (0.9) lucid; urgency=low

  * Introduced job_prompt plugin to treat all jobs (suites, tests, etc.) as composites.
  * Replaced the registry and resource scripts and centralized job iteration.
  * Replaced dependency on dbus by using sudo/gksu/kdesudo instead.
  * Replaced mktemp with mkdtemp for security purposes.
  * Fixed strings in fingerprint and modem tests (LP: #457759)
  * Fixed client side validation of Launchpad form (LP: #438671)
  * Added device information to tags when reporting bugs with apport.
  * Added shorthands for blacklist-file and whitelist-file.
  * Added support for apport default configuration (LP: #465447)
  * Added support for scrolled options list (LP: #411526)
  * Added support for tests generated by suites to run as root.
  * Added support for requirements in attachments.
  * Added support for armv7l processor
  * Added Autotest integration
  * Added LTP integration
  * Added Phoronix integration
  * Added qa-regression-testing integration

 -- Marc Tardif <marc@ubuntu.com>  Wed, 04 Nov 2009 19:36:09 -0400

checkbox (0.8.5) karmic; urgency=low

  * Fixed translation of suites and tests files (LP: #456115)
  * Fixed checking the status of command registries (LP: #457502)
  * Fixed selecting suites in the command line (LP: #457559)
  * Fixed reporting of bugs to contain test description (LP: #427932)
  * Fixed execute permissions on scripts (LP: #459606)
  * Renamed processors_info plugin to singular because processor
    information is reported as a single structure with a count attribute
  * Updated translation files.

 -- Marc Tardif <marc@ubuntu.com>  Mon, 26 Oct 2009 12:17:30 -0400

checkbox (0.8.4) karmic; urgency=low

  * Fixed failing dependencies when not available (LP: #430051)
  * Fixed supporting udevadm not providing DEVPATH variable (LP: #430084)
  * Fixed supporting audio devices without a /proc/asound entry (LP: #430086)
  * Fixed running when python-apport package is not installed (LP: #430103)
  * Fixed X error when exiting after reporting a bug (LP: #430776)
  * Fixed prompting to report a bug according to GNOME HIG (LP: #429701)
  * Fixed prompting for answer in checkbox-cli (LP: #429764)
  * Fixed resolution_test message for fglrx driver (LP: #346816)
  * Fixed adding of manpage symlinks for gtk and cli (LP: #426641)
  * Fixed recovering from connecting to the backend (LP: #446693)
  * Fixed backend to use dbus instead of policykit (LP: #435714)
  * Fixed interpolation of output variable in cli (LP: #450673)
  * Fixed selection of suites in cli (LP: #450713)
  * Fixed parsing of virtio-pci devices (LP: #450774)

 -- Marc Tardif <marc@ubuntu.com>  Tue, 13 Oct 2009 16:44:12 -0400

checkbox (0.8.3) karmic; urgency=low

  * Fixed trailing newline requirement in test definitions (LP: #427993)
  * Fixed reporting firmware version as product name (LP: #428563)
  * Fixed detecting pci and usb audio devices (LP: #429558)
  * Fixed prompting to report a bug when there's no package (LP: #429668)

 -- Marc Tardif <marc@ubuntu.com>  Sat, 12 Sep 2009 15:37:40 -0400

checkbox (0.8.2) karmic; urgency=low

  * Fixed adding test information when reporting with apport (LP: #423798)
  * Fixed tagging bugs when reporting with apport (LP: #423799)
  * Fixed expressing package aliases for the linux package (LP: #423805)
  * Fixed detecting the disk category in devices (LP: #423864)
  * Fixed supporting apport symptoms when reporting bugs (LP: #424063)
  * Fixed gathering of dmi information for Launchpad report (LP: #424454)
  * Fixed tests using gksudo returning empty output (LP: #425284)

  [Javier Collado]
  * Fixed reporting of output in shell plugin (LP: #393894)

 -- Marc Tardif <marc@ubuntu.com>  Mon, 31 Aug 2009 17:16:38 -0500

checkbox (0.8.1) karmic; urgency=low

  * New upstream version:
    * Added disk tests.
    * Added fingerprint reader tests.
    * Added firewire tets.
    * Added kms tests.
    * Added media tests.
  * Fixed dependency on hal and using udev instead (LP: #399319)
  * Fixed calling ubuntu-bug when a test fails (LP: #418978)

 -- Marc Tardif <marc@ubuntu.com>  Tue, 26 Aug 2009 17:36:05 -0500

checkbox (0.8~alpha4) karmic; urgency=low

  * New upstream version:
    * Changed icon.
    * Added timeout property to lock_prompt plugin.
    * Added concept of attachments to tests.
    * Added support for backslahes in templates to wrap lines.
    * Added support blacklisting and whitelisting both tests and suites.
    * Introduced the concept of jobs for suites, tests and attachments.
    * Removed upstart event which is no longer needed.
    * Replaced architecture and category with requires in test definitions.
  * Fixed pygst dependency (LP: #334442)
  * Fixed configuration file updates during install (LP: #330596)
  * Fixed DBus exceptions (LP: #344916, #359440)
  * Fixed and expanded translations (LP: #347038)
  * Fixed ignored system proxy settings (LP: #345548)
  * Fixed parsing blank lines in templates (LP: #393907)
  * Fixed escaping of lists (LP: #394001)
  * Fixed timeout in manual tests (LP: #377986)
  * Fixed CLI interface dialog.
  * Fixed support for FreeDesktop XDG base directory specification (LP: #363549)
  * Added general and package specific apport hooks

  [ Gabor Keleman ]
  * Fixed untranslated strings in tests (LP: #374666)
  * Fixed untranslated last screen (LP: #374646)

 -- Marc Tardif <marc@ubuntu.com>  Wed, 19 Aug 2009 15:36:05 -0500

checkbox (0.7) jaunty; urgency=low

  [ Dave Murphy ]
  * Fixed viewing of report files in Firefox 3 (LP: #331481)
  * Added additional contextual information
   * /etc/sysctl* (LP: #331055)
   * /etc/modprobe.d (LP: #331056)
   * /etc/modules (LP: #331057)
  * Fixed packaging for Jaunty
   * https://lists.ubuntu.com/archives/ubuntu-devel/2009-February/027439.html
   * Uses --install-layout=deb
   * Installs to dist-packages instead of site-packages

  [ Andy Whitcroft ]
  * suspend_test: update suspend_test to version V6 matching kernel version.
    The version here will become the master copy.
  * suspend_test: add a --dry-run mode to simplify developement
  * suspend_test: add a automation mode for checkbox integration
  * suspend_test: add a new pm-suspend test
  * suspend_test: record and restore timer_delay around the variable
    time test.
  * suspend_test: release v7.
  * suspend_test: initial version of suspend power consumption test
    from a patch by Pete Graner.
  * suspend_test: power -- made the sleep time configurable
  * suspend_test: detect batteries and disable ac/power tests
  * suspend_test: disable dbus tests when we have no primary user
  * suspend_test: handle AC transitions better
  * suspend_test: enable power test as part of --full
  * suspend_test: reduce the noise in the test instructions
  * suspend_test: use minutes in output when that is more appropriate
  * suspend_test: track actual AC transitions and report them
  * suspend_test: only mention AC at all if we have a battery
  * suspend_test: report useful data at the bottom for posting
  * suspend_test: document the new power test in the usage
  * suspend_test: power -- indicate when the result is unreliable
  * suspend_test: report -- fix up spacing issues
  * suspend_test: release v8

 -- Dave Murphy <schwuk@ubuntu.com>  Tue, 17 Mar 2009 09:46:16 +0000

checkbox (0.6) jaunty; urgency=low

  * New upstream version:
    * Added suspend_test script - for more details see:
      https://wiki.ubuntu.com/KernelTeam/SuspendResumeTesting
    * Added XSL Stylesheet and the ability to view generated reports
    * Added support for PolicyKit to run the application as a user
    * Added logging for backend and logrotation script.
  * Fixed calling ucf was run via debconf (LP: #330502)

 -- Marc Tardif <marc@ubuntu.com>  Tue, 17 Feb 2009 15:36:05 +0000

checkbox (0.5) jaunty; urgency=low

  * New upstream version:
    * Added concept of hyper text view to display clickable links.
    * Added concept of properties to components.
    * Added pci information to launchpad report.
    * Added dmi information to launchpad report.
    * Added text area to keyboard test.
    * Removed sourcing of base postrm script.
    * Updated translations from Launchpad.
  * Fixed handling of interrupt signal (LP: #327810)
  * Fixed display of text in graphical interface (LP: #240374)
  * Fixed support for regexes in blacklist and whitelist (LP: #327177)
  * Fixed opening of subunit log file (LP: #325737)
  * Fixed internet test.

 -- Marc Tardif <marc@ubuntu.com>  Tue, 20 Jan 2009 18:55:20 -0500

checkbox (0.4) jaunty; urgency=low

  * Setup bzr-builddeb in native mode.
  * Removed LGPL notice from the copyright file.

 -- Marc Tardif <marc@ubuntu.com>  Tue, 20 Jan 2009 16:46:15 -0500

checkbox (0.3) jaunty; urgency=low

  * New upstream version:
    * Renamed hwtest to checkbox.
    * Renamed auto tests to shell tests.
    * Added watch file.
    * Added README file pointing to the Ubuntu wiki.
    * Added subunit to the test suite.
    * Added the subunit_report plugin to produce a standard test report.
    * Added pvs registry.
    * Added support for int return values to recursive registry eval.
    * Added debug information when a command registry returns an error.
    * Added mounts registry.
    * Added patches to upgrade the configuration files.
    * Added support for CHECKBOX_OPTIONS environment variable.
    * Added usage information.
    * Added gconf registry.
    * Added logging to checkbox event.
    * Added locking plugin.
    * Added message store and schema types.
    * Added caching to automatic tests so that they are not run multiple
      times.
    * Added persistence to category and system_id.
    * Added lshw registry and plugin.
    * Added newlines to German introduction message.
  * Fixed e-mail address should be remembered (LP: #156725)
  * Fixed $output variable does not seem to be reinterpolated when
    testing again (LP: #189404)
  * Fixed command line interface does not provide a test nor test again
    option (LP: #189423)
  * Fixed translation template unavailable, even though hwtest is in main
    (LP: #202447)
  * Fixed internet_test should support providing a destination other
    than canonical.com (LP: #216111)
  * Fixed hwtest loads editor backup files from suite dir (LP: #237954)
  * Fixed application should only have one instance running (LP: #266899)
  * Fixed disk information should be gathered (LP: #267889)
  * Fixed typo: payback device (LP: #288331)
  * Fixed tests skipped by constraint should be reported (LP: #304176)
  * Fixed manual tests which have commands should not be run automatically
    (LP: #304231)
  * Fixed CHECKBOX_DATA mapping is not working (LP: #304736)

 -- Marc Tardif <marc@ubuntu.com>  Fri, 16 Jan 2009 12:05:32 -0500

hwtest (0.1-0ubuntu10) hardy; urgency=low

  * Fixed xalign and yalign in exchange summary.

 -- Marc Tardif <marc@interunion.ca>  Mon, 21 Apr 2008 15:07:39 -0400

hwtest (0.1-0ubuntu9) hardy; urgency=low

  * Fixed internet_test to ping default gateway rather than canonical.com.
  * Fixed python-support issues to support upgrades of hwtest.
  * Fixed tooltip to be HIG compliant.
  * Fixed category to use GTK;System;Settings;.
  * Fixed command line interface to support escape characters.
  * Using python-central instead of python-support.
  * Added support to i18n the .desktop file.
  * Added support for http_proxy and https_proxy.
  * Added summary of information being submitted.

 -- Marc Tardif <marc@interunion.ca>  Thu, 17 Apr 2008 12:01:50 -0400

hwtest (0.1-0ubuntu8) hardy; urgency=low

  * debian/patches/01_change_menu_category.patch:
    - change the category so the item is moved to system, administration and not
      the only entry in applications, system tools on a default installation

 -- Sebastien Bacher <seb128@canonical.com>  Mon, 14 Apr 2008 15:49:06 +0200

hwtest (0.1-0ubuntu7) hardy; urgency=low

  * Fixed packaging bugs.
  * Improved internationalization.
  * Renamed questions and answers to tests and results.

 -- Marc Tardif <marc@interunion.ca>  Thu,  6 Mar 2008 10:58:43 -0500

hwtest (0.1-0ubuntu6) hardy; urgency=low

  * Upload to hardy/universe (without the .bzr files).
  * Make package conformant with current Python policy.

 -- Matthias Klose <doko@ubuntu.com>  Tue, 11 Mar 2008 14:06:02 +0000

hwtest (0.1-0ubuntu5) hardy; urgency=low

  * Set default timeout to None instead of 60 seconds.
  * Updated copyright information.
  * Reverted to using gksu to limit dependencies.
  * Removed dependency on python-apt.

 -- Marc Tardif <marc@interunoin.ca>  Thu, 28 Feb 2008 17:07:07 -0500

hwtest (0.1-0ubuntu4) hardy; urgency=low

  * Improved text in questions text file.
  * Improved user experience by only showing auto questions
    progress bar when there are actual questions.
  * Also improved the user experience by showing a progress
    bar while building the report.

 -- Marc Tardif <marc@interunion.ca>  Wed, 27 Feb 2008 23:12:24 -0500

hwtest (0.1-0ubuntu3) hardy; urgency=low

  * Fixed hwtest_cli so that it doesn't strip the DISPLAY environment
    variable.
  * Fixed system_info plugin so that it does a better effort for
    gathering system information instead of relying on non standard
    information from HAL.

 -- Marc Tardif <marc@interunion.ca>  Wed, 27 Feb 2008 10:52:33 -0500

hwtest (0.1-0ubuntu2) hardy; urgency=low

  * Fixed packaging following lintian error.
  * Added packages registry and plugin.

 -- Marc Tardif <marc@interunion.ca>  Tue,  5 Feb 2008 15:02:26 -0500

hwtest (0.1-0ubuntu1) hardy; urgency=low

  * Initial Release.

 -- Marc Tardif <marc@interunion.ca>  Mon, 17 Sep 2007 17:25:54 -0300<|MERGE_RESOLUTION|>--- conflicted
+++ resolved
@@ -2,6 +2,11 @@
 
   [Marc Tardif]
   * New version 0.14.1 for Quantal Quetzal development.
+
+  [Brendan Donegan]
+  * Fixed up a few things with the gpu_lockup tests. Removed depends,
+    renamed to gpu_lockup_suspend to reflect behaviour and removed the
+    requirement on Firefox
 
  -- Marc Tardif <marc@ubuntu.com>  Fri, 22 Jun 2012 17:04:14 -0400
 
@@ -27,18 +32,12 @@
     (LP: #1004212)
   * Instead of checking output of nmcli con up in create_connection,
     check the return code is success instead (LP: #1013537)
-<<<<<<< HEAD
   * base64 encode the after suspend screenshot attachement so that it can
     be uploaded properly (LP: #1016126)
   * Fixed simple type in xorg_memory_test, introduced by Python3
     conversion (LP: #1016387)
   * [FEATURE] Add suspend/bluetooth_obex_after_suspend_auto test to be
     used during fully automated SRU testing
-=======
-  * Fixed up a few things with the gpu_lockup tests. Removed depends,
-    renamed to gpu_lockup_suspend to reflect behaviour and removed the
-    requirement on Firefox
->>>>>>> 208ae5b5
 
   [Marc Tardif]
   * [FEATURE] Reworked media_keys_test into key_test, making it more generic
