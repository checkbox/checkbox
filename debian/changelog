--- conflicted
+++ resolved
@@ -42,6 +42,8 @@
   [Jeff Marcom]
   * jobs/optical.txt.in: Changed optical read/write job commands to use
     a more reliable dev path (LP: #990560)
+  * Fixed bug where previous test description and instructions were displayed
+    while an automated test was running (LP: #1012377)
 
   [Daniel Manrique]
   * Bumped to 0.14.6 to keep changelog size sane and fix a small mishap in the
@@ -197,15 +199,8 @@
     the 'device' argument (bus type) and require at least one value
   * [FEATURE] scripts/removable_storage_watcher: add support for debugging
 
-<<<<<<< HEAD
+
  -- Jeff Lane <jeff@ubuntu.com>  Tue, 02 Oct 2012 16:21:12 -0400
-=======
-  [ Jeff Marcom ]
-  * Fixed bug where previous test description and instructions were displayed
-    while an automated test was running (LP: #1012377)
-
- -- jeff <jeff.marcom@canonical.com>  Mon, 24 Sep 2012 10:59:49 -0400
->>>>>>> 33b87a88
 
 checkbox (0.14.5) quantal; urgency=low
 
