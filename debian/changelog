checkbox (0.14) quantal; urgency=low

  [Brendan Donegan]
  * [FEATURE] Python 2 to 3 conversion:
    * scripts/create_connection - switched to using argparse and fixed
      representation of octal literal
    * scripts/internet_test - ran 2to3 tool and decoded result of
      check_output. Also replaced optparse with argparse
<<<<<<< HEAD
=======
    * scripts/removable_storage_watcher - ran 2to3 tool and swapped
      use of gobject with gi.repository.GObject

  [Jeff Marcom]
  * [FEATURE] Python 2 to 3 conversion:
>>>>>>> c495fbcc
    * scripts/memory_info
    * scripts/removable_storage_test - ran 2to3 tool and fixed some
      encoding issues
  * Update touchpad.py to use gsettings instead of deprecated gconf
    (LP: #1004212)
  * Instead of checking output of nmcli con up in create_connection,
    check the return code is success instead (LP: #1013537)

  [Marc Tardif]
  * [FEATURE] Reworked media_keys_test into key_test, making it more generic
    and able to test for any key that sends an scancode. Used it to implement
    a test for the Super key.
  * [FEATURE] Added new interactive and auto-verifying touchpad scrolling
    test.
  * [FEATURE] Python 2 to 3 conversion:
    * scripts/cking_suite
    * scripts/ansi_parser
    * scripts/network_bandwidth_test
  * Removed sleep_test script no longer used by any test definition.

  [Daniel Manrique]
  * New version 0.14 for Quantal Quetzal development.
  * Set the correct user (root) for fwts-wakealarm test (LP: #1004102)
  * Set correct user (root) for usb/storage-preinserted, so it works correctly
    on servers (LP: #1004131)
  * Log (at level INFO) name of each message we execute, so the currently
    running job can be determined by looking at the logfile, rather than
    hunting through process lists.
  * [FEATURE] Added script and jobs to collect and attach output from
    alsa-info.sh.

  [Javier Collado]
  * Submission screen in Qt interface updated to support certification client:
    - customize contents depending on the upload target (launchpad or certification)
    - display links to the report properly in the show_entry method
  * Fixed qt interface show_entry method preopulates widget that gets
    user input (LP: #1000451)
  * Added customizable deselect_warning message in qt show_tree method (LP: #1000443)
  * show_error method shows long text properly in gtk/qt interfaces (LP:
    #1012052)

  [Jeff Lane]
  * [FEATURE] Changes to Power Management testing in Checkbox:
    * scripts/pm_test: added a slightly modified version of OEM team's pm.py
      script for reboot/poweroff testing
    * jobs/hibernate.txt.in: modified hibernate test to use fwts and added new
      jobs to attach log files from hibernate testing.
    * jobs/power-management.txt.in: added new poweroff and reboot jobs using pm_test
      script. Added jobs to attach logs from reboot and poweroff tests to
      results.  
    * jobs/stress.txt.in: modified suspend_30_cycles and hibernate_30_cycles to
      use fwts. Added jobs to attach logs from 30 cycle tests to results.
    * jobs/suspend.txt.in: Modified suspend_advanced and suspend_advanced_auto to use 
      fwts. Added job to attach log from suspend_advanced and suspend_advanced_auto 
      to results.
  * [FEATURE] jobs/miscellanea.txt.in: added a job to gather tester info for
    certification purposes. Not to be used for UF.
  * [FEATURE] Python 2 to 3 conversion:
    * scripts/cpu_topology: ran 2to3, made modificates based on code review and
      tested script to verify functionality.
    * scripts/disk_smart: ported to Python 3. Inserted bits to decode byte
      data returned by Popen. Fixed list_handler to decode bytes types to clean
      up debug output.  Added bits to improve debug output. Migrated from
      optparse to argparse.
    * scripts/network_check: ran 2to3 and that was all that was needed. Also
      took the liberty of migrating from optparse to ArgParse sine we're
      Python3 only now.
    * scripts/network_device_info: ran 2to3 and changed shebang.
    * scripts/network_info: ran 2to3 and changed shebang. Fixed encoding issue
      with interface[:15] (needed to be a bytes object).
    * scripts/fwts_test: ran 2to3 and changed shebang, fixed an encoding bug
      with Popen output. Cleaned up the final output to be more useful for
      debugging test failures.
    * scripts/keyboard_test: nothing to do for conversion beyond changing shebang.
    * scripts/network_ntp_test: 2to3 changed nothing, so modified shebang.
      Fixed an encoding issue with Popen output in. Re-inserted a call to
      SilentCall() that was removed from TimeSkew() by someone in a previous
      revision, which made the TimeSkew() function do nothing. Fixed an
      unbuffered I/O error in SilentCall() discovered while testing Python3
      changes. 

  [Jeff Marcom]
  * [FEATURE] Python 2 to 3 conversion:
    * scripts/memory_info
    * scripts/memory_test
    * scripts/touchpad_test
  * Deprecated: wake_on_lan_test
  * Update touchpad.py to use gsettings instead of deprecated gconf
    (LP: #1004212)

  [Marc Tardif]
  * [FEATURE] Reworked media_keys_test into key_test, making it more generic
    and able to test for any key that sends an scancode. Used it to implement
    a test for the Super key.
  * [FEATURE] Added new interactive and auto-verifying touchpad scrolling
    test.
  * Removed sleep_test script no longer used by any test definition.
  * Migrated project minus scripts to Python 3.

  [Sylvain Pineau]
  * [FEATURE] Python 2 to 3 conversion:
    * scripts/gst_pipeline_test. Migrated to PyGI.
    * scripts/removable_resource: Add a resource job to identify removable
      block devices. __disks__ jobs updated to run only on internal drives.
    * scripts/camera_test. Migrated to PyGI.    
    * scripts/gpu_test
  * Fullscreen playbacks are now performed with Totem instead of gst_pipeline_test.  
  * scripts/pm_log_check: added a slightly modified version of OEM team's pm_check.py
    script to analyze pm_test logs
  * jobs/stress.txt.in: add OEM team's stress tests (including reboot and poweroff)
    and log analysis jobs      

 -- Jeff Lane <jeff@ubuntu.com>  Wed, 06 Jun 2012 15:12:25 -0400

checkbox (0.13.8) precise; urgency=low

  [Brendan Donegan]
  * Run fwts_test as root so that the log can be written to on servers and
    also because it's supposed to be run as root (LP: #989701)
  * Fixed cpu_offlining to work properly on systems with ten or more CPU
    cores. (LP: #926136)
  * Give more verbose output from fwts_test script and upload results log as an
    attachment. (LP: #992607)
  * Fix identation on optical/read-automated (LP: #991737)
  * Fixed problem with fwts test log attachment (No bug filed)

  [Nathan Williams]
  * fix typo in jobs/optical.txt.in (lp: #987652)

  [Jeff Lane]
  * Bumped revision to 0.13.8
  * scripts/removable_storage_watcher: increased default timeout to 20 seconds
    to account for time for testers to plug devices in and for the system to
    register the insert/remove event (LP: #978925)
  * [FEATURE] plugins/jobs_prompt.py, plugins/recover_prompt.py, 
    plugins/suites_prompt.py: Added "Fail last test" functionality. Now if a
    test causes a crash (checkbox, system or otherwise), when we recover we
    have the option to just mark the last test failed and move on, or re-run
    the last test and try again.
  * [FEATURE] jobs/local.txt.in, jobs/sniff.txt.in added 8 simple manual sniff 
    tests to be used for test purposes when developing features.
  * [FEATURE] data/whitelists/sniff.whitelist added a whitelist to make use of 
    the basic sniff tests.

  [Daniel Manrique]
  * [FEATURE] checkbox/user_interface.py, checkbox/qt-interface.py,
    plugins/jobs_prompt.py, plugins/recover_prompt.py,
    plugins/suites_prompt.py: Made some modifications to the recover prompt
    changes that better handle accented and other characters in translation.
    This avoides a situation where the recovery could fail due to accented
    characters in translations.

  [Łukasz Zemczak]
  * [FEATURE] checkbox_gtk/gtk_interface.py: Capture ESC keypresses so that
    Checkbox doesn't close/die when user presses ESC.

  [Sylvain Pineau]
  * [FEATURE] jobs/info.txt.in: added new attachments, lspci -vvnnQ and
    lsusb -vv and ensure outputs of lscpi, lsusb and dmidecode return UTF8.

  [Tim Chen]
  * Use nmcli con delete instead of deleting the connection file, also avoid
    bringing eth0 down when running the wireless_monitoring tests.

 -- Jeff Lane <jeff@ubuntu.com>  Mon, 14 May 2012 10:20:59 -0400

checkbox (0.13.7) precise; urgency=low

  [Tiago Salem Herrmann]
  * checkbox_qt/qt_interface.py, qt/frontend/qtfront.cpp,
    qt/frontend/qtfront.h: Do async calls to some ui methods and avoid
    unexpected dbus timeouts (LP: #962333)

  [Sylvain Pineau]
  * qt/frontend/qtfront.cpp: Submit/View results buttons are disabled until
    every selected test has been run (LP: #937715)

  [Jeff Lane]
  * Converted submissionWarningLabel and text to submissionUbuntuFriendlyLabel
    wtih instructional text for submitting results. This is a workaround for
    the bug causing the warning to be displayed at all times rather than only
    when testing is incomplete. (LP: #967457)
  * [FEATURE] Modified stress jobs so that they are all automated per decision
     made during the cert sprint.
  * Removed dhclient call from networking/multi_nic tests because of a bug in
    dhclient that can cause it to hang when run on eth0. New test requirement
    will be that the tester must configure and bring up all ethernet devices
    prior to running checkbox. Also added a check to make sure we're not trying
    to run the test on a device that's not active. (LP: #926229)

  [Daniel Manrique]
  * jobs/optical.txt.in: Change test descriptions to avoid confusing
    instruction to press the "Next" button (which is incorrect). (LP: #971181)
  * jobs/local.txt.in: Fixed touchpad local job which was using suspend.txt 
    as the job source) (LP: #979344) 
  * jobs/mediacards.txt.in: Added usb and scsi devices to
    removable_storage_test commands (LP: #979356)

 -- Jeff Lane <jeff@ubuntu.com>  Wed, 11 Apr 2012 19:23:45 -0400

checkbox (0.13.6) precise; urgency=low

  [Jeff Lane]
  * Removed files in /data that are not used in any job descriptions
    (LP: #957396)

  [Javier Collado]
  * plugins/jobs_info.py: Checkbox doesn't warn that invalid whitelist patterns
    are being used (LP: #937651)
  * [FEATURE] Added smoke test jobs, whitelist and local job to use for
    checkbox development purposes.
  * Fixed "camera_test detect" problem with missing args attributes (LP:
    #967419)

  [Marc Tardif]
  * Fixed string_to_type conversion in network_bandwidth_test (LP: #954587)

  [Sylvain Pineau]
  * qt/frontend/qtfront.cpp, qt/frontend/qtfront.h, plugins/suites_prompt.py,
    checkbox_qt/qt_interface.py, plugins/jobs_prompt.py: The selection tree is
    now updated when recovering from a previous run (LP: #937696)

  [Brendan Donegan]
  * [FEATURE] Added touchpad tests from CE QA Checkbox to allow touchpad
    testing to be performed

  [Daniel Manrique]
  * Internationalization support in checkbox-qt; updated checkbox.pot file
    (LP: #951054) 

 -- Javier Collado <javier.collado@canonical.com>  Wed, 28 Mar 2012 17:02:53 -0400

checkbox (0.13.5) precise; urgency=low

  New upstream release (LP: #960633):

  [Tiago Salem Herrmann]
  * qt/frontend/qtfront.ui: If the test text is too long, then it is cut off
    (LP: #950111)
  * checkbox/user_interface.py, checkbox_qt/qt_interface.py,
    plugins/user_interface.py, qt/frontend/qtfront.cpp, qt/frontend/qtfront.h:
    Correctly update automated test execution status in the Selection tab
    (LP: #950105).
  * qt/frontend/qtfront.cpp: Avoid QDBusArgument warnings when running
    checkbox-qt from a terminal (LP: #957476)
  * checkbox_qt/qt_interface.py, qt/frontend/qtfront.cpp,
    qt/frontend/qtfront.h, qt/frontend/qtfront.ui: add a popup comment box
    for each test under the "Run" tab. (LP: #959452)
  * checkbox/user_interface.py, qt/frontend/qtfront.cpp,
    qt/frontend/qtfront.h, checkbox_qt/qt_interface.py: Set
    interface.direction to NEXT if all the tests were executed and the user
    either analyzed or submitted the results. (LP: #956329)
  * checkbox/user_interface.py, plugins/user_interface.py,
    qt/frontend/qtfront.cpp, qt/frontend/qtfront.h,
    checkbox_qt/qt_interface.py: Use the ui persistent storage to keep some ui
    configuration values. (LP: #937626)
  * checkbox/user_interface.py: Avoid using fork() + call() to run a web
    browser. Use Popen instead.(LP: #956307)
  * qt/frontend/qtfront.ui, qt/frontend/qtfront.cpp, qt/frontend/qtfront.h:
    Removed welcome tab (LP: #957090)

  [Jeff Lane]
  * Reset default checkbox log level to INFO from DEBUG to make logs less
    confusing and verbose. (LP: #949745) 
  * Removed dependency on bluetooth/detect-output on the
    suspend/suspend_advanced job. (LP: #955375)
  * jobs/mediacard.txt.in, scripts/removable_storage_test,
    scripts/removable_storage_watcher: Modified removable_storage_watcher and
    removable_storage_test to accept list of busses to watch to resolve
    problems on systems with MMC readers that present themselves as USB
    devices rather than SDIO (LP: #953160)
  * jobs/optical.txt.in: Fixed the job descriptions for optical/read and
    optical/cdrom-audio-playback to account for changes in Precise and make
    them less confusing (LP: #954606)
  * Created automated version of optical/read for server testing
    Fixed issues with optical_read_test script:
    - test could pass if /dev/cdrom did not exist
    - test could pass if /dev/cdrom was inaccessible
    - test could pass if no optical device was passed in (LP: #945178)
  * Removed hard coded paths from scripts (LP: #949435)

  [Marc Tardif]
  * Linted qt_interface which had a few syntax errors (LP: #949957)
  * plugins/apport_prompt.py: Fixed apport integration was producing a trace
    (LP: #959463)

  [Daniel Manrique]
  * Bumped revision number to 0.13.5 in trunk
  * jobs/keys.txt.in: Fix definition for keys/media-keys test which failed to
    run (LP: #954480)
  * Reverted feature to keep tests ordered, as the sortkey attribute causes
    undesirable secondary effects.

  [Sylvain Pineau]
  * Show the UF invalidation warning if all test cases are unchecked from the
    right click menu (LP: #956757)
  * checkbox_qt/qt_interface.py, qt/frontend/qtfront.cpp,
    qt/frontend/qtfront.h: Tests now select Yes on PASS status (LP: #954556)

  [Brendan Donegan]
  * jobs/suspend.txt.in: Fixed dependencies on wireless and suspend_advanced
    jobs.
  * Changed screenshot jobs to use /dev/external_webcam which will be set by
    a udev rule (LP: #956885)

 -- Jeff Lane <jeff@ubuntu.com>  Fri, 16 Mar 2012 19:14:09 -0400

checkbox (0.13.4) precise; urgency=low

  [Brendan Donegan]
  * Added 'scsi' as a valid bus ID for determining product in udevadm.py
    (LP: #940249)
  * Added 'cciss' as a valid bus ID for determining product in udevadm.py
    (LP: #942548)
  * Updated command fields in composite disk jobs to address the ! in 
    some disk paths (LP: #942769)
  * Updated create_connection to poll for registration of connection and 
    then attempt to bring it up (LP: #944662)
  * Fixed command run by wireless_connection tests so that they fail if the
    internet_test fails, but still clean up the connection file (LP: #944176)
  * Fixed wireless_connection_open_* jobs to not provide security options
    (LP: #947163)

  [Daniel Manrique]
  * Tweaks to internet_test: don't try to ping an IP that's unreachable from 
    the specified interface (or at all), try to find something pingable via
    other means.

  [Javier Collado]
  * Added python-cairo as a dependency for checkbox-gtk (LP: #940163)
  * Updated camera_test script to use better tool for capturing the image
    and allow specifying a device to use, plus other improvements. Create a
    job which takes a capture from the webcam of the desktop.
  * Added jobs to take screenshots after suspend and attach the resulting jpg

  [Marc Tardif]
  * Tidied up logic for determining DISK device product and vendor 
    (LP: #942548)
  * Fixed filename matching expression for local jobs (LP: #942273)
  * Fixed duplicate System Testing applications after upgrade (LP: #940627)

  [Aurelien Gateau]
  * lib/template.py, lib/template_i18n.py, plugins/jobs_info.py,
    plugins/suites_prompt.py: Add a "sortkey" attribute to jobs, the sortkey
    order matches the order in which they appear in jobfiles.
  * checkbox_gtk/gtk_interface.py: Shows jobs and suites in sortkey order
    (that is, as they appear in job definition files, rather than
    alphabetically).
  * checkbox_gtk/gtk_interface.py, gtk/checkbox-gtk.ui,
    plugins/jobs_prompt.py: Added a progress bar showing tests completed and
    total.

  [Sylvain Pineau]
  * Updated gst_pipeline_test to add a --fullscreen option for video playback.
  * Add python-gtk2 dependency, Gst from gi.repository don't work well with 
    messages (See https://bugzilla.gnome.org/show_bug.cgi?id=631901).
  * Add a new job to capture screen during fullscreen video playback.

  [Tiago Salem Herrmann]
  * checkbox_qt/qt_interface.py, qt/frontend/qtfront.cpp,
    qt/frontend/qtfront.h, qt/frontend/treemodel.cpp, qt/frontend/treemodel.h:
    Makes it possible for the job selection tree to have more than 2 levels of
    children nodes.
 
  [Tim Chen]
  * Modifications to removable_storage_test to handle cases where removable
    media is not mounted prior to test running. (LP: #944623)

 -- Jeff Lane <jeff@ubuntu.com>  Thu, 08 Mar 2012 09:29:10 -0500

checkbox (0.13.3) precise; urgency=low

  New upstream release (LP: #939549):
 
  [Brendan Donegan]
  * Typo in command for for miscellanea/virtualization-check (LP: #934243)
  * Resized test selection views in checkbox-qt (LP: #937113)

  [Daniel Manrique]
  * Use GObject from gi.repository instead of gobject (LP: #937099)
  * Disable flushing to disk after every file access during gathering phase for
    a significant speed boost. (LP: #939019)

  [Javier Collado]
  * Fixed running of disk/read_performance tests (LP: #933528)
  
  [Sylvain Pineau]
  * Fix depends fields in info and suspend test suites (LP: #934051) 
  * Display results report in non-graphical interfaces (LP: #937657)

  [ Tiago Salem Herrmann ]
  * Remove auto generated qt resource file (LP: #938863)
 
  [Ara Pulido]
  * Fix the Ubuntu Friendly warning message (LP: #939448)

 -- Marc Tardif <marc@ubuntu.com>  Thu, 16 Feb 2012 10:31:18 -0500

checkbox (0.13.2) precise; urgency=low

  New upstream release (LP: #933090):

  [Jeff Lane]
  * Added a Hard Disk Stats Test that was part of a much older merge request
    for server test suite.
  * Modified apport-directory to provide feedback
  * Added new optical_write_test script and created appropriate jobs to refine
    optical drive testing
  * Created new resource job that creates an optical.{CD-R,DVD-R} resource to
    determine if a machine's optical drive supports writing or is read-only.
  * Added virt-check test to determine if a server will work as an OpenStack
    Compute Node.
  * Moved apport-directory changes from an old branch to checkbox where the
    job now resides.

  [Marc Tardif]
  * Removed trailing directories from the devpath of disk devices (LP: #925582)
  * Fixed awk regular expression in max_diskspace_used script (LP: #926312)
  * Implemented anonymous submissions to Launchpad with a dummy e-mail
    address.
  * Qt: Moved widgets around in Results window.
  * Changed options and arguments passed to show_tree method, and related UI
    changes.
  * Simplified running checkbox-qt from source tree, by compiling if needed.
  * Added support for decimals and multiple partitions in max_diskspace_used.
  * Fixed reference to xrandr_detect_modes replaced by VESA_drivers_not_in_use.
  * Fixed depends in debian/control file for checkbox-qt.

  [Daniel Manrique]
  * Changed way of obtaining preferred browser to ensure we honor the user's
    preference rather than Chromium's clobbering of
    /etc/alternatives/gnome-www-browser (LP: #925603) 
  * Added submission_path_prompt config variable; if set, it will be shown to
    the user before the test selection screen, and the value entered will
    override the default filename for the xml report.
  * plugins/suites_prompt.py: Fixed jobs being run despite being deselected. 
  * Qt: Changed color of the step bubbles to Ubuntu Orange, and made it
    parametrizable.
  * Qt: View report functionality.
  * Qt: Set the runtime application icon.
  * Fixed typo in network/info.
  * Fixed typo in create_connection.

  [Brendan Donegan]
  * Changed checkbox-cli text to clearly explain what + does (LP: #926417)
  * Changed progress bar of Qt UI to standard rather than custom one,
    prettified tabs and updated Launchpad email text amongst other UI tweaks
    in qt/frontend/qtfront.ui
  * Fixed some oversights in the mediacard job files regarding test 
    descriptions and card types.
  * Tweaked the memory_compare script a bit to make it easier to maintain.
  * Used regexes in default whitelist.

  [Javier Collado]
  * Removed job that installed ipmitool by default (LP: #931954)

  [Tiago Salem Herrmann]
  * Implementation of Qt frontend for checkbox.
  * Qt-related features and bugfixes:
  * Qt: Added welcome screen image and background color.
  * Qt: Removed maximize/restore button.
  * Qt: added select/deselect all popup menu.
  * Qt: Status screen
  * Qt: Antialiasing hint for step numbers and question mark.
  
  [Sylvain Pineau]
  * Tests will run in in order specified by the whitelist.
  * JobStore caches most of a job's attributes in memory to speed up sorting.

 -- Jeff Lane <jeff@ubuntu.com>  Wed, 15 Feb 2012 00:11:21 -0500

checkbox (0.13.1) precise; urgency=low

  New upstream release (LP: #925090):

  [Brendan Donegan]
  * Fixed the cpu_topology script so that it doesn't mistake the word
    'processor' in the value of another field for the field 'processor'
    (LP: #882161)
  * Added create_connection script and jobs to automatically create/test a
    wireless network connection.
  * Updated wireless job dependencies.
  * Add wireless performance data collecting tests.
  * Changed is_laptop test to a shell test and implemented a check_is_laptop
    script to check automatically for a systems 'laptopness' (LP: #886668)
  * Fixed connect_wireless script which continued failing to correctly
    identify wireless connections.
  * Don't fail the sleep_test if the wake alarm is still set (LP: #911161)
  * Add requirement for mem sleep state to be supported to the
    suspend_advanced_auto job (LP: #804190)
  * Fixed the camera/display test and removed the camera/video one.
  * Added display resource and matching requirements to external video 
    output tests.
  * Added removable_storage_watcher script to replace watch_command to make
    testing USB, FireWire and MMC devices easier and more cohesive.
  * Added memory_compare script to automate the memory/info job
  * Switch audio settings to correct device before running audio tests
    (LP: #916859)
  * Nixed graphics/xorg-version-output job and updated other job dependencies,
    since it is redundant with graphics/xorg-version. (LP: #671144)

  [Gabor Kelemen]
  * Fixed last two remaining strings with backslashes (LP: #868571)
  * Fix misplaced parentheses, so translation can work (LP: #904876)

  [Marc Tardif]
  * Refactored install scripts to be agnostic of variant name: 
    install/postinst, install/config and debian/*.postinst.
  * Using title defined in user_interface plugin in GTK interface.
  * Updated default.whitelist to reflect renamed jobs.
  * Removed files with non-printable characters from submission.xml.
  * Fixed parser for submission files with empty question comments
    and context info (LP: #912546)
  * Added support for skipping tests when the depends don't pass
    (LP: #509598)
  * Removed extraneous code from the sleep_test.
  * Refactored logic to check for network after suspend.
  * Removed deprecated hwtest package.
  * cpu_offlining was incorrectly using return instead of exit.

  [Daniel Manrique]
  * Update control files under debian/ to eliminate (most) lintian warnings
    (LP: #352986)
  * Environment variables specified with environ: in a job description will be
    passed to the backend for it to add to its environment. (LP: #897889)
  * Handle malformed LANGUAGE environment variable values (LP: #912946)
  * Added interactive media_keys_test script.
  * Make creation of wireless connection files more robust (LP: #923836)
  * Recommend gstreamer-gconf to enable media tests on kubuntu (LP: #898641)
  * Add bluetooth device requirement to obex jobs (LP: #921128)
  * Add a plugin conf variable for the welcome string (shown on the first
    screen when checkbox runs), so it can be changed without much effort.
  * Remove superflous bluetooth/detect job
  * Fixed typo in jobs/local.txt.in (phoronix misspelled as peripherals).
  * Rearranged a misplaced changelog entry.
  * Updated debian/control to remove unneeded Uploader: field.

  [Robert Roth]
  * Fixed spelling mistakes in user_apps job file. (LP: #904209)

  [Jeff Lane]
  * Created automated network info test to get some config info during automated 
    runs. (LP: #912038)
  * Added requires to suspend wireless jobs so they won't run if wireless isn't
    present (LP: #907150)
  * Fixed issue in usb_test with unwritable filesystems (LP: #912522)
  * Fixed USB tests so that insert, storage, remove run in proper order
  * Removed usb_storage_after_suspend since it's superfluous, all other USB
    tests already run after suspend.
  * Modifed usb_test to handle firewire drives as well, renamed script to
    removable_storage_test

  [Aurélien Gâteau]
  * Improvements to Recover dialog and show_info method.

  [ Javier Collado ]
  * Error while creating binary package fixed (LP: #921576)

  [ Sylvain Pineau ]
  * Replaced xrandr_display_modes with automated check for VESA driver
  * Refactored Unity compatibility tests

 -- Daniel Manrique <daniel.manrique@canonical.com>  Fri, 10 Feb 2012 11:19:05 -0500

checkbox (0.13) precise; urgency=low

  New upstream release (LP: #892268):

  [Marc Tardif]
  * Generate a submission.xml file that contains all device and attachment
  * Write the report before reporting the validation error.
  * Changed device.product to dmi.product for the formfactor (LP: #875312)

  [Daniel Manrique]
  * Use gettext for string (LP: #869267)
  * Move progress indicator to main checkbox dialog instead of a 
    transient window (LP: #868995)
  * Ignore malformed dpkg entries in package_resource (LP: #794747)
  * Reset window title after finishing a manual test (LP: #874690)
  * Handle "@" in locale names (as in ca@valencia).

  [Jeff Lane]
  * Went through all the job files and:
    * Updated descriptions to match Unity UI structure
    * Added descriptions where necessary
    * Added further details to some descriptions
    * Moved some jobs to more appropriate files
    * Fixed job names in older job files to match new naming scheme 
      (suite/testname)
    * Added jobs to local.txt to ensure all job files are now parsed
      (this allows easier addition of existing tests to whitelists)
    * Changed remaining manual job descriptions to match the new format
  * Updated CD and DVD write tests to be more clear about when to skip
    them (LP: #772794)

  [Ara Pulido]
  * Rewrote all job descriptions to match OEM QA syntax

  [Brendan Donegan]  
  * Fix the code that assigns keys in checkbox-cli so that it never assigns
    keys which have other uses. (LP: #877467)
  * Show details of unmet job requirements (LP: #855852)
  * Ensure that connect_wireless chooses a wireless connection from the list
    of available connections (LP: #877752)
  * Have the bluetooth/detect tests require a device with the category
    BLUETOOTH to run, thus preventing the test from failing on systems with
    no Bluetooth device (LP: #862322)
  * Rename attachment jobs to not have a forward slash in their name
    (LP: #887964)
  * Guard against trying to write files to logical partitions on USB sticks
    (which will obviously fail) in usb_test (LP: #887049)
  * Make the OpenGL test ignore the return value of glxgears and improve
    the test description (LP: #890725)
  * Allow input/mouse test to run if a TOUCH device is present
    (LP: #886129)

  [ Javier Collado ]
  * Broken job dependencies fixed (LP: #888447)
  * Regex support when specifying blacklists and whitelists on the
    commandline (LP: #588647)

 -- Daniel Manrique <daniel.manrique@canonical.com>  Thu, 18 Nov 2011 12:46:21 -0500

checkbox (0.12.8) oneiric; urgency=low

  New upstream release (LP: #862579):

  [Brendan Donegan]
  * Remove test for FTP connection from network_check script (LP: #854222)
  * Update a parameter in usb_test to have it run faster.
  * Remove record_playback_after_suspend from Ubuntu Friendly whitelist (LP: #855540)
  * Fix minor typo in multi-monitor friendly resolution_test script which caused 
    minimum_resolution test to fail (LP: #855599)
  * Remove storage_devices_test from Ubuntu Friendly whitelist since bonnie++  (which it uses) is not installed by default (LP: #855841)
  * Changed description and name to reflect Ubuntu Friendly branding. Now when a user searches for Ubuntu Friendly in the lens, Checkbox will appear (LP: #852036)
  * Reset the selections at the test suite prompt if No is selected at the recover prompt (LP: #861208)
  * Save the connection name(s) instead of the interface name so that they can be reconnected to properly after the wireless before/after suspend tests have completed (LP: #861502)
  * Make connect_wireless use the UUID of the connection instead of the name for greater reliability (LP: #862190)

  [Daniel Manrique]
  * Restored _recover attribute, re-enabling welcome and test selection
    screens (LP: #852204)
  * Remove memory/test from the Ubuntu Friendly whitelist (LP: #853799)
  * Use diff instead of grep, better comparing of empty files (LP: #852014)
  * Apport integration: new mandatory "tag" value in ApportOptions (LP: #852201)
  * Add warning prior to starting the tests (LP: #855328)
  * Apport integration: Fix instantiation of Gtk.RadioButton, needed due 
    to PyGI related API changes (LP: #805679)
  * Remove ping -R parameter that apparently caused ICMP packets to be dropped
    by some routers (LP: #861404)

  [ Evan Broder ]
  * Replace resolution_test with an implementation which uses GdkScreen to
    be multimonitor-aware (LP: #632987)

  [Jeff Lane]
  * Fix names of optical drive tests and remove a non-existing test from the
    whitelist (LP: #854808) 
  * Fix wireless_*_suspend jobs so they recreate iface file instead of append
    each time (LP: #855845)
    (LP: #852201)
  * Clarify better the intend of the is_laptop question (LP: #861844)
  * Fixed dependencies for tests that depend on suspend/suspend_advanced 
    (LP: #860651)

  [Tim Chen]
  * Fix cpu_scaling_test (LP: #811177)
 
  [Ara Pulido]
  * Avoid connect_wireless messing with AP with similar names (LP: #861538)
  * Remove bluetooth/file-transfer from the list of tests to run, since due to
    bug 834348 it always fails.

  [Marc Tardif]
  * Added support for wildcards when verifying the transport certificate.
  * Applying depends across suites (LP: #861218)

 -- Daniel Manrique <daniel.manrique@canonical.com>  Thu, 29 Sep 2011 13:12:01 -0400

checkbox (0.12.7) oneiric; urgency=low

  New upstream release (LP: #850395):

  [Brendan Donegan]
  * Redirecting stderr to pipe to fix the gconf_resource script (LP: #832321)
  * Clear jobs directory when user selects No to recover question (LP: #836623)

  [Daniel Manrique]
  * checkbox/job.py: Guard against bogus timeout values (LP: #827859)
  * More explicit handling of string decoding/encoding, avoids problems with
    non-ascii characters (LP: #833747)
  * Changed architecture from all to any for checkbox base, to build
    architecture-specific binaries (LP: #833696)

  [Jeff Lane]
  * Several corrections necessary due to test name changes or typos found in
    job files

  [Marc Tardif]
  * Connecting hyper text widgets only once (LP: #827904)
  * Detecting MMC readers as OTHER instead of DISK (LP: #822948)
  * Validating the hostname in the SSL certificate (LP: #625076)
  * Validating the submission.xml (LP: #838123)

 -- Daniel Manrique <daniel.manrique@canonical.com>  Fri, 14 Sep 2011 17:15:26 -0400

checkbox (0.12.6) oneiric; urgency=low

  New upstream release (LP: #841983):

  [ Daniel Manrique ]
  * Work around PyGTK API changes that kept checkbox from starting up
    (LP: #839675).

 -- Daniel Manrique <daniel.manrique@canonical.com>  Mon, 05 Sep 2011 12:47:58 -0400

checkbox (0.12.5) oneiric; urgency=low

  New upstream release (LP: #838745):

  [Ara Pulido]
  * Created a "suspend" suite and renamed relevant tests.

  [Brendan Donegan]
  * Removed redundant tests in power-management suite.
  * Fixed dependencies in power-management suite.

  [Daniel Manrique]
  * Changed name of apt-get test to reflect the suite it's in.
  * Fixed typos in job definitions that caused them to not be run.
  * Added missing description to info/hdparm test (LP: #832351)
  * Quote command to obtain bluetooth address, to avoid hanging if 
    a device is not present (LP: #836756).
  * Added BLUETOOTH category to udev parser.
  * Removed some tests from default whitelist.
  * Fixed dependencies for keys/sleep.
  
  [Jeff Lane]
  * Added new USB storage transfer test
  * Re-worked and added automated audio test

  [Marc Tardif]
  * Added WIRELESS category to udev parser.

 -- Ara Pulido <ara@ubuntu.com>  Thu, 01 Sep 2011 12:23:07 +0100

checkbox (0.12.4) oneiric; urgency=low

  New upstream release (LP: #824180):

  [Brendan Donegan]
  * Refactored job definition files.
  * Fixed dependencies and test naming.
  * Added Online CPU before/after suspend test.
  * Automated wireless tests.
  * Removed redundant sru_suite.txt, updated dependencies accordingly.
  * Automated bluetooth_obex tests.

  [Daniel Manrique]
  * Further improvements to make frontend/backend communication more reliable.
    Prevents stuck backends, failure to close the GUI due to lack of reply
    from the backend, and test specifying "user" not being run.
  * scripts/keyboard_test modified to account for pygi-related GTK API
    changes. (LP: #804369)
  * scripts/sleep_test: improve handling of NetworkManager DBus API
    changes. (LP: #808423)
  * scripts/cdimage_resource: properly handle releases with "LTS" in their
    name (LP: #814085)
  * Updated minimum_resolution test as per latest system requirements, leaving
    just one unified test. (LP: #767166)

  [Javier Collado]
  * Checkbox exits with EX_NOINPUT if a whitelist or blacklist file is
    specified and cannot be found.
  * Deselect a test suite automatically when none of its children is selected,
    in the GTK interface. (LP: #651878)
  * Make the "Next" button the default action when Enter is pressed, to 
    streamline testing with the GTK interface.

  [Marc Tardif]
  * Fixed udevam not being found because /sbin not in PATH (LP: #597305)
  * Fixed hardware attachments for udev and dmi (LP: #822682)

  [Sylvain Pineau]
  * Expose the message store to other plugins, via firing an expose-msgstore
    event.

  [Andrew Faulkner]
  * Fix description for nautilus_file_create job (LP: #821141) 

  [Kenneth Wimer]
  * New header image that follows brand guidelines (LP: #554202)

 -- Daniel Manrique <daniel.manrique@canonical.com>  Wed, 10 Aug 2011 15:16:39 -0400

checkbox (0.12.3) oneiric; urgency=low

  [Marc Tardif]
  * Only reading CHECKBOX_* environment variables in config (LP: #802458)
  * Imported scripts and jobs from Platform Services.

  [Chad A. Davis]
  * Switch to dh_python2 and debhelper7 (LP: #788514)

  [Barry Warsaw]
  * Fix checkbox_clean.run() to ignore missing executables, as is the case
    in a fresh checkout.

 -- Daniel Manrique <daniel.manrique@canonical.com>  Fri, 01 Jul 2011 11:37:27 -0400

checkbox (0.12.2) oneiric; urgency=low

  New upstream release (LP: #800199):

  [Brendan Donegan]
  * Added interface parameter to internet_test script.

  [Daniel Manrique]
  * GTK GUI: Change assignment of TreeStore model to TreeView to account for
    pygi-related API changes. Also seems to fix lingering select/deselect all
    buttons. (LP: #796666) (LP: #796622)
  * GTK GUI: Fix call to Gtk buffer get_text to add now-mandatory fourth
    parameter, keeps the GUI from misbehaving in connection to fixed bug.
    (LP: #796827)
  * GTK GUI: Fix handling of mouse events in gtk_hypertext_view.py which
    prevented displaying the final report.
  * Put test name as part of the window title, as an aid to
    reporting/debugging (LP: #744190)
  * plugins/apport_prompt.py: Add test name to "Do you want to report a bug?"
    dialog to make it clearer.

  [Sylvain Pineau]
  * Fix evaluation of job requirements (LP: #798200)
  * Added "in" operator to job requirements.

 -- Marc Tardif <marc@ubuntu.com>  Tue, 21 Jun 2011 09:41:57 -0400

checkbox (0.12.1) oneiric; urgency=low

  New upstream release (LP: #796629):

  [Brendan Donegan]
  * Fix timeout in sleep_test script (LP: #665299)
  * Fix traces in hyper_text_view module (LP: #796508)
  * Added camera test (LP: #764222)

  [Daniel Manrique]
  * Fix GUI definition file so main window uses "natural request", growing
    when child widgets require so (LP: #776734)
  * Fix open/read blocking behavior and backend/frontend communications to
    avoid hangs and lingering backends. (LP: #588539)
  * Render header text dynamically over the image background, and updated pot
    file with the new string. (LP: #621880)

  [Robert Roth]
  * Improve command line key prompts (LP: #786924)

 -- Marc Tardif <marc@ubuntu.com>  Fri, 03 Jun 2011 17:00:11 -0400

checkbox (0.12) oneiric; urgency=low

  New upstream release (LP: #784076):
  * Removed dead pixel test.

  [Bilal Akhtar]
  * Port checkbox to Gtk3/PyGI (LP: #783822)

 -- Marc Tardif <marc@ubuntu.com>  Tue, 17 May 2011 09:48:07 -0400

checkbox (0.11.4) natty; urgency=low

  * Changed udev_resource to report CAPTURE for USB VIDEO devices
  * Fixed eval of resources with names like list item names
  
  [Carl Milette]
  * Fixed hard coded disk in disk_bench_test so that it matches convention
    utilizing udev_resource for finding devices. (LP: #507943)

 -- Jeff Lane <jeff@ubuntu.com>  Fri, 22 Apr 2011 11:05:19 -0400

checkbox (0.11.3) natty; urgency=low

  New upstream release (LP: #751928):
  * Fixed sleep_test crashing with ioerror (LP: #630785)
  * Fixed keyerror when running some manual tests (LP: #729431)

  [Ara Pulido]
  * Improved debconf messages and ordering (LP: #553777)
  * Video bugs should be reported as a display symptom (LP: #744964)
  * Added checkbox log to apport report

  [Gerhard Burger]
  * Fixed punctuation inconsistencies in verification procedures (LP: #744167):

 -- Marc Tardif <marc@ubuntu.com>  Tue, 05 Apr 2011 16:19:17 -0400

checkbox (0.11.2) natty; urgency=low

  New upstream release (LP: #736919):
  * Added version to dpkg dependency
  * Added multiarch support to install script (LP: #727411)
  * Fixed submitting data twice (LP: #531010)
  * Fixed job descriptions for checkbox-cli (LP: #221400)

  [Daniel Manrique]
  * Fixed strings in audio tests and updated pot file (LP: #691241)
  
  [Jochen Kemnade]
  * Fixed grammar in user-apps tests (LP: #642001)

  [Jeff Lane]
  * Added reboot instructions to suspend/hibernate tests (LP: #420493)
  * Made the firewire instructions make more sense (LP: #693068)
  
  [Michael Terry]
  * Fixed several strings appear in English although translated (LP: #514401)
    - jobs/fingerprint.txt.in
    - jobs/media.txt.in
    - jobs/monitor.txt.in
    - jobs/sleep.txt.in
    - jobs/firewire.txt.in
    - po/checkbox.pot
  * Fixed grammar (LP: #525454)
    + jobs/fingerprint.txt.in

 -- Jeff Lane <jeff@ubuntu.com>  Tue, 29 Mar 2011 09:17:36 -0400

checkbox (0.11.1) natty; urgency=low

  New upstream release (LP: #725110):
  * Checking for lock file before firing stop-all event (LP: #719552)
  * Changed description of nautilus_file_copy job (LP: #709688)

  [Javier Collado]
  * Fixed title in progress dialog

 -- Marc Tardif <marc@ubuntu.com>  Fri, 25 Feb 2011 11:56:43 -0500

checkbox (0.11) natty; urgency=low

  New upstream release (LP: #719073):
  * Changed support for persist plugin as optional (LP: #561816)

  [Ara Pulido]
  * Fixed lintian errors and warnings

  [Eitan Isaacson]
  * Migrate the UI from libglade to gtkbuilder  

 -- Marc Tardif <marc@ubuntu.com>  Mon, 14 Feb 2011 18:19:27 -0500

checkbox (0.10.4) maverick; urgency=low

  * Fixed parsing of config parameters (LP: #689140)

 -- Marc Tardif <marc@ubuntu.com>  Tue, 14 Sep 2010 12:43:51 -0400

checkbox (0.10.3) maverick; urgency=low

  New upstream release (LP: #638333):
  * Fixed verification of SSL validity (LP: #625076)
  * Improved audio test questions.

 -- Marc Tardif <marc@ubuntu.com>  Tue, 14 Sep 2010 12:43:51 -0400

checkbox (0.10.2) maverick; urgency=low

  New upstream release (LP: #617583):
  * Fixed sleep_test to check the connection if using network-manager.
  * Fixed reporting bugs against alsa-base and xorg (LP: #607214)
  * Fixed apport dialog no longer appearing (LP: #607217)
  * Reduced data file size for the desktop image.
  * Updated report to be more pretty.

 -- Marc Tardif <marc@ubuntu.com>  Fri, 13 Aug 2010 16:23:16 -0400

checkbox (0.10.1) maverick; urgency=low

  New upstream release (LP: #597295):
  * Added support for urwid interface.
  * Added sound check test.
  * Added document viewer test.
  * Added update-manager and nautilus tests.
  * Added resolution tests.
  * Added sleep tests.

 -- Marc Tardif <marc@ubuntu.com>  Tue, 22 Jun 2010 10:43:52 -0400

checkbox (0.10) maverick; urgency=low

  * Added media tests (LP: #397944)
  * Added support for comments in templates.

 -- Marc Tardif <marc@ubuntu.com>  Tue, 04 May 2010 11:51:22 -0400

checkbox (0.9.2) lucid; urgency=low

  New upstream release (LP: #567568):
  * Added referer when sending submissions to Launchpad (LP: #550973)
  * Added suggests to checkbox package in debian/control file (LP: #352740)
  * Fixed udev_resource script to be more resilient (LP: #556824)
  * Fixed cdimage_resource script to read casper.log (LP: #558728)
  * Fixed reporting all resources found for a job (LP: #560948)
  * Fixed stalling when using kdesudo to start backend (LP: #557443)
  * Fixed starting the appropriate default browser on UNR (LP: #563050)
  * Fixed ansi_parser script when outputting to stdout (LP: #560952)
  * Fixed opening the report with the gconf preferred browser (LP: #562580)
  * Fixed suspend_test to use relative time for wakealarm (LP: #349768)
  * Fixed backend not getting terminated upon closing (LP: #553328)

 -- Marc Tardif <marc@ubuntu.com>  Tue, 06 Apr 2010 14:17:46 -0400

checkbox (0.9.1) lucid; urgency=low

  New upstream release (LP: #548800):
  * Added cpu_scaling_test script.
  * Fixed hard drive detection (LP: #549714)
  * Fixed backend to handle empty messages (LP: #536645)
  * Fixed parsing of package resource (LP: #539691)
  * Fixed malformed xml report (LP: #485445)
  * Fixed running root manual tests as normal user (LP: #383559)
  * Fixed writing apport files only after submitting (LP: #530380)
  * Fixed audio test instructions (LP: #529205)
  * Fixed gathering chassis information (LP: #537435)
  * Fixed detection of disks in kvm (LP: #552998)
  * Fixed udev_resource script to be more resilient (LP: #552999)
  * Fixed filter_packages script to use new resources.

 -- Marc Tardif <marc@ubuntu.com>  Sun, 07 Mar 2010 15:05:44 -0400

checkbox (0.9) lucid; urgency=low

  * Introduced job_prompt plugin to treat all jobs (suites, tests, etc.) as composites.
  * Replaced the registry and resource scripts and centralized job iteration.
  * Replaced dependency on dbus by using sudo/gksu/kdesudo instead.
  * Replaced mktemp with mkdtemp for security purposes.
  * Fixed strings in fingerprint and modem tests (LP: #457759)
  * Fixed client side validation of Launchpad form (LP: #438671)
  * Added device information to tags when reporting bugs with apport.
  * Added shorthands for blacklist-file and whitelist-file.
  * Added support for apport default configuration (LP: #465447)
  * Added support for scrolled options list (LP: #411526)
  * Added support for tests generated by suites to run as root.
  * Added support for requirements in attachments.
  * Added support for armv7l processor
  * Added Autotest integration
  * Added LTP integration
  * Added Phoronix integration
  * Added qa-regression-testing integration

 -- Marc Tardif <marc@ubuntu.com>  Wed, 04 Nov 2009 19:36:09 -0400

checkbox (0.8.5) karmic; urgency=low

  * Fixed translation of suites and tests files (LP: #456115)
  * Fixed checking the status of command registries (LP: #457502)
  * Fixed selecting suites in the command line (LP: #457559)
  * Fixed reporting of bugs to contain test description (LP: #427932)
  * Fixed execute permissions on scripts (LP: #459606)
  * Renamed processors_info plugin to singular because processor
    information is reported as a single structure with a count attribute
  * Updated translation files.

 -- Marc Tardif <marc@ubuntu.com>  Mon, 26 Oct 2009 12:17:30 -0400

checkbox (0.8.4) karmic; urgency=low

  * Fixed failing dependencies when not available (LP: #430051)
  * Fixed supporting udevadm not providing DEVPATH variable (LP: #430084)
  * Fixed supporting audio devices without a /proc/asound entry (LP: #430086)
  * Fixed running when python-apport package is not installed (LP: #430103)
  * Fixed X error when exiting after reporting a bug (LP: #430776)
  * Fixed prompting to report a bug according to GNOME HIG (LP: #429701)
  * Fixed prompting for answer in checkbox-cli (LP: #429764)
  * Fixed resolution_test message for fglrx driver (LP: #346816)
  * Fixed adding of manpage symlinks for gtk and cli (LP: #426641)
  * Fixed recovering from connecting to the backend (LP: #446693)
  * Fixed backend to use dbus instead of policykit (LP: #435714)
  * Fixed interpolation of output variable in cli (LP: #450673)
  * Fixed selection of suites in cli (LP: #450713)
  * Fixed parsing of virtio-pci devices (LP: #450774)

 -- Marc Tardif <marc@ubuntu.com>  Tue, 13 Oct 2009 16:44:12 -0400

checkbox (0.8.3) karmic; urgency=low

  * Fixed trailing newline requirement in test definitions (LP: #427993)
  * Fixed reporting firmware version as product name (LP: #428563)
  * Fixed detecting pci and usb audio devices (LP: #429558)
  * Fixed prompting to report a bug when there's no package (LP: #429668)

 -- Marc Tardif <marc@ubuntu.com>  Sat, 12 Sep 2009 15:37:40 -0400

checkbox (0.8.2) karmic; urgency=low

  * Fixed adding test information when reporting with apport (LP: #423798)
  * Fixed tagging bugs when reporting with apport (LP: #423799)
  * Fixed expressing package aliases for the linux package (LP: #423805)
  * Fixed detecting the disk category in devices (LP: #423864)
  * Fixed supporting apport symptoms when reporting bugs (LP: #424063)
  * Fixed gathering of dmi information for Launchpad report (LP: #424454)
  * Fixed tests using gksudo returning empty output (LP: #425284)

  [Javier Collado]
  * Fixed reporting of output in shell plugin (LP: #393894)

 -- Marc Tardif <marc@ubuntu.com>  Mon, 31 Aug 2009 17:16:38 -0500

checkbox (0.8.1) karmic; urgency=low

  * New upstream version:
    * Added disk tests.
    * Added fingerprint reader tests.
    * Added firewire tets.
    * Added kms tests.
    * Added media tests.
  * Fixed dependency on hal and using udev instead (LP: #399319)
  * Fixed calling ubuntu-bug when a test fails (LP: #418978)

 -- Marc Tardif <marc@ubuntu.com>  Tue, 26 Aug 2009 17:36:05 -0500

checkbox (0.8~alpha4) karmic; urgency=low

  * New upstream version:
    * Changed icon.
    * Added timeout property to lock_prompt plugin.
    * Added concept of attachments to tests.
    * Added support for backslahes in templates to wrap lines.
    * Added support blacklisting and whitelisting both tests and suites.
    * Introduced the concept of jobs for suites, tests and attachments.
    * Removed upstart event which is no longer needed.
    * Replaced architecture and category with requires in test definitions.
  * Fixed pygst dependency (LP: #334442)
  * Fixed configuration file updates during install (LP: #330596)
  * Fixed DBus exceptions (LP: #344916, #359440)
  * Fixed and expanded translations (LP: #347038)
  * Fixed ignored system proxy settings (LP: #345548)
  * Fixed parsing blank lines in templates (LP: #393907)
  * Fixed escaping of lists (LP: #394001)
  * Fixed timeout in manual tests (LP: #377986)
  * Fixed CLI interface dialog.
  * Fixed support for FreeDesktop XDG base directory specification (LP: #363549)
  * Added general and package specific apport hooks

  [ Gabor Keleman ]
  * Fixed untranslated strings in tests (LP: #374666)
  * Fixed untranslated last screen (LP: #374646)

 -- Marc Tardif <marc@ubuntu.com>  Wed, 19 Aug 2009 15:36:05 -0500

checkbox (0.7) jaunty; urgency=low

  [ Dave Murphy ]
  * Fixed viewing of report files in Firefox 3 (LP: #331481)
  * Added additional contextual information
   * /etc/sysctl* (LP: #331055)
   * /etc/modprobe.d (LP: #331056)
   * /etc/modules (LP: #331057)
  * Fixed packaging for Jaunty
   * https://lists.ubuntu.com/archives/ubuntu-devel/2009-February/027439.html
   * Uses --install-layout=deb
   * Installs to dist-packages instead of site-packages

  [ Andy Whitcroft ]
  * suspend_test: update suspend_test to version V6 matching kernel version.
    The version here will become the master copy.
  * suspend_test: add a --dry-run mode to simplify developement
  * suspend_test: add a automation mode for checkbox integration
  * suspend_test: add a new pm-suspend test
  * suspend_test: record and restore timer_delay around the variable
    time test.
  * suspend_test: release v7.
  * suspend_test: initial version of suspend power consumption test
    from a patch by Pete Graner.
  * suspend_test: power -- made the sleep time configurable
  * suspend_test: detect batteries and disable ac/power tests
  * suspend_test: disable dbus tests when we have no primary user
  * suspend_test: handle AC transitions better
  * suspend_test: enable power test as part of --full
  * suspend_test: reduce the noise in the test instructions
  * suspend_test: use minutes in output when that is more appropriate
  * suspend_test: track actual AC transitions and report them
  * suspend_test: only mention AC at all if we have a battery
  * suspend_test: report useful data at the bottom for posting
  * suspend_test: document the new power test in the usage
  * suspend_test: power -- indicate when the result is unreliable
  * suspend_test: report -- fix up spacing issues
  * suspend_test: release v8

 -- Dave Murphy <schwuk@ubuntu.com>  Tue, 17 Mar 2009 09:46:16 +0000

checkbox (0.6) jaunty; urgency=low

  * New upstream version:
    * Added suspend_test script - for more details see:
      https://wiki.ubuntu.com/KernelTeam/SuspendResumeTesting
    * Added XSL Stylesheet and the ability to view generated reports
    * Added support for PolicyKit to run the application as a user
    * Added logging for backend and logrotation script.
  * Fixed calling ucf was run via debconf (LP: #330502)

 -- Marc Tardif <marc@ubuntu.com>  Tue, 17 Feb 2009 15:36:05 +0000

checkbox (0.5) jaunty; urgency=low

  * New upstream version:
    * Added concept of hyper text view to display clickable links.
    * Added concept of properties to components.
    * Added pci information to launchpad report.
    * Added dmi information to launchpad report.
    * Added text area to keyboard test.
    * Removed sourcing of base postrm script.
    * Updated translations from Launchpad.
  * Fixed handling of interrupt signal (LP: #327810)
  * Fixed display of text in graphical interface (LP: #240374)
  * Fixed support for regexes in blacklist and whitelist (LP: #327177)
  * Fixed opening of subunit log file (LP: #325737)
  * Fixed internet test.

 -- Marc Tardif <marc@ubuntu.com>  Tue, 20 Jan 2009 18:55:20 -0500

checkbox (0.4) jaunty; urgency=low

  * Setup bzr-builddeb in native mode.
  * Removed LGPL notice from the copyright file.

 -- Marc Tardif <marc@ubuntu.com>  Tue, 20 Jan 2009 16:46:15 -0500

checkbox (0.3) jaunty; urgency=low

  * New upstream version:
    * Renamed hwtest to checkbox.
    * Renamed auto tests to shell tests.
    * Added watch file.
    * Added README file pointing to the Ubuntu wiki.
    * Added subunit to the test suite.
    * Added the subunit_report plugin to produce a standard test report.
    * Added pvs registry.
    * Added support for int return values to recursive registry eval.
    * Added debug information when a command registry returns an error.
    * Added mounts registry.
    * Added patches to upgrade the configuration files.
    * Added support for CHECKBOX_OPTIONS environment variable.
    * Added usage information.
    * Added gconf registry.
    * Added logging to checkbox event.
    * Added locking plugin.
    * Added message store and schema types.
    * Added caching to automatic tests so that they are not run multiple
      times.
    * Added persistence to category and system_id.
    * Added lshw registry and plugin.
    * Added newlines to German introduction message.
  * Fixed e-mail address should be remembered (LP: #156725)
  * Fixed $output variable does not seem to be reinterpolated when
    testing again (LP: #189404)
  * Fixed command line interface does not provide a test nor test again
    option (LP: #189423)
  * Fixed translation template unavailable, even though hwtest is in main
    (LP: #202447)
  * Fixed internet_test should support providing a destination other
    than canonical.com (LP: #216111)
  * Fixed hwtest loads editor backup files from suite dir (LP: #237954)
  * Fixed application should only have one instance running (LP: #266899)
  * Fixed disk information should be gathered (LP: #267889)
  * Fixed typo: payback device (LP: #288331)
  * Fixed tests skipped by constraint should be reported (LP: #304176)
  * Fixed manual tests which have commands should not be run automatically
    (LP: #304231)
  * Fixed CHECKBOX_DATA mapping is not working (LP: #304736)

 -- Marc Tardif <marc@ubuntu.com>  Fri, 16 Jan 2009 12:05:32 -0500

hwtest (0.1-0ubuntu10) hardy; urgency=low

  * Fixed xalign and yalign in exchange summary.

 -- Marc Tardif <marc@interunion.ca>  Mon, 21 Apr 2008 15:07:39 -0400

hwtest (0.1-0ubuntu9) hardy; urgency=low

  * Fixed internet_test to ping default gateway rather than canonical.com.
  * Fixed python-support issues to support upgrades of hwtest.
  * Fixed tooltip to be HIG compliant.
  * Fixed category to use GTK;System;Settings;.
  * Fixed command line interface to support escape characters.
  * Using python-central instead of python-support.
  * Added support to i18n the .desktop file.
  * Added support for http_proxy and https_proxy.
  * Added summary of information being submitted.

 -- Marc Tardif <marc@interunion.ca>  Thu, 17 Apr 2008 12:01:50 -0400

hwtest (0.1-0ubuntu8) hardy; urgency=low

  * debian/patches/01_change_menu_category.patch:
    - change the category so the item is moved to system, administration and not
      the only entry in applications, system tools on a default installation

 -- Sebastien Bacher <seb128@canonical.com>  Mon, 14 Apr 2008 15:49:06 +0200

hwtest (0.1-0ubuntu7) hardy; urgency=low

  * Fixed packaging bugs.
  * Improved internationalization.
  * Renamed questions and answers to tests and results.

 -- Marc Tardif <marc@interunion.ca>  Thu,  6 Mar 2008 10:58:43 -0500

hwtest (0.1-0ubuntu6) hardy; urgency=low

  * Upload to hardy/universe (without the .bzr files).
  * Make package conformant with current Python policy.

 -- Matthias Klose <doko@ubuntu.com>  Tue, 11 Mar 2008 14:06:02 +0000

hwtest (0.1-0ubuntu5) hardy; urgency=low

  * Set default timeout to None instead of 60 seconds.
  * Updated copyright information.
  * Reverted to using gksu to limit dependencies.
  * Removed dependency on python-apt.

 -- Marc Tardif <marc@interunoin.ca>  Thu, 28 Feb 2008 17:07:07 -0500

hwtest (0.1-0ubuntu4) hardy; urgency=low

  * Improved text in questions text file.
  * Improved user experience by only showing auto questions
    progress bar when there are actual questions.
  * Also improved the user experience by showing a progress
    bar while building the report.

 -- Marc Tardif <marc@interunion.ca>  Wed, 27 Feb 2008 23:12:24 -0500

hwtest (0.1-0ubuntu3) hardy; urgency=low

  * Fixed hwtest_cli so that it doesn't strip the DISPLAY environment
    variable.
  * Fixed system_info plugin so that it does a better effort for
    gathering system information instead of relying on non standard
    information from HAL.

 -- Marc Tardif <marc@interunion.ca>  Wed, 27 Feb 2008 10:52:33 -0500

hwtest (0.1-0ubuntu2) hardy; urgency=low

  * Fixed packaging following lintian error.
  * Added packages registry and plugin.

 -- Marc Tardif <marc@interunion.ca>  Tue,  5 Feb 2008 15:02:26 -0500

hwtest (0.1-0ubuntu1) hardy; urgency=low

  * Initial Release.

 -- Marc Tardif <marc@interunion.ca>  Mon, 17 Sep 2007 17:25:54 -0300<|MERGE_RESOLUTION|>--- conflicted
+++ resolved
@@ -6,17 +6,11 @@
       representation of octal literal
     * scripts/internet_test - ran 2to3 tool and decoded result of
       check_output. Also replaced optparse with argparse
-<<<<<<< HEAD
-=======
-    * scripts/removable_storage_watcher - ran 2to3 tool and swapped
-      use of gobject with gi.repository.GObject
-
-  [Jeff Marcom]
-  * [FEATURE] Python 2 to 3 conversion:
->>>>>>> c495fbcc
     * scripts/memory_info
     * scripts/removable_storage_test - ran 2to3 tool and fixed some
       encoding issues
+    * scripts/removable_storage_watcher - ran 2to3 tool and swapped
+      use of gobject with gi.repository.GObject
   * Update touchpad.py to use gsettings instead of deprecated gconf
     (LP: #1004212)
   * Instead of checking output of nmcli con up in create_connection,
