--- conflicted
+++ resolved
@@ -15,17 +15,14 @@
   * Don't fail the sleep_test if the wake alarm is still set (LP: #911161)
   * Add requirement for mem sleep state to be supported to the
     suspend_advanced_auto job (LP: #804190)
-<<<<<<< HEAD
-  * Switch audio settings to dorrect device before running audio tests
-    (LP: #916859)
-=======
   * Fixed the camera/display test and removed the camera/video one.
   * Added display resource and matching requirements to external video 
     output tests.
   * Added removable_storage_watcher script to replace watch_command to make
     testing USB, FireWire and MMC devices easier and more cohesive.
-  * Added memory_compare script to automate the memory/info job
->>>>>>> 546ea3e7
+  * Added memory_compare script to automate the memory/info job 
+  * Switch audio settings to correct device before running audio tests
+    (LP: #916859)
 
   [Gabor Kelemen]
   * Fixed last two remaining strings with backslashes (LP: #868571)
