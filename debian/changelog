checkbox (0.14.10) quantal; urgency=low

  [Jeff Marcom]
  * jobs/keys.txt.in - Fixed job command line to have appropriate volume "Up"
    and Volume "Down" UI instructions.

  [ Jeff Lane ]
  * Increased version number after final Ubuntu Quantal release.

  [Brendan Donegan]
  * jobs/suspend.txt.in - make sure FWTS logs end with .log so file names
    don't get tampered with (LP: #1065932)
  * plugins/launchpad_exchange.py - Remove call to string_to_type on
    self.timeout, which is an int (LP: #1066967)
  * checkbox/lib/templates.py, jobs/resources.txt.in, jobs/wireless.txt.in,
    jobs/suspend.txt.in - Don't try and coerce keys of resource jobs to
    lowercase, as it upset the core of Checkbox (LP: #1067280)
  * jobs/suspend.txt.in - created new batch of wireless tests depending only on
    suspend_advanced so that they will run in manual testing (LP: #1067678)
  * jobs/suspend.txt.in - Let suspend_advanced only depend on
    power-management/rtc (LP: #1067692)
  * scripts/resolution_test - Slightly clarify output of script so that it's
    a bit more obvious why it failed (LP: #1065976)
  * Allow verification and interaction to be used as aliases for manual tests
    so that we can distinguish between tests which are partly manual and
    those which are entirely manual.
  * plugins/launchpad_exchange.py - make sure exchange-error signal is sent
    with a string instead of an Exception (LP: #1066862)
  * scripts/network_check - Get the base page for cdimage.ubuntu.com instead
    of some subdirectory which may or may not change in future (LP: #1065855)
  * scripts/internet_test - Wait some time (ten seconds) for the ARP cache to
    be populated, as it can be slow on some systems
  * Change the plugin types verification and interaction to user-verify and
    user-interact, to clarify their meaning.
  * Added a unit test to ensure user-verify and user-interact jobs
    have a command
  * Change most of the job plugin fields to use the appropriate new plugin type,
    i.e. user-verify or user-interact.
  * scripts/audio_settings - Use pactl instead of pacmd where possible as it
    is better maintained than pacmd (LP: #1067026)

  [Daniel Manrique]
  * [FEATURE] checkbox/job.py: Fixed intltool warning about unnamed
    parameters in string, applied pep8 fixes.
  * checkbox-cli progress indicator is now static, spinning around instead of
    filling the screen with dots. (LP: #926104)
  * Increased version number after final Ubuntu Quantal release.
  * Added environment resource to whitelists (LP: #1067038)
  * Added retrying pactl commands in case audio layer is not up yet
    (LP: #1065908)
  * Removed references to inexistent opts.verbose setting (LP: #1070829)
  * Added unit test to catch jobs with mismatching environ and actual
    variables used in shell command (LP: #955053)
  * Forced utf-8 decoding on modinfo output and updated to use check_output
    instead of communicate (LP: #1055730)

  [Marc Tardif]
  * plugins/environment_info.py: Enabling environment to take precedence
    over configuration files.
  * setup.py: added support for installing in virtualenv
  * setup.py: made build dependency on qt4-make optional
  * debian/control: Added python3-gi to run checkbox-qt.
  * jobs/input.txt.in, jobs/touchpad.txt.in: Added input/pointing tests
    and simplified horizontal/vertical scrolling tests.
  * scripts/touchpad_scroll_resource, scripts/xinput_resource: Replaced
    the touchpad_scroll_resource by reusing the xinput_resource script.
  * plugins/error_prompt.py: Fixed call to show_error (LP: #1075605)

  [Sean Feole]
  * [FEATURE] jobs/optical.txt.in: modified existing automation test
    jobs. Added a _description field to each so that the test cases properly
    appear in the checkbox UI (LP: #1064189)

  [Sylvain Pineau]
  * [FEATURE] scripts/network_restart, jobs/stress.txt.in: Added a new stress
    test: network restart.
  * debian/control: Fixed a missing dependency (python3-pkg-resources) to build
    the package (LP: #1066502)
  * jobs/stress.txt.in: stress/sdhc now launches removable_storage_test with
    --memorycard. stress/sdhc and stress/usb run with root privileges to mount
    all partitions (LP: #1065862)
  * [FEATURE] jobs/stress.txt.in: Added a wireless hotkey stress test.
  * jobs/power-management.txt.in: Fixed path to the /proc acpi lid button
    (LP: #1068799)
  * scripts/fwts_test: Properly handle UnicodeDecodeError when parsing syslog
    (LP: #1075080)
  * scripts/camera_test: Fix the camera resolution test to give the pixelformat
    to use with fswebcam (LP: #1073176)
  * checkbox/parsers/udevadm.py: Enhanced bluetooth detection by looking at the
    RFKILL_TYPE property (LP: #1075052) 

  [Zygmunt Krynicki]
  * scripts/removable_storage_watcher - properly detect removal of 'firewire',
    'usb' and 'sdio devices' when either or both 'ata_serial_esata' or 'scsi'
    were provided on command line, in addition to the device actually being
    manipulated. (LP: #1066948)
  * checkbox/dbus/udisks2.py: Fix typo in fireware name LP: #1070859
  * scripts/udev_resource: Use simpler interfaces
  * checkbox/parsers/udevadm.py: Allow using UdevadmParser with a string
  
  [Jeff Lane]
  * scripts/sleep_test - Added timeing code to create start/end markers in
    for each sleep/resume iteration.  Pull kernel timestamps to determine the
    time to sleep and time to resume for each iteration.  Output the times for
    each iteration and an average time for all iterations.  Tweaks to output to
    make it all look better. Verified perf code doesn't run on S4 tests.
    scripts/fwts_test - Added similar performance code to fwts_test.  Added
    sleep test functions to fwts_test to provide the ability to run sleep tests
    via fwts using the wrapper.  Tweaked the output to make it pretty. Added
    some code to prevent the perf stuff from running on S4 tests.
    jobs/suspend.txt, jobs/stress.txt, jobs/hibernate.txt - modifed jobs to use
    the shell code to call fwts_test if fwts is installed and fall back to
    sleep_test otherwise.  Modifed the commands so that they all call fwts_test
    rather than fwts directly.  Ensured all are calling with the proper
    options. Fixed log name problems that caused log attachment jobs to not
    work.
  * checkbox/parsers/modinfo.py - added exception handling to address possible
    bad output from modinfo causing a ValueError to occur. (LP: #1066118)
  * [FEATURE] jobs/expresscard.txt.in - renamed pcmcia-pcix.txt to
    expresscard.txt.
    renamed pcmcia-pcix/detect to expresscard/verification. Modified
    instructions slightly.
    data/whitelists/default.whitelist - modified list to reflect new
    expresscard test name.
    jobs/local.txt.in - changed __pcmcia-pcix__ job to reflect changes to the
    job name
    qt/frontend/qtfront.cpp - modified the list of testnames to reflect changes
    to the expresscard test
    setup.cfg - modified the list of job files since I renamed pcmcia-pcix.txt
  * scripts/sleep_test, scripts/fwts_test - removed the code that triggered a 
    fail if the system took too long to sleep or resume. Also removed the 
    options to set sleep or resume time from sleep_test as they were no longer 
    necessary.
    jobs/hibernate.txt.in, jobs/suspend.txt.in, jobs/stress.txt.in - added
    environ: to the sleep jobs so the logs would be written properly. Modified
    suspend jobs to also write output to log files so we can capture timing
    data. Added jobs to parse the new sleep times logs and faile if outside the
    threshold.
    scripts/sleep_time_check - added script to check the logs generated by
    the sleept tests and fail if the average times exceed a given threshold
    po/POTFILES.in - changed the pcmcia-pcix.txt.in pointer to expresscard.txt.in
  * removed xorg_memory_test and graphics/xorg-memory as the test produces no
    real benefit and fails about 100% of the time. (LP: #764376)
<<<<<<< HEAD
  * scrips/volume_test - script now only fails if volume is greater than maxvol or
    less than minvol, not when equal to either. (LP: #1077008)
=======
  * Added root user requirement to all jobs using removable storage test 
    (LP: #1014813)
>>>>>>> a1490929

 -- Jeff Lane <jeff@ubuntu.com>  Wed, 07 Nov 2012 17:33:46 -0500

checkbox (0.14.6) quantal; urgency=low

  [Chris Wayne]
  * [FEATURE] scripts/touchpad_scroll_resource, jobs/touchpad.txt.in:
    adding in touchpad scroll detection resource job, and modified jobs
    to require the capability to be present.

  [Jeff Lane]
  * Cleaning up duplicated modinfo code: (LP: #1043521)
    * checkbox/parsers/modinfo.py: added a parser to handle output from modinfo
    * scripts/audio_driver_info: modified to use modinfo parser
    * scripts/network_device_info: modified to use modinfo parser
    * scripts/accelerometer_test: modified to use modinfo parser
  * Cleaning up missing touchpad driver info bits: (LP: #1052942)
    * scripts/touchpad_driver_info: added script from automation sprint to get
      driver info for installed/detected touchpad devices
    * jobs/info.txt.in: added job to get driver info during info job phase.
      Moved audio_driver_info and network_driver_info into info.txt.in because
      they are better suited there. Moved network_device_info job into
      info.txt.in.
  * jobs/wireless.txt.in: Added jobs to individually test 802.11a/b/g/n
    connections. This is necessary for adequate QA testing (LP: #1042425)
  * scripts/graphics_driver: fixed a bug causing the hybrid check to throw an
    exception on hybrid systems (LP: #1048058)
  * setup.py: added checkbox.dbus to packages (LP: #1052601)
  * jobs/optical.txt.in: removed the optical/dvd_movie_playback job definition
    as it was redundant (LP: #868643)
  * [FEATURE] jobs/fingerprint.txt.in: Cleaned up the definitions to
    match current Unity (LP: #946184)
  * [FEATURE] jobs/usb.txt.in: replaced the usb/mouse and usb/keyboard tests
    with usb/HID to combine them so the tester can choose one device rather
    than requiring multiple devices. (LP: #1053032)
  * [FEATURE] jobs/keys.txt.in: modified the battery info key job to
    use the keys_test script as we do with other hotkey tests (LP: #990538)
  * [FEATURE] jobs/bluetooth.txt.in: removed the bluetooth/keyboard job
    and modified bluetooth/mouse to be bluetooth/HID and allow the tester
    to choose a device to use. (LP: #1053010)
  * jobs/piglit.txt.in: fixed the texturing job that was incorrectly using the
    word texturize, causing the tests to not run (LP: #1060432)

  [Jeff Marcom]
  * jobs/optical.txt.in: Changed optical read/write job commands to use
    a more reliable dev path (LP: #990560)
  * Fixed bug where previous test description and instructions were displayed
    while an automated test was running (LP: #1012377)

  [Daniel Manrique]
  * Bumped to 0.14.6 to keep changelog size sane and fix a small mishap in the
    daily build recipe.
  * scripts/audio_settings: Added exception handlers to catch problems with
    unwritable or absent settings files (LP: #1041644) (LP: #1041340)
  * Ensured that strings passed to qtiface.showError via dbus are strings,
    and not NoneType as could happen under certain circumstances.
    (LP: #1032337)
  * scripts/graphics_modes_info: updated shebang to python3 (LP: #1047515)
  * scripts/graphics_driver, scripts/color_depth_info: Added ignoring
    possible invalid characters in Xorg logfiles (LP: #1048096)
  * scripts/audio_test: made the default mode verbose, it now sends all
    output to stderr (but still exits a proper return value). Jobs using it
    are updated to remove the now-unneeded -v parameter.
  * Added tests to ensure all job files are declared in setup.cfg,
    po/POTFILES.in and included in jobs/local.txt.in. (LP: #1052986)
  * setup.cfg, po/POTFILES.in, jobs/local.txt.in: Fixed so the tests pass.
    (LP: #1052986)
  * [FEATURE] checkbox/tests/message_files.py: Added a test to validate
    that all shell jobs have descriptions (LP: #1052992).
  * [FEATURE] jobs/stress.txt.in: Updated some shell jobs that had no
    description (LP: #1052992).
  * Added consecutive numbering to messages sent to the backend, so the
    frontend knows to discard out-of-sequence messages. (LP: #886118)
  * [FEATURE] Added a test to verify that jobs contain only keys
    declared in the schema (avoid stray keys).

  [Alberto Milone]
  * [FEATURE] scripts/window_test, jobs/graphics.txt.in: Added script
    window_test to open and close 3D windows in various conditions for
    graphics testing. Added three new window_test based jobs to graphics.txt.in.
  * [FEATURE] scripts/graphics_stress_test, jobs/stress.txt.in: Added script to
    do some graphics stress by ensuring the graphics system continues to
    function after several iterations of: switching VTs, suspend/resume, screen
    rotation and running the rendercheck graphics suite.

  [Marc Tardif]
  * scripts/touchpad_scroll_resource: Added support for systems without
    a touchpad (LP #1045066)
  * [FEATURE] scripts/xinput_resource, checkbox/parsers/xinput.py: Xinput
    resource script to test multitouch devices.
  * patch/0.14.2: Fixed patch to rmtree instead of rmdir scripts directory.
  * [FEATURE] debian/checkbox.templates, debian/checkbox.config: Added support to
    preseed properties in environment_info plugin.
  * [FEATURE] qt/frontend/qtfront.ui: Fixed warnings when building with
    qtcreator (LP #1053126)
  * setup.py: Fixed required dependency on distutils-extra by providing
    fake implementations of build_i18n and build_icons (LP #1049218)
  * checkbox/parsers/description.py: Fixed the PURPOSE and STEPS parts
    of the description parser to automatically fix bad descriptions.
  * plugins/suites_prompt.py: Fixed tree view in selection window (LP #1056432)
  * [FEATURE] tools/lint: Added script to consistently check syntax.
  * plugins/apport_prompt.py: Removed apport plugin that caused crashes
    when trying to send bug report (LP #1047857)
  * jobs/optical.txt.in: Fixed missing category assignment in optical
    dvd write tests (LP: #1057762)
  * [FEATURE] jobs/touchpad.txt.in, jobs/touchscreen.txt.in: Added singletouch
    and multitouch for touchpads and touchscreens.
  * Cleaning up test modules.
  * Removed package.name == 'linux' only needed by the apport_prompt plugin.

  [Sean Feole]
  * [FEATURE] scripts/battery_test: measures battery capacity before and after
    an activity and determines battery life at the rate of drain.
    jobs/power-management.txt.in: added two manual tests to ask the user to
    unplug and then re-plug the laptop so that three new automated battery
    drain tests can run:
   * power-management/battery_drain_idle
   * power-management/battery_drain_movie
   * power-management/battery_drain_sleep

  [Brendan Donegan]
  * [FEATURE] Add environment_info plugin which sets environment variables
    according to the values set in the plugin via Checkboxes INI files.
  * [FEATURE] Added semi-automated wireless tests which require only a single
    router to run, prompting the user to modify the routers config during 
    the test.
  * [FEATURE] Added semi-automated wireless after suspend tests to suspend.txt.in,
    since they were missed in the previous merge    
  * Attach the output of udev_resource, for debugging purposes (LP: #974271)
  * Make audio_settings before/after suspend tests more robust by not requiring
    every little audio setting to be the same before and after suspend, just
    the major ones such as the current source/sink and the mute/volume settings
    on them (LP: #1043144)
  * Remove default value from windows_number argument since the logic following
    it dictates that it's only valid for certain tests (LP: #1047621)
  * scripts/frequency_governors_test - Ensure that check for difference in
    expected and actual speedup only fails if the actual speedup is less than
    the expected speedup (LP: #999547)
  * jobs/cpu.txt.in, jobs/stress.txt.in - add environ field containing
    CHECKBOX_DATA to allow that environment variable to be used in the command
    (LP: #1049595)
  * jobs/wireless.txt.in - replace use of network_wireless_test in wireless_scanning
    with a simple Bash script using nmcli and delete network_wireless_test (LP: #900370)
  * jobs/audio.txt.in - fix description of audio/playback_hdmi (LP: #1052136)
  * [FEATURE] plugin/environment_info.py - allow BT device address to be set
    in the checkbox.ini file to facilitate self-testing
  * [UIFe] qt/frontend/qtfront.ui, qt/frontend/qtfront.cpp - set focus to Continue
    button and make it the default so that it can be 'clicked' using Enter,
    as well as renaming it to 'continueButton' (LP: #1052506)
  * jobs/keys.txt.in, scripts/key_test - Fix keys/battery test to have correct
    fields and tidy up pep8 violations in key_test script (LP: #1054410)
  * [FEATURE] jobs/power-management.txt.in, jobs/touchpad.txt.in,
    jobs/sniff.txt.in - Fix incorrect formatting of job descriptions to
    allow steps to be displayed by the UI (LP: #1054208)
  * jobs/usb.txt.in - Fix dependencies of USB tests so that things work properly if
    the usb/storage-automated test fails (LP: #987876)
  * Remove networking/bandwidth job since it is not useful (LP: #1009658)
  * scripts/network_info - add exception handling to file reading so that
    sensible values are given if the required file cannot be read (LP: #823606)
  * [FEATURE] jobs/suspend.txt.in - pipe output of bluetooth_obex jobs through ansi_parser
    to avoid invalid characters ending up in the submission.xml (LP: #1060332)
  * scripts/network_reconnect_resume_test - map reconnect time strings to float
    that they can be used in calculations later on (LP: #1064385)
  * scripts/network_reconnect_resume_test - convert map of reconnect times into
    a list in order to check if the list is empty (LP: #1064425)
 
  [Sylvain Pineau]
  * jobs/suspend.txt.in: Fixed suspend/suspend_advanced dependencies to avoid
    calling fwts with the live CD (LP: #1045687)
  * qt/frontend/qtfront.ui: Fixed the test purpose widget size to allow two
    lines of description (LP: #1032255)
  * qt/frontend/qtfront.ui: Fixed the progressLabel widget size to support job
    names > 50 chars (LP: #1046274)
  * scripts/camera_test, jobs/camera.txt.in: Added a 10s timeout to the camera
    still test (LP: #990133)
  * scripts/graphics_stress_test, scripts/rendercheck_test, jobs/stress.txt.in: 
    Exit with proper error message if rendercheck is not installed.
    (LP: #1048262)
  * [FEATURE] jobs/suspend.txt.in: Add usb wakeup tests (mouse and keyboard).
  * setup.py, qt/checkbox-qt.ui: Removed the old UI design file (LP: #1049912)
  * [FEATURE] jobs/rendercheck.txt.in, po/POTFILES.in, setup.cfg: Fixed
    the rendercheck tests, added the suite file to setup.cfg/POTFILES.in
    and moved the rendercheck/tarball job into an attachment (LP #1053033)
  * scripts/optical_write_test: Filter ANSI escape char outputed by wodim 
    (LP: #1052803)
  * checkbox/parsers/udevadm.py: Improved wireless devices detection.
    The wireless category is now set if the subsystem is equal to ieee80211 
    (LP: #855382)
  * scripts/memorycard_resource, scripts/removable_storage_test,
    scripts/removable_storage_watcher: Fixed the memorycard regexp flags and 
    add the DriveVendor Udisks property to the re.search() string (LP: #1050920)
  * scripts/display_resource, jobs/resource.txt.in: Added a new display 
    resource script to properly handle connector names returned by proprietary
    drivers (LP: #956139 and #992727)
  * debian/control, jobs/esata.txt.in, jobs/firewire.txt.in, jobs/usb.txt.in,
    jobs/mediacard.txt.in: Remove udisks package references in all of the jobs
    that use removable_storage scripts (LP: #1059620)
  * scripts/graphics_driver: Added NVIDIA driver detection (LP: #1060211)
  * [FEATURE] jobs/mediacard.txt.in: Added SDXC, MS, MSP and XD memory card
    tests.
  * setup.py: Add the missing checkbox.heuristics module (LP: #1064220)
  * scripts/pts_run: Force pts_run to exit on errors as phoronix-test-suite
    always exits with success (LP: #1061297)
  * [FEATURE] jobs/keys.txt.in: Added video-out and touchpad keys tests.
  * [FEATURE] jobs/keys.txt.in, jobs/led.txt.in, jobs/suspend.txt.in: Provide
    leds and special keys tests after suspend. Volume and Mute key tests now
    use the key_test script. Fix steps numbering for led/wireless.

  [Zygmunt Krynicki]
  * Fixed simple duplicate 'the' mistakes (LP: #1040022)
  * Fix incorrect debconf template description for 802.11n open access point
    SSID (LP: #1049563)
  * Add new utility, scripts/udisks2_monitor, for looking at various storage
    changes interactively
  * Make scripts/removable_storage_watcher {insert,remove} properly validate
    the 'device' argument (bus type) and require at least one value
  * [FEATURE] scripts/removable_storage_watcher: add support for debugging

 -- Jeff Lane <jeff@ubuntu.com>  Tue, 02 Oct 2012 16:21:12 -0400

checkbox (0.14.5) quantal; urgency=low

  [Sylvain Pineau]
  * New version 0.14.5 for Quantal Quetzal development.
  * jobs/virtualization.txt.in, scripts/kvm_test, jobs/miscellanea.txt.in,
    setup.cfg: Added a new KVM test to ensure that a VM boots and works
    properly with KVM.
  * jobs/suspend.txt.in, scripts/gpu_test: Update the job description and the
    script docstrings from Flash to HTML5 video playback.
  * [FEATURE] scripts/removable_storage_test, scripts/removable_storage_watcher,
    jobs/mediacard.txt.in: Added memory cards detection (on bus other than sdio)
    and a new automated (based on usb/storage-pre-inserted) for SD cards.

  [Jeff Marcom]
  * scripts/accelerometer_test, jobs/input.txt.in: Improved ability to detect 
    oem manufacturer info, and cleanup up job step formatting.
  * /jobs/touchpad.txt.in: Fixed instruction steps for manual touchpad horizontal 
     and vertical tests.
  * scripts/audio_settings, jobs/audio.txt.in: Added automated switch to 
    HDMI interface, modified corresponding jobs file..
  * jobs/audio.txt.in, added method to bypass return code of /scripts/audio_settings
    and instead only return the exit code for the appropriate audio test.
  * scripts/audio_settings: Added automated switch to restore previous 
    audio profile setting

  [ Daniel Manrique ]
  * jobs/peripheral.txt.in: Fixed a typo in the DSL job. (LP: #1039192)
  * jobs/resource.txt.in: Added usb resource that indicates which versions of
    the protocol are supported (currently only reports for USB 2.0 and 3.0).
  * scripts/removable_storage_watcher, scripts/removable_storage_test: Added
    a parameter to specify minimum speed to accept a device, and a parameter
    to fail removable_storage_test if the transfer speed is below a threshold.
  * jobs/usb.txt.in: Added usb3 jobs that will only pass if an actual USB 3.0
    device is inserted/removed/tested.
  * jobs/audio.txt.in: replaced gconfaudiosink by autoaudiosink (LP: #978895)
  * [FEATURE]: qt/frontend/qtfront.cpp, qt/frontend/qtfront.h,
    qt/frontend/qtfront.ui, checkbox_qt/qt_interface.py: Replaced test result
    buttons with radiobuttons,  made comment area always visible, and added
    keyboard shortcuts.
  * [FEATURE] Added oem-config directory to setup.py so it builds correctly.

  [ Jeff Lane ]
  * scripts/removable_storage_test (total overhaul):
    * Added --iterations option, now you can run -i iterations of -c files of
      -s size.
    * Added RandomData class to generate test files using a much faster method.
    * Replaced copy_file() with file_write() and file_read() to take advantage of
      buffer flushing and fsync() opeations not available to shutils/copy2.
    * Redid the runtime bits of main() so now for every device found, it runs I
      iterations of C files.
    * Redid output so now you get an avg write speed per iteration and a summary
      at the end of all iterations for each device.
  * scripts/wifi_reconnect_resume_test: fixed a bug where timestamps being
    grabbed from dmesg were strings instead of floats (LP: #1038270)
  * jobs/stress.txt.in: added two sample jobs to demonstrate the new features
    of removable_storage_test
  * jobs/piglit.txt.in: added jobs that run the piglit graphics test suite
  * scripts/lsmod_info: added script to provide better lsmod output for the
    lsmod_attachment job using the power of the modinfo parser
    jobs/info.txt.in: modified lsmod_attachment job to use lsmod_info script
    rather than just lsmod output (LP: #1043531)
  
  [Matt Fischer]
  * scripts/audio_driver_info: added script to find info on loaded drivers
    jobs/audio.txt.in: added automated job to determine audio drivers loaded
    jobs/networking.txt.in: added a requires on networking/info for
    module-init-tools package.
    scripts/volume_test: cleanup and fixing a small issue
  * scripts/network-device-info: fixed a problem with output causing a
    traceback and a problem where modules with improper modules field causes
    problems. (LP: #1042395)
    jobs/networking.txt.in: added requires for pciutils for the above bugfix

  [Alberto Milone]
  * [FEATURE] scripts/rendercheck_test: added test to take advantage of the
    rendercheck test suites.
    [FEATURE] jobs/rendercheck.txt.in: added jobs to run the rendercheck_test
    script.
    [FEATURE] jobs/local.txt.in: added job to parse rendercheck.txt.in job file
  * checkbox/contrib/gdk.py: removed legacy code and used python 3.
  * scripts/rotation_test:
    * Made sure to report all failures, not only the first.
    * Made it look more pythonic.
    * Fixed issues with python 3 and used python 3.
  * checkbox/contrib/xrandr.py:
    * Fixed issues with python 3 and used python 3 (LP: #1043155).

  [Sean Feole]
  * scripts/network-reconnect-resume-time: fixed the wifi-reconnect-resume-time
    script to also check wired connections for completeness (LP: #1042391)

  [Chris Wayne]
  * [FEATURE] Added oem_config_test, related jobs and data files

 -- Daniel Manrique <roadmr@ubuntu.com>  Thu, 30 Aug 2012 12:45:49 -0400

checkbox (0.14.4) quantal; urgency=low

  * New upstream release (LP #1039094):

  [ Daniel Manrique ]
  * New version 0.14.4 for Quantal Quetzal development.
  * Added new audio_test and test definitions.

  [Jeff Lane]
  * jobs/esata.txt.in: added tests for removable eSATA drives
    scripts/removable_storage_test: added support for ata_serial_esata devices
    scripts/removable_storage_watcher: added support for ata_serial_esata
    devices
  * scripts/optical_write_test: changed behaviour to timeout after 5 minutes
    rather than a few seconds to give testers a chance to complete the test
    without having to sit on top of the machine waiting. If tester doesn't hit
    itself and proceed.
    jobs/optical.txt.in: Cleared up text in the existing manual optical write
    tests and added two automated tests that can be used if desired (they still
    require the user to push the tray in after writing, but eliminate other
    steps)
  * scripts/graphics_driver: Added this script based to parse Xorg.0.log and
    discover the currently running graphics driver and driver version
    jobs/graphics.txt.in: Added a new job to take advantage of the
    graphics_driver script.
    data/whitelists/default.whitelist: Added the graphics_driver job to the
    default whitelist because this would be good data to gather for UF and
    doesn't cost much
  * scripts/graphics_driver: Merged Alberto Milone's work on a
    hybrid_graphics_test into graphics_driver as his stuff and my stuff were
    similar enough to be in the same script, plus this allows the advantage of
    using Bryce Harrington's xorglog library down the road.
  * scripts/removable_storage_test: removed a lot of unnecessary output to
    clean up the test run and also added in some basic performance monitoring.

  [Sylvain Pineau]
  * jobs/graphics.txt.in, jobs/benchmarks.txt.in: Move gtkperk to the benchmarks
    section.
  * jobs/benchmarks.txt.in, scripts/wifi_time2reconnect: Add a test to monitor
    the time needed to reconnect to a WIFI access point.
  * jobs/cpu.txt.in: Added a check for ARM Vector Floating Point Unit support.
  * jobs/touchscreen.txt.in: Add 3 new manual tests (tap-detect, drag-n-drop and
    multitouch-zoom)
  * jobs/audio.txt.in: Added a test that verifies that the various audio 
    channels are working properly.
  * scripts/camera_test, jobs/camera.txt.in: Replace the call to "xawtv -hwscan"
    in camera_test by the VIDIOC_QUERYCAP ioctl, xawtv requirement removed.
  * jobs/led.txt.in, jobs/local.txt.in, scripts/led_hdd_test.py: Add LED
    tests.
  * jobs/suspend.txt.in: Resurrect scripts/sleep_test as a fallback of fwts for
    the suspend/suspend_advanced test.

  [Brendan Donegan]
  * scripts/audio_settings: Converted script from Perl to Python(3), putting 
    it in line with approved technology guidelines
  * jobs/audio.txt.in: Fixed audio jobs to use --file option of audio_settings 
    instead of piping to STDOUT.
  * Prettify the Step icons that appear next to each test step in the test run
    screen (LP: #1036085)
  * Remove the 'Don't show this message on startup' checkbox from the
    introduction screen, since it isn't used (LP: #1036218)
  * Continue to run the progress bar when the test dependencies are being
    resolved so that it doesn't look like the UI hung (LP: #1036573)
  * Remove gcov_attachment from default whitelist since it depends on lcov
    which is not in the default install, and is not used anyway.
  * Better feedback from resolution_test script. Display the expected and
    detected resolution values.

  [Nathan Williams]
  * scripts/network_check: Fixed exception handling in the absence of zenity
    (LP: #988260)

  [Samantha Jian]
  * Added disk spindown test script and definition.
  * Added support for BT devices on PCI bus. (LP: #1036124)

  [Jeff Marcom]
  * Added Accelerometer test.
  * scripts/gst_pipeline_test, jobs/audio.txt.in: Added device sink check

  [Matt Fischer]
  * Added test to check that volume is within acceptable range and audio
    elements are not muted.
  * scripts/camera_test: added the resolutions option to take sample pictures
    in all resolutions supported by the specified webcam
    jobs/camera.txt.in: added the camera/multiple-resolution-images test which
    utilitizes the changes to the camera_test script 

  [Alberto Milone]
  * checkbox/contrib/gdk.py: Added library for getting gtk.gdk.Screen object
    checkbox/contrib/xrandr.py: Added library for manipulating graphics
    settings similar to how xrandr does it.
    scripts/brightness_test: Added automated test to verify that backlight
    settings are properly honored
    scripts/color_depth_info: Added script to get info on color depth and pixel
    format
    scripts/graphics_modes_info: Added script to gather info on the supported
    graphics modes available
    scripts/rotation_test: Added script to automate screen rotation testing
    jobs/graphics.txt.in, jobs/monitor.txt.in: Added jobs to take advantage of
    the new scripts added to Checkbox

  [ Sean Feole ]
  * scripts/wifi_reconnect_resume_test, jobs/wifi_resume_time added.
  * Fixed an output issue in scripts/wifi_reconnect_test that was not handled
    in the original merge. Also tweaked error messages to be more useful.

  [Chris Wayne]
  * Added in bluetooth_test and related jobs for automated bluetooth
    testing

 -- Jeff Lane <jeff@ubuntu.com>  Fri, 17 Aug 2012 16:47:08 -0400

checkbox (0.14.3) quantal; urgency=low

  * New upstream release (LP: #1033652)

  [Benjamin Kerensa]
  * Changed description of PCMCIA/PCIX to PCMCIA/ExpressCard since PCIX
    generally applies to servers (LP: #992249) 

  [Brendan Donegan]
  * Removed call to unlink temporary file in Html5Thread part of gpu_test.
    Also addressed a few pyflakes complaints and removed a stray print.
  * Include block device name in fields of block_device resource
    output. This will prevent different block device fields from being
    confused with each other (LP: #1027849)
  * Fix apport_prompt.py so it properly checks the value in
    /etc/default/apport (LP: #1029897)
  * Initially disable the 'Run' tab in the Qt UI, re-enabling it when the
    'Start Testing' has been clicked (LP: #1029815)
  * Put Component and Status into one tree view on the selection screen,
    rather than two seperate ones (LP: #1030871)
  * Disable the Select All and Deselect All buttons in the selection
    view during testing (LP: #1032259)

  [Daniel Manrique]
  * New version 0.14.3 for Quantal Quetzal development.
  * alsa_info is invoked with --no-dialog, otherwise if dialog is installed
    it results in invalid data in the submission file and results.
    (LP: #1028065)
  * Instruct Chromium browser to accept file:// URLs so it can correctly
    open the checkbox submission.xml report (LP: #1026614)
  * scripts/gconf_resource: decode gconf output as utf-8 rather than ascii
    (LP: #1022593)
  * jobs/user_apps.txt.in: Quicktime test now depends on gstreamer0.10-ffmpeg
    to ensure it's able to play .mov files (LP: #633009)
  * scripts/network_check: InvalidURL exception is caught and handled more
    cleanly (LP: #751701)
  
  [Sylvain Pineau]
  * jobs/usb.txt.in, scripts/disk_read_performance_test: Add a USB3 read
    performance test.
    scripts/block_device_resource: Add the maximum usb specification supported
    by both a block device and the corresponding root hub port.
  * qt/frontend/qtfront.ui, qt/frontend/images/checkbox-qt-head.png: 
    Add transparency properties to the main window header to keep the main theme
    colors in the widget background (LP: #1030857)

  [Jeff Marcom]
  * Added timeout to job call for disk smart test.

  [Marc Tardif]
  * Escaping encoded strings in udevadm output (LP: #1025381)

  [Jeff Lane]
  * jobs/cpu.txt.in: added a depends to cpu/scaling_test-log-attach to ensure
    that job does not run until afte cpu/scaling_test (LP: #1031994)
  
  [Matt Fischer]
  * scripts/network_device_info: added a check to ensure what lspci reports and
    what NetworkManger reports (if it is installed) are the same. Reports more
    useful info now like driver and driver version, IP address, etc.
  * scripts/cycle_vts: added checks to fail test if chvt returns a non-zero
    exit code. Added a final check at the end to verify we did land back on the
    original VT after testing.
    jobs/miscellanea.txt.in: fixed a typo in the chvt job. It used to reqire
    'package.alias' instead of 'package.name'

 -- Jeff Lane <jeff@ubuntu.com>  Mon, 06 Aug 2012 09:26:41 -0400

checkbox (0.14.2) quantal; urgency=low

  * New upstream release (LP: #1025869)

  [Jeff Marcom]
  * scripts/gpu_test - Fixed potential thread exiting issue.

  [Javier Collado]
  * Fixed detection of circular references in resolver.

  [Jeff Lane]
  * New version 0.14.2 for Quantal Quetzal development.
  * jobs/cpu.txt.in: added cpu_scaling_test log attachment job
  * jobs/disk.txt.in: modified block_device requirements so they'll work right
    jobs/info.txt.in: added block_device resource requirements to hdparm job so
    it won't run on removable stuff where it's not necessary.
  * jobs/info.txt.in: removed extraneous fwts_log job
    jobs/miscellanea.txt.in: modified fwts_results.log job
  * scripts/optical_detect: minor tweak to send error output to stderr
    scripts/optical_read_test: added root user check because this needs to be
    run with root privileges. Added some additional output for stderr for
    failures so we will know WHY a test or the script failed. Replaced 
    sys.stdout.write() and flush() calls with simple print statements.
  * scripts/ipmi_test: output tweaks so error messages now go to stderr. No BMC
    message is a little more clear. Module failed to load now generates an
    error rather than a simple exit.
  * scripts/network_device_info: minor change so that the fail message now
    specifies that it was an error and outputs to stderr properly.
  * scripts/disk_smart: Improvements to the logging and output during testing.
  * scripts/cpu_scaling_test: lots of output changes using logging module.
    renamed script to frequency_governors_test to be more descriptive and less
    confusing. Added a --log option to write logs to an actual file
    jobs/cpu.txt.in: added an attachment job to attach the freq_governors log.
    Modified cpu/frequency_governors to write to log file
  * scripts/cpu_offlining: added an extra bit of output in case of failures. 
  * scripts/fwts_test: improved console output so that the info displayed in
    submission.xml is more useful.
    jobs/power-management.txt.in: added job to attach fwts_wakealarm.log to
    results.
  * scripts/network_ntp_test: Tweaked output to use log levels more
    appropriately. Added some decoding so that bytes output show up as strings
    properly in output. Converted from optparse to argparse. Added a root
    check because this needs to be root to properly run.
  * scripts/disk_read_performance_test: Added extra targeted output so that
    users can understand what's going on. Moved the exit bits so the test will
    actuall run on multiple drives as originally intended and not exit on the
    first failure.
  * scripts/removable_storage_test: vastly improved the output from that script
    and also introduced some new error handling to cover a couple conditions
    that generated unhelpful tracebacks.
  * scripts/memory_compare: changed the output a little so failures now dump
    data to stderr and success to stdout. Also added a try/except block to
    catch possible ZeroDivisionError cases if dmi or meminfo return 0 (found on
    my local system due to a library issue)
  * jobs/power-management.txt.in: improved rtc and tickless idle tests to
    provide more useful output, even though they are very simple tests.
  * jobs/networking.txt.in: added some output to networking/multi_nic so a 
    failure due to unconfigured ifaces generates something beyond a blank line
  * scripts/cpu_topology: Changed it so there is less output on success and
    more useful output on failure. Fixed a bug in the test for Failure that
    caused the False condition to never be met.
  * scripts/network_bandwidth_test: fleshed out the output to make it a little
    more useful in both debug and info levels. Was going to set the
    networking/bandwidth job to debug, but the info output should now be
    sufficient to begin diagnosing test failures.
  * jobs/usb.txt.in: Added output to usb/detect in case no USB controllers are
    found. Added dependencies on the udisks package which may not be installed
    by default.
    debian/control: Added udisks as a suggests for checkbox as it's required
    for the USB tests to function.
  * scripts/memory_test: converted from optparse to argparse. Added some extra
    stderr output that may be useful if this test fails. redirected some
    existing error messages to stderr also
  * scripts/disk_stats_test: some minor changes to output. Also, error output
    now goes to stderr on test failure.

  [Marc Tardif]
  * Fixed duplicate jobs appearing in the store when rerunning jobs.
  * Fixed packaging to install scripts under /usr/lib.

  [Daniel Manrique]
  * Added a message file format test that does some simplistic checks
    on jobs/* files to ensure they are sane.
  * Fixed two typos in jobs/suspend.txt.in.
  * Merging of translations into job files prior to running message 
    file format test, to further ensure that translated strings
    and field descriptions are parsed correctly.
  * Explicit encoding of error strings in Job.execute, so that data returned
    is consistent and invokers of this method don't choke on it. (LP:
    #1024541)

  [Brendan Donegan]
  * Make a call to rfkill unblock in the create_connection script, incase
    those nasty Broadcom drivers have left a soft-block on the wireless after
    loading. Also do a bit of refactoring to use check_output and check_call
    instead of Popen (LP: #1019162)
  * Move the call to unblock to before the connection is created
  * Reimplemented memory_compare in python3 and restructured it to put
    things into dictionaries for easy access. Also fixed bug with detecting
    non-RAM devices as RAM. (LP: #960087)
  * Wait longer to get the window handle in gpu_test, so that we don't fall foul
    of timing issues. (LP: #1018563)
  * Catch exception raised in memory_compare by DMI RAM entries with No Module
    Installed in the Size field (LP: #1023220)
  * Also unblock wireless before wireless_scanning test, as I neglected to do
    this before. (LP: #1023619)
  * Replace Flash video playback with HTML5 video playback. This has better
    support in Ubuntu and is more relevant (LP: #1024078)

  [Sylvain Pineau]
  * Add the firmware version (BIOS or UEFI) to the XML report.

 -- Daniel Manrique <roadmr@ubuntu.com>  Fri, 13 Jul 2012 16:26:06 -0400

checkbox (0.14.1) quantal; urgency=low

  * New upstream release (LP: #1018571)

  [Brendan Donegan]
  * Fixed up a few things with the gpu_lockup tests. Removed depends,
    renamed to gpu_lockup_suspend to reflect behaviour and removed the
    requirement on Firefox
  * Changed suspend_advanced and suspend_advanced_auto to use less
    strict definition of fwts s3 test.

  [Javier Collado]
  * Make sure that jobs are topologically ordered (LP: #990075)
  * Keep job ordering as close to whitelist as possible (LP: #1017951)

  [Marc Tardif]
  * New version 0.14.1 for Quantal Quetzal development.
  * jobs/suspend.txt.in: Fixed trailing newline on otherwise empty line.
  * scripts/run_templates: Fixed calls to Popen to use universal_newlines
    to return strings instead of bytes (LP: #1018354)

  [Daniel Manrique]
  * Fixed duplicate suspend/bluetooth_obex_after_suspend job name.
  * scripts/dpkg_resource: Changed encoding from ascii to utf-8 to handle
    non-ascii locales (LP: #1018353)

  [Jeff Lane]
  * Migrated audio/external-HDMI-playback into checkbox. Modified the
    command to match our other audio tests that save and reset mixer
    levels.

 -- Javier Collado <javier.collado@canonical.com>  Tue, 26 Jun 2012 16:07:04 +0200

checkbox (0.14) quantal; urgency=low

  New upstream release (LP: #1016746):

  [Brendan Donegan]
  * [FEATURE] Python 2 to 3 conversion:
    * scripts/create_connection - switched to using argparse and fixed
      representation of octal literal
    * scripts/internet_test - ran 2to3 tool and decoded result of
      check_output. Also replaced optparse with argparse
    * scripts/memory_info
    * scripts/removable_storage_test - ran 2to3 tool and fixed some
      encoding issues
    * scripts/removable_storage_watcher - ran 2to3 tool and swapped
      use of gobject with gi.repository.GObject
    * scripts/xrandr_cycle - ran 2to3 tool and fixed encoding issue
    * scripts/obex_send - ran 2to3 tool and swapped
      use of gobject with gi.repository.GObject
  * Update touchpad.py to use gsettings instead of deprecated gconf
    (LP: #1004212)
  * Instead of checking output of nmcli con up in create_connection,
    check the return code is success instead (LP: #1013537)
  * base64 encode the after suspend screenshot attachement so that it can
    be uploaded properly (LP: #1016126)
  * Fixed simple type in xorg_memory_test, introduced by Python3
    conversion (LP: #1016387)
  * [FEATURE] Add suspend/bluetooth_obex_after_suspend_auto test to be
    used during fully automated SRU testing

  [Marc Tardif]
  * [FEATURE] Reworked media_keys_test into key_test, making it more generic
    and able to test for any key that sends an scancode. Used it to implement
    a test for the Super key.
  * [FEATURE] Added new interactive and auto-verifying touchpad scrolling
    test.
  * [FEATURE] Python 2 to 3 conversion:
    * scripts/ansi_parser
    * scripts/cking_suite
    * scripts/floppy_test
    * scripts/network_bandwidth_test
    * scripts/cpu_scaling_test
  * Removed sleep_test script no longer used by any test definition.
  * [FEATURE] Deprecated scripts:
    * scripts/autotest_filter and scripts/autotest_suite
    * scripts/ltp_filter and scripts/ltp_suite
    * scripts/mago_filter and scripts/mago_suite
    * scripts/qa_regression_suite

  [Daniel Manrique]
  * New version 0.14 for Quantal Quetzal development.
  * Set the correct user (root) for fwts-wakealarm test (LP: #1004102)
  * Set correct user (root) for usb/storage-preinserted, so it works correctly
    on servers (LP: #1004131)
  * Log (at level INFO) name of each message we execute, so the currently
    running job can be determined by looking at the logfile, rather than
    hunting through process lists.
  * [FEATURE] Added script and jobs to collect and attach output from
    alsa-info.sh.
  * Assume utf-8 encoding always, when opening template files.
    (LP: #1015174)
  * [FEATURE] Replaced the context menu in the selection tree with explicit
    "select/deselect all" buttons.

  [Javier Collado]
  * Submission screen in Qt interface updated to support certification client:
    - customize contents depending on the upload target (launchpad or certification)
    - display links to the report properly in the show_entry method
  * Fixed qt interface show_entry method preopulates widget that gets
    user input (LP: #1000451)
  * Added customizable deselect_warning message in qt show_tree method (LP: #1000443)
  * show_error method shows long text properly in gtk/qt interfaces (LP:
    #1012052)

  [Jeff Lane]
  * [FEATURE] Changes to Power Management testing in Checkbox:
    * scripts/pm_test: added a slightly modified version of OEM team's pm.py
      script for reboot/poweroff testing
    * jobs/hibernate.txt.in: modified hibernate test to use fwts and added new
      jobs to attach log files from hibernate testing.
    * jobs/power-management.txt.in: added new poweroff and reboot jobs using pm_test
      script. Added jobs to attach logs from reboot and poweroff tests to
      results.
    * jobs/stress.txt.in: modified suspend_30_cycles and hibernate_30_cycles to
      use fwts. Added jobs to attach logs from 30 cycle tests to results.
    * jobs/suspend.txt.in: Modified suspend_advanced and suspend_advanced_auto to use
      fwts. Added job to attach log from suspend_advanced and suspend_advanced_auto
      to results.
  * [FEATURE] jobs/miscellanea.txt.in: added a job to gather tester info for
    certification purposes. Not to be used for UF.
  * [FEATURE] Python 2 to 3 conversion:
    * scripts/cpu_topology: ran 2to3, made modificates based on code review and
      tested script to verify functionality.
    * scripts/disk_smart: ported to Python 3. Inserted bits to decode byte
      data returned by Popen. Fixed list_handler to decode bytes types to clean
      up debug output.  Added bits to improve debug output. Migrated from
      optparse to argparse.
    * scripts/network_check: ran 2to3 and that was all that was needed. Also
      took the liberty of migrating from optparse to ArgParse sine we're
      Python3 only now.
    * scripts/network_device_info: ran 2to3 and changed shebang.
    * scripts/network_info: ran 2to3 and changed shebang. Fixed encoding issue
      with interface[:15] (needed to be a bytes object).
    * scripts/fwts_test: ran 2to3 and changed shebang, fixed an encoding bug
      with Popen output. Cleaned up the final output to be more useful for
      debugging test failures.
    * scripts/keyboard_test: nothing to do for conversion beyond changing shebang.
    * scripts/network_ntp_test: 2to3 changed nothing, so modified shebang.
      Fixed an encoding issue with Popen output in. Re-inserted a call to
      SilentCall() that was removed from TimeSkew() by someone in a previous
      revision, which made the TimeSkew() function do nothing. Fixed an
      unbuffered I/O error in SilentCall() discovered while testing Python3
      changes.
    * scripts/optical_detect, scripts/optical_read_test: ran 2to3 and changed
      shebang. Changes were minimal.
    * scripts/xorg_memory_test: 2to3 made minimal changes, modifed shebang.
      Converted optparse code to argparse code and replaced sys.argv[] stuff
      with more useful positional arguments. Removed a redundant import that
      2to3 injected.
    * scripts/resolution_test: ran 2to3 with minimal changes. Changed shebang.
      Converted optparse to argparse and removed unnecessary calls to
      sys.argv[]
    * scripts/pm_log_check: ran 2to3 and changed shebang.
    * scripts/pm_test: ran 2to3 and changed shebang. After a lot of trial and
      error, changed the way xinput is called to avoid confusing bytecode
      embedded in the command output that was causing problems with
      bytes.decode() on the "after reboot" hardware checks.

  [Jeff Marcom]
  * [FEATURE] Python 2 to 3 conversion:
    * scripts/memory_info
    * scripts/memory_test
    * scripts/touchpad_test
  * Deprecated: wake_on_lan_test
  * Update touchpad.py to use gsettings instead of deprecated gconf
    (LP: #1004212)

  [Marc Tardif]
  * [FEATURE] Reworked media_keys_test into key_test, making it more generic
    and able to test for any key that sends an scancode. Used it to implement
    a test for the Super key.
  * [FEATURE] Added new interactive and auto-verifying touchpad scrolling
    test.
  * Removed sleep_test script no longer used by any test definition.
  * Migrated project minus scripts to Python 3.

  [Sylvain Pineau]
  * [FEATURE] Python 2 to 3 conversion:
    * scripts/gst_pipeline_test. Migrated to PyGI.
    * scripts/removable_resource: Add a resource job to identify removable
      block devices. __disks__ jobs updated to run only on internal drives.
  * [FEATURE] jobs/benchmarks.txt.in, scripts/pts_run: Add a reworked launcher
    for phoronix-test-suite tests.
  * [FEATURE] Python 2 to 3 conversion:
  * jobs/stress.txt.in: add OEM team's stress tests (including reboot and poweroff)
    and log analysis jobs

 -- Marc Tardif <marc@ubuntu.com>  Fri, 22 Jun 2012 17:04:14 -0400

checkbox (0.13.8) precise; urgency=low

  [Brendan Donegan]
  * Run fwts_test as root so that the log can be written to on servers and
    also because it's supposed to be run as root (LP: #989701)
  * Fixed cpu_offlining to work properly on systems with ten or more CPU
    cores. (LP: #926136)
  * Give more verbose output from fwts_test script and upload results log as an
    attachment. (LP: #992607)
  * Fix identation on optical/read-automated (LP: #991737)
  * Fixed problem with fwts test log attachment (No bug filed)

  [Nathan Williams]
  * fix typo in jobs/optical.txt.in (lp: #987652)

  [Jeff Lane]
  * Bumped revision to 0.13.8
  * scripts/removable_storage_watcher: increased default timeout to 20 seconds
    to account for time for testers to plug devices in and for the system to
    register the insert/remove event (LP: #978925)
  * [FEATURE] plugins/jobs_prompt.py, plugins/recover_prompt.py, 
    plugins/suites_prompt.py: Added "Fail last test" functionality. Now if a
    test causes a crash (checkbox, system or otherwise), when we recover we
    have the option to just mark the last test failed and move on, or re-run
    the last test and try again.
  * [FEATURE] jobs/local.txt.in, jobs/sniff.txt.in added 8 simple manual sniff 
    tests to be used for test purposes when developing features.
  * [FEATURE] data/whitelists/sniff.whitelist added a whitelist to make use of 
    the basic sniff tests.

  [Daniel Manrique]
  * [FEATURE] checkbox/user_interface.py, checkbox/qt-interface.py,
    plugins/jobs_prompt.py, plugins/recover_prompt.py,
    plugins/suites_prompt.py: Made some modifications to the recover prompt
    changes that better handle accented and other characters in translation.
    This avoides a situation where the recovery could fail due to accented
    characters in translations.

  [Łukasz Zemczak]
  * [FEATURE] checkbox_gtk/gtk_interface.py: Capture ESC keypresses so that
    Checkbox doesn't close/die when user presses ESC.

  [Sylvain Pineau]
  * [FEATURE] jobs/info.txt.in: added new attachments, lspci -vvnnQ and
    lsusb -vv and ensure outputs of lscpi, lsusb and dmidecode return UTF8.

  [Tim Chen]
  * Use nmcli con delete instead of deleting the connection file, also avoid
    bringing eth0 down when running the wireless_monitoring tests.

 -- Jeff Lane <jeff@ubuntu.com>  Mon, 14 May 2012 10:20:59 -0400

checkbox (0.13.7) precise; urgency=low

  [Tiago Salem Herrmann]
  * checkbox_qt/qt_interface.py, qt/frontend/qtfront.cpp,
    qt/frontend/qtfront.h: Do async calls to some ui methods and avoid
    unexpected dbus timeouts (LP: #962333)

  [Sylvain Pineau]
  * qt/frontend/qtfront.cpp: Submit/View results buttons are disabled until
    every selected test has been run (LP: #937715)

  [Jeff Lane]
  * Converted submissionWarningLabel and text to submissionUbuntuFriendlyLabel
    wtih instructional text for submitting results. This is a workaround for
    the bug causing the warning to be displayed at all times rather than only
    when testing is incomplete. (LP: #967457)
  * [FEATURE] Modified stress jobs so that they are all automated per decision
     made during the cert sprint.
  * Removed dhclient call from networking/multi_nic tests because of a bug in
    dhclient that can cause it to hang when run on eth0. New test requirement
    will be that the tester must configure and bring up all ethernet devices
    prior to running checkbox. Also added a check to make sure we're not trying
    to run the test on a device that's not active. (LP: #926229)

  [Daniel Manrique]
  * jobs/optical.txt.in: Change test descriptions to avoid confusing
    instruction to press the "Next" button (which is incorrect). (LP: #971181)
  * jobs/local.txt.in: Fixed touchpad local job which was using suspend.txt 
    as the job source) (LP: #979344) 
  * jobs/mediacards.txt.in: Added usb and scsi devices to
    removable_storage_test commands (LP: #979356)

 -- Jeff Lane <jeff@ubuntu.com>  Wed, 11 Apr 2012 19:23:45 -0400

checkbox (0.13.6) precise; urgency=low

  [Jeff Lane]
  * Removed files in /data that are not used in any job descriptions
    (LP: #957396)

  [Javier Collado]
  * plugins/jobs_info.py: Checkbox doesn't warn that invalid whitelist patterns
    are being used (LP: #937651)
  * [FEATURE] Added smoke test jobs, whitelist and local job to use for
    checkbox development purposes.
  * Fixed "camera_test detect" problem with missing args attributes (LP:
    #967419)

  [Marc Tardif]
  * Fixed string_to_type conversion in network_bandwidth_test (LP: #954587)

  [Sylvain Pineau]
  * qt/frontend/qtfront.cpp, qt/frontend/qtfront.h, plugins/suites_prompt.py,
    checkbox_qt/qt_interface.py, plugins/jobs_prompt.py: The selection tree is
    now updated when recovering from a previous run (LP: #937696)

  [Brendan Donegan]
  * [FEATURE] Added touchpad tests from CE QA Checkbox to allow touchpad
    testing to be performed

  [Daniel Manrique]
  * Internationalization support in checkbox-qt; updated checkbox.pot file
    (LP: #951054) 

 -- Javier Collado <javier.collado@canonical.com>  Wed, 28 Mar 2012 17:02:53 -0400

checkbox (0.13.5) precise; urgency=low

  New upstream release (LP: #960633):

  [Tiago Salem Herrmann]
  * qt/frontend/qtfront.ui: If the test text is too long, then it is cut off
    (LP: #950111)
  * checkbox/user_interface.py, checkbox_qt/qt_interface.py,
    plugins/user_interface.py, qt/frontend/qtfront.cpp, qt/frontend/qtfront.h:
    Correctly update automated test execution status in the Selection tab
    (LP: #950105).
  * qt/frontend/qtfront.cpp: Avoid QDBusArgument warnings when running
    checkbox-qt from a terminal (LP: #957476)
  * checkbox_qt/qt_interface.py, qt/frontend/qtfront.cpp,
    qt/frontend/qtfront.h, qt/frontend/qtfront.ui: add a popup comment box
    for each test under the "Run" tab. (LP: #959452)
  * checkbox/user_interface.py, qt/frontend/qtfront.cpp,
    qt/frontend/qtfront.h, checkbox_qt/qt_interface.py: Set
    interface.direction to NEXT if all the tests were executed and the user
    either analyzed or submitted the results. (LP: #956329)
  * checkbox/user_interface.py, plugins/user_interface.py,
    qt/frontend/qtfront.cpp, qt/frontend/qtfront.h,
    checkbox_qt/qt_interface.py: Use the ui persistent storage to keep some ui
    configuration values. (LP: #937626)
  * checkbox/user_interface.py: Avoid using fork() + call() to run a web
    browser. Use Popen instead.(LP: #956307)
  * qt/frontend/qtfront.ui, qt/frontend/qtfront.cpp, qt/frontend/qtfront.h:
    Removed welcome tab (LP: #957090)

  [Jeff Lane]
  * Reset default checkbox log level to INFO from DEBUG to make logs less
    confusing and verbose. (LP: #949745) 
  * Removed dependency on bluetooth/detect-output on the
    suspend/suspend_advanced job. (LP: #955375)
  * jobs/mediacard.txt.in, scripts/removable_storage_test,
    scripts/removable_storage_watcher: Modified removable_storage_watcher and
    removable_storage_test to accept list of busses to watch to resolve
    problems on systems with MMC readers that present themselves as USB
    devices rather than SDIO (LP: #953160)
  * jobs/optical.txt.in: Fixed the job descriptions for optical/read and
    optical/cdrom-audio-playback to account for changes in Precise and make
    them less confusing (LP: #954606)
  * Created automated version of optical/read for server testing
    Fixed issues with optical_read_test script:
    - test could pass if /dev/cdrom did not exist
    - test could pass if /dev/cdrom was inaccessible
    - test could pass if no optical device was passed in (LP: #945178)
  * Removed hard coded paths from scripts (LP: #949435)

  [Marc Tardif]
  * Linted qt_interface which had a few syntax errors (LP: #949957)
  * plugins/apport_prompt.py: Fixed apport integration was producing a trace
    (LP: #959463)

  [Daniel Manrique]
  * Bumped revision number to 0.13.5 in trunk
  * jobs/keys.txt.in: Fix definition for keys/media-keys test which failed to
    run (LP: #954480)
  * Reverted feature to keep tests ordered, as the sortkey attribute causes
    undesirable secondary effects.

  [Sylvain Pineau]
  * Show the UF invalidation warning if all test cases are unchecked from the
    right click menu (LP: #956757)
  * checkbox_qt/qt_interface.py, qt/frontend/qtfront.cpp,
    qt/frontend/qtfront.h: Tests now select Yes on PASS status (LP: #954556)

  [Brendan Donegan]
  * jobs/suspend.txt.in: Fixed dependencies on wireless and suspend_advanced
    jobs.
  * Changed screenshot jobs to use /dev/external_webcam which will be set by
    a udev rule (LP: #956885)

 -- Jeff Lane <jeff@ubuntu.com>  Fri, 16 Mar 2012 19:14:09 -0400

checkbox (0.13.4) precise; urgency=low

  [Brendan Donegan]
  * Added 'scsi' as a valid bus ID for determining product in udevadm.py
    (LP: #940249)
  * Added 'cciss' as a valid bus ID for determining product in udevadm.py
    (LP: #942548)
  * Updated command fields in composite disk jobs to address the ! in 
    some disk paths (LP: #942769)
  * Updated create_connection to poll for registration of connection and 
    then attempt to bring it up (LP: #944662)
  * Fixed command run by wireless_connection tests so that they fail if the
    internet_test fails, but still clean up the connection file (LP: #944176)
  * Fixed wireless_connection_open_* jobs to not provide security options
    (LP: #947163)

  [Daniel Manrique]
  * Tweaks to internet_test: don't try to ping an IP that's unreachable from 
    the specified interface (or at all), try to find something pingable via
    other means.

  [Javier Collado]
  * Added python-cairo as a dependency for checkbox-gtk (LP: #940163)
  * Updated camera_test script to use better tool for capturing the image
    and allow specifying a device to use, plus other improvements. Create a
    job which takes a capture from the webcam of the desktop.
  * Added jobs to take screenshots after suspend and attach the resulting jpg

  [Marc Tardif]
  * Tidied up logic for determining DISK device product and vendor 
    (LP: #942548)
  * Fixed filename matching expression for local jobs (LP: #942273)
  * Fixed duplicate System Testing applications after upgrade (LP: #940627)

  [Aurelien Gateau]
  * lib/template.py, lib/template_i18n.py, plugins/jobs_info.py,
    plugins/suites_prompt.py: Add a "sortkey" attribute to jobs, the sortkey
    order matches the order in which they appear in jobfiles.
  * checkbox_gtk/gtk_interface.py: Shows jobs and suites in sortkey order
    (that is, as they appear in job definition files, rather than
    alphabetically).
  * checkbox_gtk/gtk_interface.py, gtk/checkbox-gtk.ui,
    plugins/jobs_prompt.py: Added a progress bar showing tests completed and
    total.

  [Sylvain Pineau]
  * Updated gst_pipeline_test to add a --fullscreen option for video playback.
  * Add python-gtk2 dependency, Gst from gi.repository don't work well with 
    messages (See https://bugzilla.gnome.org/show_bug.cgi?id=631901).
  * Add a new job to capture screen during fullscreen video playback.

  [Tiago Salem Herrmann]
  * checkbox_qt/qt_interface.py, qt/frontend/qtfront.cpp,
    qt/frontend/qtfront.h, qt/frontend/treemodel.cpp, qt/frontend/treemodel.h:
    Makes it possible for the job selection tree to have more than 2 levels of
    children nodes.
 
  [Tim Chen]
  * Modifications to removable_storage_test to handle cases where removable
    media is not mounted prior to test running. (LP: #944623)

 -- Jeff Lane <jeff@ubuntu.com>  Thu, 08 Mar 2012 09:29:10 -0500

checkbox (0.13.3) precise; urgency=low

  New upstream release (LP: #939549):
 
  [Brendan Donegan]
  * Typo in command for for miscellanea/virtualization-check (LP: #934243)
  * Resized test selection views in checkbox-qt (LP: #937113)

  [Daniel Manrique]
  * Use GObject from gi.repository instead of gobject (LP: #937099)
  * Disable flushing to disk after every file access during gathering phase for
    a significant speed boost. (LP: #939019)

  [Javier Collado]
  * Fixed running of disk/read_performance tests (LP: #933528)
  
  [Sylvain Pineau]
  * Fix depends fields in info and suspend test suites (LP: #934051) 
  * Display results report in non-graphical interfaces (LP: #937657)

  [ Tiago Salem Herrmann ]
  * Remove auto generated qt resource file (LP: #938863)
 
  [Ara Pulido]
  * Fix the Ubuntu Friendly warning message (LP: #939448)

 -- Marc Tardif <marc@ubuntu.com>  Thu, 16 Feb 2012 10:31:18 -0500

checkbox (0.13.2) precise; urgency=low

  New upstream release (LP: #933090):

  [Jeff Lane]
  * Added a Hard Disk Stats Test that was part of a much older merge request
    for server test suite.
  * Modified apport-directory to provide feedback
  * Added new optical_write_test script and created appropriate jobs to refine
    optical drive testing
  * Created new resource job that creates an optical.{CD-R,DVD-R} resource to
    determine if a machine's optical drive supports writing or is read-only.
  * Added virt-check test to determine if a server will work as an OpenStack
    Compute Node.
  * Moved apport-directory changes from an old branch to checkbox where the
    job now resides.

  [Marc Tardif]
  * Removed trailing directories from the devpath of disk devices (LP: #925582)
  * Fixed awk regular expression in max_diskspace_used script (LP: #926312)
  * Implemented anonymous submissions to Launchpad with a dummy e-mail
    address.
  * Qt: Moved widgets around in Results window.
  * Changed options and arguments passed to show_tree method, and related UI
    changes.
  * Simplified running checkbox-qt from source tree, by compiling if needed.
  * Added support for decimals and multiple partitions in max_diskspace_used.
  * Fixed reference to xrandr_detect_modes replaced by VESA_drivers_not_in_use.
  * Fixed depends in debian/control file for checkbox-qt.

  [Daniel Manrique]
  * Changed way of obtaining preferred browser to ensure we honor the user's
    preference rather than Chromium's clobbering of
    /etc/alternatives/gnome-www-browser (LP: #925603) 
  * Added submission_path_prompt config variable; if set, it will be shown to
    the user before the test selection screen, and the value entered will
    override the default filename for the xml report.
  * plugins/suites_prompt.py: Fixed jobs being run despite being deselected. 
  * Qt: Changed color of the step bubbles to Ubuntu Orange, and made it
    parametrizable.
  * Qt: View report functionality.
  * Qt: Set the runtime application icon.
  * Fixed typo in network/info.
  * Fixed typo in create_connection.

  [Brendan Donegan]
  * Changed checkbox-cli text to clearly explain what + does (LP: #926417)
  * Changed progress bar of Qt UI to standard rather than custom one,
    prettified tabs and updated Launchpad email text amongst other UI tweaks
    in qt/frontend/qtfront.ui
  * Fixed some oversights in the mediacard job files regarding test 
    descriptions and card types.
  * Tweaked the memory_compare script a bit to make it easier to maintain.
  * Used regexes in default whitelist.

  [Javier Collado]
  * Removed job that installed ipmitool by default (LP: #931954)

  [Tiago Salem Herrmann]
  * Implementation of Qt frontend for checkbox.
  * Qt-related features and bugfixes:
  * Qt: Added welcome screen image and background color.
  * Qt: Removed maximize/restore button.
  * Qt: added select/deselect all popup menu.
  * Qt: Status screen
  * Qt: Antialiasing hint for step numbers and question mark.
  
  [Sylvain Pineau]
  * Tests will run in in order specified by the whitelist.
  * JobStore caches most of a job's attributes in memory to speed up sorting.

 -- Jeff Lane <jeff@ubuntu.com>  Wed, 15 Feb 2012 00:11:21 -0500

checkbox (0.13.1) precise; urgency=low

  New upstream release (LP: #925090):

  [Brendan Donegan]
  * Fixed the cpu_topology script so that it doesn't mistake the word
    'processor' in the value of another field for the field 'processor'
    (LP: #882161)
  * Added create_connection script and jobs to automatically create/test a
    wireless network connection.
  * Updated wireless job dependencies.
  * Add wireless performance data collecting tests.
  * Changed is_laptop test to a shell test and implemented a check_is_laptop
    script to check automatically for a systems 'laptopness' (LP: #886668)
  * Fixed connect_wireless script which continued failing to correctly
    identify wireless connections.
  * Don't fail the sleep_test if the wake alarm is still set (LP: #911161)
  * Add requirement for mem sleep state to be supported to the
    suspend_advanced_auto job (LP: #804190)
  * Fixed the camera/display test and removed the camera/video one.
  * Added display resource and matching requirements to external video 
    output tests.
  * Added removable_storage_watcher script to replace watch_command to make
    testing USB, FireWire and MMC devices easier and more cohesive.
  * Added memory_compare script to automate the memory/info job
  * Switch audio settings to correct device before running audio tests
    (LP: #916859)
  * Nixed graphics/xorg-version-output job and updated other job dependencies,
    since it is redundant with graphics/xorg-version. (LP: #671144)

  [Gabor Kelemen]
  * Fixed last two remaining strings with backslashes (LP: #868571)
  * Fix misplaced parentheses, so translation can work (LP: #904876)

  [Marc Tardif]
  * Refactored install scripts to be agnostic of variant name: 
    install/postinst, install/config and debian/*.postinst.
  * Using title defined in user_interface plugin in GTK interface.
  * Updated default.whitelist to reflect renamed jobs.
  * Removed files with non-printable characters from submission.xml.
  * Fixed parser for submission files with empty question comments
    and context info (LP: #912546)
  * Added support for skipping tests when the depends don't pass
    (LP: #509598)
  * Removed extraneous code from the sleep_test.
  * Refactored logic to check for network after suspend.
  * Removed deprecated hwtest package.
  * cpu_offlining was incorrectly using return instead of exit.

  [Daniel Manrique]
  * Update control files under debian/ to eliminate (most) lintian warnings
    (LP: #352986)
  * Environment variables specified with environ: in a job description will be
    passed to the backend for it to add to its environment. (LP: #897889)
  * Handle malformed LANGUAGE environment variable values (LP: #912946)
  * Added interactive media_keys_test script.
  * Make creation of wireless connection files more robust (LP: #923836)
  * Recommend gstreamer-gconf to enable media tests on kubuntu (LP: #898641)
  * Add bluetooth device requirement to obex jobs (LP: #921128)
  * Add a plugin conf variable for the welcome string (shown on the first
    screen when checkbox runs), so it can be changed without much effort.
  * Remove superflous bluetooth/detect job
  * Fixed typo in jobs/local.txt.in (phoronix misspelled as peripherals).
  * Rearranged a misplaced changelog entry.
  * Updated debian/control to remove unneeded Uploader: field.

  [Robert Roth]
  * Fixed spelling mistakes in user_apps job file. (LP: #904209)

  [Jeff Lane]
  * Created automated network info test to get some config info during automated 
    runs. (LP: #912038)
  * Added requires to suspend wireless jobs so they won't run if wireless isn't
    present (LP: #907150)
  * Fixed issue in usb_test with unwritable filesystems (LP: #912522)
  * Fixed USB tests so that insert, storage, remove run in proper order
  * Removed usb_storage_after_suspend since it's superfluous, all other USB
    tests already run after suspend.
  * Modifed usb_test to handle firewire drives as well, renamed script to
    removable_storage_test

  [Aurélien Gâteau]
  * Improvements to Recover dialog and show_info method.

  [ Javier Collado ]
  * Error while creating binary package fixed (LP: #921576)

  [ Sylvain Pineau ]
  * Replaced xrandr_display_modes with automated check for VESA driver
  * Refactored Unity compatibility tests

 -- Daniel Manrique <daniel.manrique@canonical.com>  Fri, 10 Feb 2012 11:19:05 -0500

checkbox (0.13) precise; urgency=low

  New upstream release (LP: #892268):

  [Marc Tardif]
  * Generate a submission.xml file that contains all device and attachment
  * Write the report before reporting the validation error.
  * Changed device.product to dmi.product for the formfactor (LP: #875312)

  [Daniel Manrique]
  * Use gettext for string (LP: #869267)
  * Move progress indicator to main checkbox dialog instead of a 
    transient window (LP: #868995)
  * Ignore malformed dpkg entries in package_resource (LP: #794747)
  * Reset window title after finishing a manual test (LP: #874690)
  * Handle "@" in locale names (as in ca@valencia).

  [Jeff Lane]
  * Went through all the job files and:
    * Updated descriptions to match Unity UI structure
    * Added descriptions where necessary
    * Added further details to some descriptions
    * Moved some jobs to more appropriate files
    * Fixed job names in older job files to match new naming scheme 
      (suite/testname)
    * Added jobs to local.txt to ensure all job files are now parsed
      (this allows easier addition of existing tests to whitelists)
    * Changed remaining manual job descriptions to match the new format
  * Updated CD and DVD write tests to be more clear about when to skip
    them (LP: #772794)

  [Ara Pulido]
  * Rewrote all job descriptions to match OEM QA syntax

  [Brendan Donegan]  
  * Fix the code that assigns keys in checkbox-cli so that it never assigns
    keys which have other uses. (LP: #877467)
  * Show details of unmet job requirements (LP: #855852)
  * Ensure that connect_wireless chooses a wireless connection from the list
    of available connections (LP: #877752)
  * Have the bluetooth/detect tests require a device with the category
    BLUETOOTH to run, thus preventing the test from failing on systems with
    no Bluetooth device (LP: #862322)
  * Rename attachment jobs to not have a forward slash in their name
    (LP: #887964)
  * Guard against trying to write files to logical partitions on USB sticks
    (which will obviously fail) in usb_test (LP: #887049)
  * Make the OpenGL test ignore the return value of glxgears and improve
    the test description (LP: #890725)
  * Allow input/mouse test to run if a TOUCH device is present
    (LP: #886129)

  [ Javier Collado ]
  * Broken job dependencies fixed (LP: #888447)
  * Regex support when specifying blacklists and whitelists on the
    commandline (LP: #588647)

 -- Daniel Manrique <daniel.manrique@canonical.com>  Thu, 18 Nov 2011 12:46:21 -0500

checkbox (0.12.8) oneiric; urgency=low

  New upstream release (LP: #862579):

  [Brendan Donegan]
  * Remove test for FTP connection from network_check script (LP: #854222)
  * Update a parameter in usb_test to have it run faster.
  * Remove record_playback_after_suspend from Ubuntu Friendly whitelist (LP: #855540)
  * Fix minor typo in multi-monitor friendly resolution_test script which caused 
    minimum_resolution test to fail (LP: #855599)
  * Remove storage_devices_test from Ubuntu Friendly whitelist since bonnie++  (which it uses) is not installed by default (LP: #855841)
  * Changed description and name to reflect Ubuntu Friendly branding. Now when a user searches for Ubuntu Friendly in the lens, Checkbox will appear (LP: #852036)
  * Reset the selections at the test suite prompt if No is selected at the recover prompt (LP: #861208)
  * Save the connection name(s) instead of the interface name so that they can be reconnected to properly after the wireless before/after suspend tests have completed (LP: #861502)
  * Make connect_wireless use the UUID of the connection instead of the name for greater reliability (LP: #862190)

  [Daniel Manrique]
  * Restored _recover attribute, re-enabling welcome and test selection
    screens (LP: #852204)
  * Remove memory/test from the Ubuntu Friendly whitelist (LP: #853799)
  * Use diff instead of grep, better comparing of empty files (LP: #852014)
  * Apport integration: new mandatory "tag" value in ApportOptions (LP: #852201)
  * Add warning prior to starting the tests (LP: #855328)
  * Apport integration: Fix instantiation of Gtk.RadioButton, needed due 
    to PyGI related API changes (LP: #805679)
  * Remove ping -R parameter that apparently caused ICMP packets to be dropped
    by some routers (LP: #861404)

  [ Evan Broder ]
  * Replace resolution_test with an implementation which uses GdkScreen to
    be multimonitor-aware (LP: #632987)

  [Jeff Lane]
  * Fix names of optical drive tests and remove a non-existing test from the
    whitelist (LP: #854808) 
  * Fix wireless_*_suspend jobs so they recreate iface file instead of append
    each time (LP: #855845)
    (LP: #852201)
  * Clarify better the intend of the is_laptop question (LP: #861844)
  * Fixed dependencies for tests that depend on suspend/suspend_advanced 
    (LP: #860651)

  [Tim Chen]
  * Fix cpu_scaling_test (LP: #811177)
 
  [Ara Pulido]
  * Avoid connect_wireless messing with AP with similar names (LP: #861538)
  * Remove bluetooth/file-transfer from the list of tests to run, since due to
    bug 834348 it always fails.

  [Marc Tardif]
  * Added support for wildcards when verifying the transport certificate.
  * Applying depends across suites (LP: #861218)

 -- Daniel Manrique <daniel.manrique@canonical.com>  Thu, 29 Sep 2011 13:12:01 -0400

checkbox (0.12.7) oneiric; urgency=low

  New upstream release (LP: #850395):

  [Brendan Donegan]
  * Redirecting stderr to pipe to fix the gconf_resource script (LP: #832321)
  * Clear jobs directory when user selects No to recover question (LP: #836623)

  [Daniel Manrique]
  * checkbox/job.py: Guard against bogus timeout values (LP: #827859)
  * More explicit handling of string decoding/encoding, avoids problems with
    non-ascii characters (LP: #833747)
  * Changed architecture from all to any for checkbox base, to build
    architecture-specific binaries (LP: #833696)

  [Jeff Lane]
  * Several corrections necessary due to test name changes or typos found in
    job files

  [Marc Tardif]
  * Connecting hyper text widgets only once (LP: #827904)
  * Detecting MMC readers as OTHER instead of DISK (LP: #822948)
  * Validating the hostname in the SSL certificate (LP: #625076)
  * Validating the submission.xml (LP: #838123)

 -- Daniel Manrique <daniel.manrique@canonical.com>  Fri, 14 Sep 2011 17:15:26 -0400

checkbox (0.12.6) oneiric; urgency=low

  New upstream release (LP: #841983):

  [ Daniel Manrique ]
  * Work around PyGTK API changes that kept checkbox from starting up
    (LP: #839675).

 -- Daniel Manrique <daniel.manrique@canonical.com>  Mon, 05 Sep 2011 12:47:58 -0400

checkbox (0.12.5) oneiric; urgency=low

  New upstream release (LP: #838745):

  [Ara Pulido]
  * Created a "suspend" suite and renamed relevant tests.

  [Brendan Donegan]
  * Removed redundant tests in power-management suite.
  * Fixed dependencies in power-management suite.

  [Daniel Manrique]
  * Changed name of apt-get test to reflect the suite it's in.
  * Fixed typos in job definitions that caused them to not be run.
  * Added missing description to info/hdparm test (LP: #832351)
  * Quote command to obtain bluetooth address, to avoid hanging if 
    a device is not present (LP: #836756).
  * Added BLUETOOTH category to udev parser.
  * Removed some tests from default whitelist.
  * Fixed dependencies for keys/sleep.
  
  [Jeff Lane]
  * Added new USB storage transfer test
  * Re-worked and added automated audio test

  [Marc Tardif]
  * Added WIRELESS category to udev parser.

 -- Ara Pulido <ara@ubuntu.com>  Thu, 01 Sep 2011 12:23:07 +0100

checkbox (0.12.4) oneiric; urgency=low

  New upstream release (LP: #824180):

  [Brendan Donegan]
  * Refactored job definition files.
  * Fixed dependencies and test naming.
  * Added Online CPU before/after suspend test.
  * Automated wireless tests.
  * Removed redundant sru_suite.txt, updated dependencies accordingly.
  * Automated bluetooth_obex tests.

  [Daniel Manrique]
  * Further improvements to make frontend/backend communication more reliable.
    Prevents stuck backends, failure to close the GUI due to lack of reply
    from the backend, and test specifying "user" not being run.
  * scripts/keyboard_test modified to account for pygi-related GTK API
    changes. (LP: #804369)
  * scripts/sleep_test: improve handling of NetworkManager DBus API
    changes. (LP: #808423)
  * scripts/cdimage_resource: properly handle releases with "LTS" in their
    name (LP: #814085)
  * Updated minimum_resolution test as per latest system requirements, leaving
    just one unified test. (LP: #767166)

  [Javier Collado]
  * Checkbox exits with EX_NOINPUT if a whitelist or blacklist file is
    specified and cannot be found.
  * Deselect a test suite automatically when none of its children is selected,
    in the GTK interface. (LP: #651878)
  * Make the "Next" button the default action when Enter is pressed, to 
    streamline testing with the GTK interface.

  [Marc Tardif]
  * Fixed udevam not being found because /sbin not in PATH (LP: #597305)
  * Fixed hardware attachments for udev and dmi (LP: #822682)

  [Sylvain Pineau]
  * Expose the message store to other plugins, via firing an expose-msgstore
    event.

  [Andrew Faulkner]
  * Fix description for nautilus_file_create job (LP: #821141) 

  [Kenneth Wimer]
  * New header image that follows brand guidelines (LP: #554202)

 -- Daniel Manrique <daniel.manrique@canonical.com>  Wed, 10 Aug 2011 15:16:39 -0400

checkbox (0.12.3) oneiric; urgency=low

  [Marc Tardif]
  * Only reading CHECKBOX_* environment variables in config (LP: #802458)
  * Imported scripts and jobs from Platform Services.

  [Chad A. Davis]
  * Switch to dh_python2 and debhelper7 (LP: #788514)

  [Barry Warsaw]
  * Fix checkbox_clean.run() to ignore missing executables, as is the case
    in a fresh checkout.

 -- Daniel Manrique <daniel.manrique@canonical.com>  Fri, 01 Jul 2011 11:37:27 -0400

checkbox (0.12.2) oneiric; urgency=low

  New upstream release (LP: #800199):

  [Brendan Donegan]
  * Added interface parameter to internet_test script.

  [Daniel Manrique]
  * GTK GUI: Change assignment of TreeStore model to TreeView to account for
    pygi-related API changes. Also seems to fix lingering select/deselect all
    buttons. (LP: #796666) (LP: #796622)
  * GTK GUI: Fix call to Gtk buffer get_text to add now-mandatory fourth
    parameter, keeps the GUI from misbehaving in connection to fixed bug.
    (LP: #796827)
  * GTK GUI: Fix handling of mouse events in gtk_hypertext_view.py which
    prevented displaying the final report.
  * Put test name as part of the window title, as an aid to
    reporting/debugging (LP: #744190)
  * plugins/apport_prompt.py: Add test name to "Do you want to report a bug?"
    dialog to make it clearer.

  [Sylvain Pineau]
  * Fix evaluation of job requirements (LP: #798200)
  * Added "in" operator to job requirements.

 -- Marc Tardif <marc@ubuntu.com>  Tue, 21 Jun 2011 09:41:57 -0400

checkbox (0.12.1) oneiric; urgency=low

  New upstream release (LP: #796629):

  [Brendan Donegan]
  * Fix timeout in sleep_test script (LP: #665299)
  * Fix traces in hyper_text_view module (LP: #796508)
  * Added camera test (LP: #764222)

  [Daniel Manrique]
  * Fix GUI definition file so main window uses "natural request", growing
    when child widgets require so (LP: #776734)
  * Fix open/read blocking behavior and backend/frontend communications to
    avoid hangs and lingering backends. (LP: #588539)
  * Render header text dynamically over the image background, and updated pot
    file with the new string. (LP: #621880)

  [Robert Roth]
  * Improve command line key prompts (LP: #786924)

 -- Marc Tardif <marc@ubuntu.com>  Fri, 03 Jun 2011 17:00:11 -0400

checkbox (0.12) oneiric; urgency=low

  New upstream release (LP: #784076):
  * Removed dead pixel test.

  [Bilal Akhtar]
  * Port checkbox to Gtk3/PyGI (LP: #783822)

 -- Marc Tardif <marc@ubuntu.com>  Tue, 17 May 2011 09:48:07 -0400

checkbox (0.11.4) natty; urgency=low

  * Changed udev_resource to report CAPTURE for USB VIDEO devices
  * Fixed eval of resources with names like list item names
  
  [Carl Milette]
  * Fixed hard coded disk in disk_bench_test so that it matches convention
    utilizing udev_resource for finding devices. (LP: #507943)

 -- Jeff Lane <jeff@ubuntu.com>  Fri, 22 Apr 2011 11:05:19 -0400

checkbox (0.11.3) natty; urgency=low

  New upstream release (LP: #751928):
  * Fixed sleep_test crashing with ioerror (LP: #630785)
  * Fixed keyerror when running some manual tests (LP: #729431)

  [Ara Pulido]
  * Improved debconf messages and ordering (LP: #553777)
  * Video bugs should be reported as a display symptom (LP: #744964)
  * Added checkbox log to apport report

  [Gerhard Burger]
  * Fixed punctuation inconsistencies in verification procedures (LP: #744167):

 -- Marc Tardif <marc@ubuntu.com>  Tue, 05 Apr 2011 16:19:17 -0400

checkbox (0.11.2) natty; urgency=low

  New upstream release (LP: #736919):
  * Added version to dpkg dependency
  * Added multiarch support to install script (LP: #727411)
  * Fixed submitting data twice (LP: #531010)
  * Fixed job descriptions for checkbox-cli (LP: #221400)

  [Daniel Manrique]
  * Fixed strings in audio tests and updated pot file (LP: #691241)
  
  [Jochen Kemnade]
  * Fixed grammar in user-apps tests (LP: #642001)

  [Jeff Lane]
  * Added reboot instructions to suspend/hibernate tests (LP: #420493)
  * Made the firewire instructions make more sense (LP: #693068)
  
  [Michael Terry]
  * Fixed several strings appear in English although translated (LP: #514401)
    - jobs/fingerprint.txt.in
    - jobs/media.txt.in
    - jobs/monitor.txt.in
    - jobs/sleep.txt.in
    - jobs/firewire.txt.in
    - po/checkbox.pot
  * Fixed grammar (LP: #525454)
    + jobs/fingerprint.txt.in

 -- Jeff Lane <jeff@ubuntu.com>  Tue, 29 Mar 2011 09:17:36 -0400

checkbox (0.11.1) natty; urgency=low

  New upstream release (LP: #725110):
  * Checking for lock file before firing stop-all event (LP: #719552)
  * Changed description of nautilus_file_copy job (LP: #709688)

  [Javier Collado]
  * Fixed title in progress dialog

 -- Marc Tardif <marc@ubuntu.com>  Fri, 25 Feb 2011 11:56:43 -0500

checkbox (0.11) natty; urgency=low

  New upstream release (LP: #719073):
  * Changed support for persist plugin as optional (LP: #561816)

  [Ara Pulido]
  * Fixed lintian errors and warnings

  [Eitan Isaacson]
  * Migrate the UI from libglade to gtkbuilder  

 -- Marc Tardif <marc@ubuntu.com>  Mon, 14 Feb 2011 18:19:27 -0500

checkbox (0.10.4) maverick; urgency=low

  * Fixed parsing of config parameters (LP: #689140)

 -- Marc Tardif <marc@ubuntu.com>  Tue, 14 Sep 2010 12:43:51 -0400

checkbox (0.10.3) maverick; urgency=low

  New upstream release (LP: #638333):
  * Fixed verification of SSL validity (LP: #625076)
  * Improved audio test questions.

 -- Marc Tardif <marc@ubuntu.com>  Tue, 14 Sep 2010 12:43:51 -0400

checkbox (0.10.2) maverick; urgency=low

  New upstream release (LP: #617583):
  * Fixed sleep_test to check the connection if using network-manager.
  * Fixed reporting bugs against alsa-base and xorg (LP: #607214)
  * Fixed apport dialog no longer appearing (LP: #607217)
  * Reduced data file size for the desktop image.
  * Updated report to be more pretty.

 -- Marc Tardif <marc@ubuntu.com>  Fri, 13 Aug 2010 16:23:16 -0400

checkbox (0.10.1) maverick; urgency=low

  New upstream release (LP: #597295):
  * Added support for urwid interface.
  * Added sound check test.
  * Added document viewer test.
  * Added update-manager and nautilus tests.
  * Added resolution tests.
  * Added sleep tests.

 -- Marc Tardif <marc@ubuntu.com>  Tue, 22 Jun 2010 10:43:52 -0400

checkbox (0.10) maverick; urgency=low

  * Added media tests (LP: #397944)
  * Added support for comments in templates.

 -- Marc Tardif <marc@ubuntu.com>  Tue, 04 May 2010 11:51:22 -0400

checkbox (0.9.2) lucid; urgency=low

  New upstream release (LP: #567568):
  * Added referer when sending submissions to Launchpad (LP: #550973)
  * Added suggests to checkbox package in debian/control file (LP: #352740)
  * Fixed udev_resource script to be more resilient (LP: #556824)
  * Fixed cdimage_resource script to read casper.log (LP: #558728)
  * Fixed reporting all resources found for a job (LP: #560948)
  * Fixed stalling when using kdesudo to start backend (LP: #557443)
  * Fixed starting the appropriate default browser on UNR (LP: #563050)
  * Fixed ansi_parser script when outputting to stdout (LP: #560952)
  * Fixed opening the report with the gconf preferred browser (LP: #562580)
  * Fixed suspend_test to use relative time for wakealarm (LP: #349768)
  * Fixed backend not getting terminated upon closing (LP: #553328)

 -- Marc Tardif <marc@ubuntu.com>  Tue, 06 Apr 2010 14:17:46 -0400

checkbox (0.9.1) lucid; urgency=low

  New upstream release (LP: #548800):
  * Added cpu_scaling_test script.
  * Fixed hard drive detection (LP: #549714)
  * Fixed backend to handle empty messages (LP: #536645)
  * Fixed parsing of package resource (LP: #539691)
  * Fixed malformed xml report (LP: #485445)
  * Fixed running root manual tests as normal user (LP: #383559)
  * Fixed writing apport files only after submitting (LP: #530380)
  * Fixed audio test instructions (LP: #529205)
  * Fixed gathering chassis information (LP: #537435)
  * Fixed detection of disks in kvm (LP: #552998)
  * Fixed udev_resource script to be more resilient (LP: #552999)
  * Fixed filter_packages script to use new resources.

 -- Marc Tardif <marc@ubuntu.com>  Sun, 07 Mar 2010 15:05:44 -0400

checkbox (0.9) lucid; urgency=low

  * Introduced job_prompt plugin to treat all jobs (suites, tests, etc.) as composites.
  * Replaced the registry and resource scripts and centralized job iteration.
  * Replaced dependency on dbus by using sudo/gksu/kdesudo instead.
  * Replaced mktemp with mkdtemp for security purposes.
  * Fixed strings in fingerprint and modem tests (LP: #457759)
  * Fixed client side validation of Launchpad form (LP: #438671)
  * Added device information to tags when reporting bugs with apport.
  * Added shorthands for blacklist-file and whitelist-file.
  * Added support for apport default configuration (LP: #465447)
  * Added support for scrolled options list (LP: #411526)
  * Added support for tests generated by suites to run as root.
  * Added support for requirements in attachments.
  * Added support for armv7l processor
  * Added Autotest integration
  * Added LTP integration
  * Added Phoronix integration
  * Added qa-regression-testing integration

 -- Marc Tardif <marc@ubuntu.com>  Wed, 04 Nov 2009 19:36:09 -0400

checkbox (0.8.5) karmic; urgency=low

  * Fixed translation of suites and tests files (LP: #456115)
  * Fixed checking the status of command registries (LP: #457502)
  * Fixed selecting suites in the command line (LP: #457559)
  * Fixed reporting of bugs to contain test description (LP: #427932)
  * Fixed execute permissions on scripts (LP: #459606)
  * Renamed processors_info plugin to singular because processor
    information is reported as a single structure with a count attribute
  * Updated translation files.

 -- Marc Tardif <marc@ubuntu.com>  Mon, 26 Oct 2009 12:17:30 -0400

checkbox (0.8.4) karmic; urgency=low

  * Fixed failing dependencies when not available (LP: #430051)
  * Fixed supporting udevadm not providing DEVPATH variable (LP: #430084)
  * Fixed supporting audio devices without a /proc/asound entry (LP: #430086)
  * Fixed running when python-apport package is not installed (LP: #430103)
  * Fixed X error when exiting after reporting a bug (LP: #430776)
  * Fixed prompting to report a bug according to GNOME HIG (LP: #429701)
  * Fixed prompting for answer in checkbox-cli (LP: #429764)
  * Fixed resolution_test message for fglrx driver (LP: #346816)
  * Fixed adding of manpage symlinks for gtk and cli (LP: #426641)
  * Fixed recovering from connecting to the backend (LP: #446693)
  * Fixed backend to use dbus instead of policykit (LP: #435714)
  * Fixed interpolation of output variable in cli (LP: #450673)
  * Fixed selection of suites in cli (LP: #450713)
  * Fixed parsing of virtio-pci devices (LP: #450774)

 -- Marc Tardif <marc@ubuntu.com>  Tue, 13 Oct 2009 16:44:12 -0400

checkbox (0.8.3) karmic; urgency=low

  * Fixed trailing newline requirement in test definitions (LP: #427993)
  * Fixed reporting firmware version as product name (LP: #428563)
  * Fixed detecting pci and usb audio devices (LP: #429558)
  * Fixed prompting to report a bug when there's no package (LP: #429668)

 -- Marc Tardif <marc@ubuntu.com>  Sat, 12 Sep 2009 15:37:40 -0400

checkbox (0.8.2) karmic; urgency=low

  * Fixed adding test information when reporting with apport (LP: #423798)
  * Fixed tagging bugs when reporting with apport (LP: #423799)
  * Fixed expressing package aliases for the linux package (LP: #423805)
  * Fixed detecting the disk category in devices (LP: #423864)
  * Fixed supporting apport symptoms when reporting bugs (LP: #424063)
  * Fixed gathering of dmi information for Launchpad report (LP: #424454)
  * Fixed tests using gksudo returning empty output (LP: #425284)

  [Javier Collado]
  * Fixed reporting of output in shell plugin (LP: #393894)

 -- Marc Tardif <marc@ubuntu.com>  Mon, 31 Aug 2009 17:16:38 -0500

checkbox (0.8.1) karmic; urgency=low

  * New upstream version:
    * Added disk tests.
    * Added fingerprint reader tests.
    * Added firewire tets.
    * Added kms tests.
    * Added media tests.
  * Fixed dependency on hal and using udev instead (LP: #399319)
  * Fixed calling ubuntu-bug when a test fails (LP: #418978)

 -- Marc Tardif <marc@ubuntu.com>  Tue, 26 Aug 2009 17:36:05 -0500

checkbox (0.8~alpha4) karmic; urgency=low

  * New upstream version:
    * Changed icon.
    * Added timeout property to lock_prompt plugin.
    * Added concept of attachments to tests.
    * Added support for backslahes in templates to wrap lines.
    * Added support blacklisting and whitelisting both tests and suites.
    * Introduced the concept of jobs for suites, tests and attachments.
    * Removed upstart event which is no longer needed.
    * Replaced architecture and category with requires in test definitions.
  * Fixed pygst dependency (LP: #334442)
  * Fixed configuration file updates during install (LP: #330596)
  * Fixed DBus exceptions (LP: #344916, #359440)
  * Fixed and expanded translations (LP: #347038)
  * Fixed ignored system proxy settings (LP: #345548)
  * Fixed parsing blank lines in templates (LP: #393907)
  * Fixed escaping of lists (LP: #394001)
  * Fixed timeout in manual tests (LP: #377986)
  * Fixed CLI interface dialog.
  * Fixed support for FreeDesktop XDG base directory specification (LP: #363549)
  * Added general and package specific apport hooks

  [ Gabor Keleman ]
  * Fixed untranslated strings in tests (LP: #374666)
  * Fixed untranslated last screen (LP: #374646)

 -- Marc Tardif <marc@ubuntu.com>  Wed, 19 Aug 2009 15:36:05 -0500

checkbox (0.7) jaunty; urgency=low

  [ Dave Murphy ]
  * Fixed viewing of report files in Firefox 3 (LP: #331481)
  * Added additional contextual information
   * /etc/sysctl* (LP: #331055)
   * /etc/modprobe.d (LP: #331056)
   * /etc/modules (LP: #331057)
  * Fixed packaging for Jaunty
   * https://lists.ubuntu.com/archives/ubuntu-devel/2009-February/027439.html
   * Uses --install-layout=deb
   * Installs to dist-packages instead of site-packages

  [ Andy Whitcroft ]
  * suspend_test: update suspend_test to version V6 matching kernel version.
    The version here will become the master copy.
  * suspend_test: add a --dry-run mode to simplify developement
  * suspend_test: add a automation mode for checkbox integration
  * suspend_test: add a new pm-suspend test
  * suspend_test: record and restore timer_delay around the variable
    time test.
  * suspend_test: release v7.
  * suspend_test: initial version of suspend power consumption test
    from a patch by Pete Graner.
  * suspend_test: power -- made the sleep time configurable
  * suspend_test: detect batteries and disable ac/power tests
  * suspend_test: disable dbus tests when we have no primary user
  * suspend_test: handle AC transitions better
  * suspend_test: enable power test as part of --full
  * suspend_test: reduce the noise in the test instructions
  * suspend_test: use minutes in output when that is more appropriate
  * suspend_test: track actual AC transitions and report them
  * suspend_test: only mention AC at all if we have a battery
  * suspend_test: report useful data at the bottom for posting
  * suspend_test: document the new power test in the usage
  * suspend_test: power -- indicate when the result is unreliable
  * suspend_test: report -- fix up spacing issues
  * suspend_test: release v8

 -- Dave Murphy <schwuk@ubuntu.com>  Tue, 17 Mar 2009 09:46:16 +0000

checkbox (0.6) jaunty; urgency=low

  * New upstream version:
    * Added suspend_test script - for more details see:
      https://wiki.ubuntu.com/KernelTeam/SuspendResumeTesting
    * Added XSL Stylesheet and the ability to view generated reports
    * Added support for PolicyKit to run the application as a user
    * Added logging for backend and logrotation script.
  * Fixed calling ucf was run via debconf (LP: #330502)

 -- Marc Tardif <marc@ubuntu.com>  Tue, 17 Feb 2009 15:36:05 +0000

checkbox (0.5) jaunty; urgency=low

  * New upstream version:
    * Added concept of hyper text view to display clickable links.
    * Added concept of properties to components.
    * Added pci information to launchpad report.
    * Added dmi information to launchpad report.
    * Added text area to keyboard test.
    * Removed sourcing of base postrm script.
    * Updated translations from Launchpad.
  * Fixed handling of interrupt signal (LP: #327810)
  * Fixed display of text in graphical interface (LP: #240374)
  * Fixed support for regexes in blacklist and whitelist (LP: #327177)
  * Fixed opening of subunit log file (LP: #325737)
  * Fixed internet test.

 -- Marc Tardif <marc@ubuntu.com>  Tue, 20 Jan 2009 18:55:20 -0500

checkbox (0.4) jaunty; urgency=low

  * Setup bzr-builddeb in native mode.
  * Removed LGPL notice from the copyright file.

 -- Marc Tardif <marc@ubuntu.com>  Tue, 20 Jan 2009 16:46:15 -0500

checkbox (0.3) jaunty; urgency=low

  * New upstream version:
    * Renamed hwtest to checkbox.
    * Renamed auto tests to shell tests.
    * Added watch file.
    * Added README file pointing to the Ubuntu wiki.
    * Added subunit to the test suite.
    * Added the subunit_report plugin to produce a standard test report.
    * Added pvs registry.
    * Added support for int return values to recursive registry eval.
    * Added debug information when a command registry returns an error.
    * Added mounts registry.
    * Added patches to upgrade the configuration files.
    * Added support for CHECKBOX_OPTIONS environment variable.
    * Added usage information.
    * Added gconf registry.
    * Added logging to checkbox event.
    * Added locking plugin.
    * Added message store and schema types.
    * Added caching to automatic tests so that they are not run multiple
      times.
    * Added persistence to category and system_id.
    * Added lshw registry and plugin.
    * Added newlines to German introduction message.
  * Fixed e-mail address should be remembered (LP: #156725)
  * Fixed $output variable does not seem to be reinterpolated when
    testing again (LP: #189404)
  * Fixed command line interface does not provide a test nor test again
    option (LP: #189423)
  * Fixed translation template unavailable, even though hwtest is in main
    (LP: #202447)
  * Fixed internet_test should support providing a destination other
    than canonical.com (LP: #216111)
  * Fixed hwtest loads editor backup files from suite dir (LP: #237954)
  * Fixed application should only have one instance running (LP: #266899)
  * Fixed disk information should be gathered (LP: #267889)
  * Fixed typo: payback device (LP: #288331)
  * Fixed tests skipped by constraint should be reported (LP: #304176)
  * Fixed manual tests which have commands should not be run automatically
    (LP: #304231)
  * Fixed CHECKBOX_DATA mapping is not working (LP: #304736)

 -- Marc Tardif <marc@ubuntu.com>  Fri, 16 Jan 2009 12:05:32 -0500

hwtest (0.1-0ubuntu10) hardy; urgency=low

  * Fixed xalign and yalign in exchange summary.

 -- Marc Tardif <marc@interunion.ca>  Mon, 21 Apr 2008 15:07:39 -0400

hwtest (0.1-0ubuntu9) hardy; urgency=low

  * Fixed internet_test to ping default gateway rather than canonical.com.
  * Fixed python-support issues to support upgrades of hwtest.
  * Fixed tooltip to be HIG compliant.
  * Fixed category to use GTK;System;Settings;.
  * Fixed command line interface to support escape characters.
  * Using python-central instead of python-support.
  * Added support to i18n the .desktop file.
  * Added support for http_proxy and https_proxy.
  * Added summary of information being submitted.

 -- Marc Tardif <marc@interunion.ca>  Thu, 17 Apr 2008 12:01:50 -0400

hwtest (0.1-0ubuntu8) hardy; urgency=low

  * debian/patches/01_change_menu_category.patch:
    - change the category so the item is moved to system, administration and not
      the only entry in applications, system tools on a default installation

 -- Sebastien Bacher <seb128@canonical.com>  Mon, 14 Apr 2008 15:49:06 +0200

hwtest (0.1-0ubuntu7) hardy; urgency=low

  * Fixed packaging bugs.
  * Improved internationalization.
  * Renamed questions and answers to tests and results.

 -- Marc Tardif <marc@interunion.ca>  Thu,  6 Mar 2008 10:58:43 -0500

hwtest (0.1-0ubuntu6) hardy; urgency=low

  * Upload to hardy/universe (without the .bzr files).
  * Make package conformant with current Python policy.

 -- Matthias Klose <doko@ubuntu.com>  Tue, 11 Mar 2008 14:06:02 +0000

hwtest (0.1-0ubuntu5) hardy; urgency=low

  * Set default timeout to None instead of 60 seconds.
  * Updated copyright information.
  * Reverted to using gksu to limit dependencies.
  * Removed dependency on python-apt.

 -- Marc Tardif <marc@interunoin.ca>  Thu, 28 Feb 2008 17:07:07 -0500

hwtest (0.1-0ubuntu4) hardy; urgency=low

  * Improved text in questions text file.
  * Improved user experience by only showing auto questions
    progress bar when there are actual questions.
  * Also improved the user experience by showing a progress
    bar while building the report.

 -- Marc Tardif <marc@interunion.ca>  Wed, 27 Feb 2008 23:12:24 -0500

hwtest (0.1-0ubuntu3) hardy; urgency=low

  * Fixed hwtest_cli so that it doesn't strip the DISPLAY environment
    variable.
  * Fixed system_info plugin so that it does a better effort for
    gathering system information instead of relying on non standard
    information from HAL.

 -- Marc Tardif <marc@interunion.ca>  Wed, 27 Feb 2008 10:52:33 -0500

hwtest (0.1-0ubuntu2) hardy; urgency=low

  * Fixed packaging following lintian error.
  * Added packages registry and plugin.

 -- Marc Tardif <marc@interunion.ca>  Tue,  5 Feb 2008 15:02:26 -0500

hwtest (0.1-0ubuntu1) hardy; urgency=low

  * Initial Release.

 -- Marc Tardif <marc@interunion.ca>  Mon, 17 Sep 2007 17:25:54 -0300<|MERGE_RESOLUTION|>--- conflicted
+++ resolved
@@ -141,13 +141,10 @@
     po/POTFILES.in - changed the pcmcia-pcix.txt.in pointer to expresscard.txt.in
   * removed xorg_memory_test and graphics/xorg-memory as the test produces no
     real benefit and fails about 100% of the time. (LP: #764376)
-<<<<<<< HEAD
   * scrips/volume_test - script now only fails if volume is greater than maxvol or
     less than minvol, not when equal to either. (LP: #1077008)
-=======
   * Added root user requirement to all jobs using removable storage test 
     (LP: #1014813)
->>>>>>> a1490929
 
  -- Jeff Lane <jeff@ubuntu.com>  Wed, 07 Nov 2012 17:33:46 -0500
 
