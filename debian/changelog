checkbox (0.15) raring; urgency=low

  [ Daniel Manrique ]
  * New version 0.15 for Raring Ringtail development.
  * Added environ key to poweroff and reboot jobs so they create logs in the
    expected location (LP: #1085833)

  [ Brendan Donegan ] 
  * Change forward-slashes to asterisks in the filename of a connection, since
    this is what NetworkManager does internally (LP: #1073335)
<<<<<<< HEAD
  * scripts/piglit_test, jobs/piglit.txt.in - create a script which wraps and
    parses the piglit test results and use it in the piglit jobs.
=======
  * Create a test to move a 3D window around the screen to check if there is any tearing
    or other artifacts.
  * jobs/info.txt.in - add an xrandr attachment job to provide information
    about displays connected to the system (LP: #1085219)
>>>>>>> 6f4f8b60

  [ Jeff Lane ]
  * jobs/suspend.txt.in - removed incorrect multiple router requirement for
    suspend/wireless_after_suspend (LP: #1070333)
  * jobs/suspend.txt.in - fixed cycle_resolutions_after_suspend_auto so that it
    properly depends on suspend_advanced_auto rather than suspend_advanced
    (LP: #1071605)
  * jobs/graphics.txt.in - removed perl wrappings from tests using
    unity_support_test. They should pipe through ansi_parser like other jobs.
    (LP: #1087777)

  [Sylvain Pineau]
  * jobs/info.txt.in: Fixed the requirement of info/touchpad_driver.
  * jobs/info.txt.in: Fixed the info/xrandr command.
  * jobs/audio.txt.in: Added Line In/Out and Display Port tests.

 -- Daniel Manrique <roadmr@ubuntu.com>  Fri, 16 Nov 2012 12:14:21 -0500

checkbox (0.14.10) quantal; urgency=low

  [Jeff Marcom]
  * jobs/keys.txt.in - Fixed job command line to have appropriate volume "Up"
    and Volume "Down" UI instructions.

  [ Jeff Lane ]
  * Increased version number after final Ubuntu Quantal release.

  [Brendan Donegan]
  * jobs/suspend.txt.in - make sure FWTS logs end with .log so file names
    don't get tampered with (LP: #1065932)
  * plugins/launchpad_exchange.py - Remove call to string_to_type on
    self.timeout, which is an int (LP: #1066967)
  * checkbox/lib/templates.py, jobs/resources.txt.in, jobs/wireless.txt.in,
    jobs/suspend.txt.in - Don't try and coerce keys of resource jobs to
    lowercase, as it upset the core of Checkbox (LP: #1067280)
  * jobs/suspend.txt.in - created new batch of wireless tests depending only on
    suspend_advanced so that they will run in manual testing (LP: #1067678)
  * jobs/suspend.txt.in - Let suspend_advanced only depend on
    power-management/rtc (LP: #1067692)
  * scripts/resolution_test - Slightly clarify output of script so that it's
    a bit more obvious why it failed (LP: #1065976)
  * Allow verification and interaction to be used as aliases for manual tests
    so that we can distinguish between tests which are partly manual and
    those which are entirely manual.
  * plugins/launchpad_exchange.py - make sure exchange-error signal is sent
    with a string instead of an Exception (LP: #1066862)
  * scripts/network_check - Get the base page for cdimage.ubuntu.com instead
    of some subdirectory which may or may not change in future (LP: #1065855)
  * scripts/internet_test - Wait some time (ten seconds) for the ARP cache to
    be populated, as it can be slow on some systems
  * Change the plugin types verification and interaction to user-verify and
    user-interact, to clarify their meaning.
  * Added a unit test to ensure user-verify and user-interact jobs
    have a command
  * Change most of the job plugin fields to use the appropriate new plugin type,
    i.e. user-verify or user-interact.
  * scripts/audio_settings - Use pactl instead of pacmd where possible as it
    is better maintained than pacmd (LP: #1067026)
  
  [Daniel Manrique]
  * [FEATURE] checkbox/job.py: Fixed intltool warning about unnamed
    parameters in string, applied pep8 fixes.
  * checkbox-cli progress indicator is now static, spinning around instead of
    filling the screen with dots. (LP: #926104)
  * Increased version number after final Ubuntu Quantal release.
  * Added environment resource to whitelists (LP: #1067038)
  * Added retrying pactl commands in case audio layer is not up yet
    (LP: #1065908)
  * Removed references to inexistent opts.verbose setting (LP: #1070829)
  * Added unit test to catch jobs with mismatching environ and actual
    variables used in shell command (LP: #955053)
  * Forced utf-8 decoding on modinfo output and updated to use check_output
    instead of communicate (LP: #1055730)

  [Marc Tardif]
  * plugins/environment_info.py: Enabling environment to take precedence
    over configuration files.
  * setup.py: added support for installing in virtualenv
  * setup.py: made build dependency on qt4-make optional
  * debian/control: Added python3-gi to run checkbox-qt.
  * jobs/input.txt.in, jobs/touchpad.txt.in: Added input/pointing tests
    and simplified horizontal/vertical scrolling tests.
  * scripts/touchpad_scroll_resource, scripts/xinput_resource: Replaced
    the touchpad_scroll_resource by reusing the xinput_resource script.
  * plugins/error_prompt.py: Fixed call to show_error (LP: #1075605)

  [Sean Feole]
  * [FEATURE] jobs/optical.txt.in: modified existing automation test
    jobs. Added a _description field to each so that the test cases properly
    appear in the checkbox UI (LP: #1064189)

  [Sylvain Pineau]
  * [FEATURE] scripts/network_restart, jobs/stress.txt.in: Added a new stress
    test: network restart.
  * debian/control: Fixed a missing dependency (python3-pkg-resources) to build
    the package (LP: #1066502)
  * jobs/stress.txt.in: stress/sdhc now launches removable_storage_test with
    --memorycard. stress/sdhc and stress/usb run with root privileges to mount
    all partitions (LP: #1065862)
  * [FEATURE] jobs/stress.txt.in: Added a wireless hotkey stress test.
  * jobs/power-management.txt.in: Fixed path to the /proc acpi lid button
    (LP: #1068799)
  * scripts/fwts_test: Properly handle UnicodeDecodeError when parsing syslog
    (LP: #1075080)
  * scripts/camera_test: Fix the camera resolution test to give the pixelformat
    to use with fswebcam (LP: #1073176)
  * checkbox/parsers/udevadm.py: Enhanced bluetooth detection by looking at the
    RFKILL_TYPE property (LP: #1075052) 

  [Zygmunt Krynicki]
  * scripts/removable_storage_watcher - properly detect removal of 'firewire',
    'usb' and 'sdio devices' when either or both 'ata_serial_esata' or 'scsi'
    were provided on command line, in addition to the device actually being
    manipulated. (LP: #1066948)
  * checkbox/dbus/udisks2.py: Fix typo in fireware name LP: #1070859
  * scripts/udev_resource: Use simpler interfaces
  * checkbox/parsers/udevadm.py: Allow using UdevadmParser with a string
  
  [Jeff Lane]
  * scripts/sleep_test - Added timeing code to create start/end markers in
    for each sleep/resume iteration.  Pull kernel timestamps to determine the
    time to sleep and time to resume for each iteration.  Output the times for
    each iteration and an average time for all iterations.  Tweaks to output to
    make it all look better. Verified perf code doesn't run on S4 tests.
    scripts/fwts_test - Added similar performance code to fwts_test.  Added
    sleep test functions to fwts_test to provide the ability to run sleep tests
    via fwts using the wrapper.  Tweaked the output to make it pretty. Added
    some code to prevent the perf stuff from running on S4 tests.
    jobs/suspend.txt, jobs/stress.txt, jobs/hibernate.txt - modifed jobs to use
    the shell code to call fwts_test if fwts is installed and fall back to
    sleep_test otherwise.  Modifed the commands so that they all call fwts_test
    rather than fwts directly.  Ensured all are calling with the proper
    options. Fixed log name problems that caused log attachment jobs to not
    work.
  * checkbox/parsers/modinfo.py - added exception handling to address possible
    bad output from modinfo causing a ValueError to occur. (LP: #1066118)
  * [FEATURE] jobs/expresscard.txt.in - renamed pcmcia-pcix.txt to
    expresscard.txt.
    renamed pcmcia-pcix/detect to expresscard/verification. Modified
    instructions slightly.
    data/whitelists/default.whitelist - modified list to reflect new
    expresscard test name.
    jobs/local.txt.in - changed __pcmcia-pcix__ job to reflect changes to the
    job name
    qt/frontend/qtfront.cpp - modified the list of testnames to reflect changes
    to the expresscard test
    setup.cfg - modified the list of job files since I renamed pcmcia-pcix.txt
  * scripts/sleep_test, scripts/fwts_test - removed the code that triggered a 
    fail if the system took too long to sleep or resume. Also removed the 
    options to set sleep or resume time from sleep_test as they were no longer 
    necessary.
    jobs/hibernate.txt.in, jobs/suspend.txt.in, jobs/stress.txt.in - added
    environ: to the sleep jobs so the logs would be written properly. Modified
    suspend jobs to also write output to log files so we can capture timing
    data. Added jobs to parse the new sleep times logs and faile if outside the
    threshold.
    scripts/sleep_time_check - added script to check the logs generated by
    the sleept tests and fail if the average times exceed a given threshold
    po/POTFILES.in - changed the pcmcia-pcix.txt.in pointer to expresscard.txt.in
  * removed xorg_memory_test and graphics/xorg-memory as the test produces no
    real benefit and fails about 100% of the time. (LP: #764376)
  * scrips/volume_test - script now only fails if volume is greater than maxvol or
    less than minvol, not when equal to either. (LP: #1077008)
  * Added root user requirement to all jobs using removable storage test 
    (LP: #1014813)
  * scripts/alsa_info - updated script to latest version available 
    (LP: #1078837) 
  * jobs/mediacard.txt.in - fixed the depends for all *remove* mediacard tests
    to more properly depend on the insert tests rather than storage.
    (LP: #1070328)

 -- Jeff Lane <jeff@ubuntu.com>  Thu, 15 Nov 2012 10:50:03 -0500

checkbox (0.14.6) quantal; urgency=low

  [Chris Wayne]
  * [FEATURE] scripts/touchpad_scroll_resource, jobs/touchpad.txt.in:
    adding in touchpad scroll detection resource job, and modified jobs
    to require the capability to be present.

  [Jeff Lane]
  * Cleaning up duplicated modinfo code: (LP: #1043521)
    * checkbox/parsers/modinfo.py: added a parser to handle output from modinfo
    * scripts/audio_driver_info: modified to use modinfo parser
    * scripts/network_device_info: modified to use modinfo parser
    * scripts/accelerometer_test: modified to use modinfo parser
  * Cleaning up missing touchpad driver info bits: (LP: #1052942)
    * scripts/touchpad_driver_info: added script from automation sprint to get
      driver info for installed/detected touchpad devices
    * jobs/info.txt.in: added job to get driver info during info job phase.
      Moved audio_driver_info and network_driver_info into info.txt.in because
      they are better suited there. Moved network_device_info job into
      info.txt.in.
  * jobs/wireless.txt.in: Added jobs to individually test 802.11a/b/g/n
    connections. This is necessary for adequate QA testing (LP: #1042425)
  * scripts/graphics_driver: fixed a bug causing the hybrid check to throw an
    exception on hybrid systems (LP: #1048058)
  * setup.py: added checkbox.dbus to packages (LP: #1052601)
  * jobs/optical.txt.in: removed the optical/dvd_movie_playback job definition
    as it was redundant (LP: #868643)
  * [FEATURE] jobs/fingerprint.txt.in: Cleaned up the definitions to
    match current Unity (LP: #946184)
  * [FEATURE] jobs/usb.txt.in: replaced the usb/mouse and usb/keyboard tests
    with usb/HID to combine them so the tester can choose one device rather
    than requiring multiple devices. (LP: #1053032)
  * [FEATURE] jobs/keys.txt.in: modified the battery info key job to
    use the keys_test script as we do with other hotkey tests (LP: #990538)
  * [FEATURE] jobs/bluetooth.txt.in: removed the bluetooth/keyboard job
    and modified bluetooth/mouse to be bluetooth/HID and allow the tester
    to choose a device to use. (LP: #1053010)
  * jobs/piglit.txt.in: fixed the texturing job that was incorrectly using the
    word texturize, causing the tests to not run (LP: #1060432)

  [Jeff Marcom]
  * jobs/optical.txt.in: Changed optical read/write job commands to use
    a more reliable dev path (LP: #990560)
  * Fixed bug where previous test description and instructions were displayed
    while an automated test was running (LP: #1012377)

  [Daniel Manrique]
  * Bumped to 0.14.6 to keep changelog size sane and fix a small mishap in the
    daily build recipe.
  * scripts/audio_settings: Added exception handlers to catch problems with
    unwritable or absent settings files (LP: #1041644) (LP: #1041340)
  * Ensured that strings passed to qtiface.showError via dbus are strings,
    and not NoneType as could happen under certain circumstances.
    (LP: #1032337)
  * scripts/graphics_modes_info: updated shebang to python3 (LP: #1047515)
  * scripts/graphics_driver, scripts/color_depth_info: Added ignoring
    possible invalid characters in Xorg logfiles (LP: #1048096)
  * scripts/audio_test: made the default mode verbose, it now sends all
    output to stderr (but still exits a proper return value). Jobs using it
    are updated to remove the now-unneeded -v parameter.
  * Added tests to ensure all job files are declared in setup.cfg,
    po/POTFILES.in and included in jobs/local.txt.in. (LP: #1052986)
  * setup.cfg, po/POTFILES.in, jobs/local.txt.in: Fixed so the tests pass.
    (LP: #1052986)
  * [FEATURE] checkbox/tests/message_files.py: Added a test to validate
    that all shell jobs have descriptions (LP: #1052992).
  * [FEATURE] jobs/stress.txt.in: Updated some shell jobs that had no
    description (LP: #1052992).
  * Added consecutive numbering to messages sent to the backend, so the
    frontend knows to discard out-of-sequence messages. (LP: #886118)
  * [FEATURE] Added a test to verify that jobs contain only keys
    declared in the schema (avoid stray keys).

  [Alberto Milone]
  * [FEATURE] scripts/window_test, jobs/graphics.txt.in: Added script
    window_test to open and close 3D windows in various conditions for
    graphics testing. Added three new window_test based jobs to graphics.txt.in.
  * [FEATURE] scripts/graphics_stress_test, jobs/stress.txt.in: Added script to
    do some graphics stress by ensuring the graphics system continues to
    function after several iterations of: switching VTs, suspend/resume, screen
    rotation and running the rendercheck graphics suite.

  [Marc Tardif]
  * scripts/touchpad_scroll_resource: Added support for systems without
    a touchpad (LP #1045066)
  * [FEATURE] scripts/xinput_resource, checkbox/parsers/xinput.py: Xinput
    resource script to test multitouch devices.
  * patch/0.14.2: Fixed patch to rmtree instead of rmdir scripts directory.
  * [FEATURE] debian/checkbox.templates, debian/checkbox.config: Added support to
    preseed properties in environment_info plugin.
  * [FEATURE] qt/frontend/qtfront.ui: Fixed warnings when building with
    qtcreator (LP #1053126)
  * setup.py: Fixed required dependency on distutils-extra by providing
    fake implementations of build_i18n and build_icons (LP #1049218)
  * checkbox/parsers/description.py: Fixed the PURPOSE and STEPS parts
    of the description parser to automatically fix bad descriptions.
  * plugins/suites_prompt.py: Fixed tree view in selection window (LP #1056432)
  * [FEATURE] tools/lint: Added script to consistently check syntax.
  * plugins/apport_prompt.py: Removed apport plugin that caused crashes
    when trying to send bug report (LP #1047857)
  * jobs/optical.txt.in: Fixed missing category assignment in optical
    dvd write tests (LP: #1057762)
  * [FEATURE] jobs/touchpad.txt.in, jobs/touchscreen.txt.in: Added singletouch
    and multitouch for touchpads and touchscreens.
  * Cleaning up test modules.
  * Removed package.name == 'linux' only needed by the apport_prompt plugin.

  [Sean Feole]
  * [FEATURE] scripts/battery_test: measures battery capacity before and after
    an activity and determines battery life at the rate of drain.
    jobs/power-management.txt.in: added two manual tests to ask the user to
    unplug and then re-plug the laptop so that three new automated battery
    drain tests can run:
   * power-management/battery_drain_idle
   * power-management/battery_drain_movie
   * power-management/battery_drain_sleep

  [Brendan Donegan]
  * [FEATURE] Add environment_info plugin which sets environment variables
    according to the values set in the plugin via Checkboxes INI files.
  * [FEATURE] Added semi-automated wireless tests which require only a single
    router to run, prompting the user to modify the routers config during 
    the test.
  * [FEATURE] Added semi-automated wireless after suspend tests to suspend.txt.in,
    since they were missed in the previous merge    
  * Attach the output of udev_resource, for debugging purposes (LP: #974271)
  * Make audio_settings before/after suspend tests more robust by not requiring
    every little audio setting to be the same before and after suspend, just
    the major ones such as the current source/sink and the mute/volume settings
    on them (LP: #1043144)
  * Remove default value from windows_number argument since the logic following
    it dictates that it's only valid for certain tests (LP: #1047621)
  * scripts/frequency_governors_test - Ensure that check for difference in
    expected and actual speedup only fails if the actual speedup is less than
    the expected speedup (LP: #999547)
  * jobs/cpu.txt.in, jobs/stress.txt.in - add environ field containing
    CHECKBOX_DATA to allow that environment variable to be used in the command
    (LP: #1049595)
  * jobs/wireless.txt.in - replace use of network_wireless_test in wireless_scanning
    with a simple Bash script using nmcli and delete network_wireless_test (LP: #900370)
  * jobs/audio.txt.in - fix description of audio/playback_hdmi (LP: #1052136)
  * [FEATURE] plugin/environment_info.py - allow BT device address to be set
    in the checkbox.ini file to facilitate self-testing
  * [UIFe] qt/frontend/qtfront.ui, qt/frontend/qtfront.cpp - set focus to Continue
    button and make it the default so that it can be 'clicked' using Enter,
    as well as renaming it to 'continueButton' (LP: #1052506)
  * jobs/keys.txt.in, scripts/key_test - Fix keys/battery test to have correct
    fields and tidy up pep8 violations in key_test script (LP: #1054410)
  * [FEATURE] jobs/power-management.txt.in, jobs/touchpad.txt.in,
    jobs/sniff.txt.in - Fix incorrect formatting of job descriptions to
    allow steps to be displayed by the UI (LP: #1054208)
  * jobs/usb.txt.in - Fix dependencies of USB tests so that things work properly if
    the usb/storage-automated test fails (LP: #987876)
  * Remove networking/bandwidth job since it is not useful (LP: #1009658)
  * scripts/network_info - add exception handling to file reading so that
    sensible values are given if the required file cannot be read (LP: #823606)
  * [FEATURE] jobs/suspend.txt.in - pipe output of bluetooth_obex jobs through ansi_parser
    to avoid invalid characters ending up in the submission.xml (LP: #1060332)
  * scripts/network_reconnect_resume_test - map reconnect time strings to float
    that they can be used in calculations later on (LP: #1064385)
  * scripts/network_reconnect_resume_test - convert map of reconnect times into
    a list in order to check if the list is empty (LP: #1064425)
 
  [Sylvain Pineau]
  * jobs/suspend.txt.in: Fixed suspend/suspend_advanced dependencies to avoid
    calling fwts with the live CD (LP: #1045687)
  * qt/frontend/qtfront.ui: Fixed the test purpose widget size to allow two
    lines of description (LP: #1032255)
  * qt/frontend/qtfront.ui: Fixed the progressLabel widget size to support job
    names > 50 chars (LP: #1046274)
  * scripts/camera_test, jobs/camera.txt.in: Added a 10s timeout to the camera
    still test (LP: #990133)
  * scripts/graphics_stress_test, scripts/rendercheck_test, jobs/stress.txt.in: 
    Exit with proper error message if rendercheck is not installed.
    (LP: #1048262)
  * [FEATURE] jobs/suspend.txt.in: Add usb wakeup tests (mouse and keyboard).
  * setup.py, qt/checkbox-qt.ui: Removed the old UI design file (LP: #1049912)
  * [FEATURE] jobs/rendercheck.txt.in, po/POTFILES.in, setup.cfg: Fixed
    the rendercheck tests, added the suite file to setup.cfg/POTFILES.in
    and moved the rendercheck/tarball job into an attachment (LP #1053033)
  * scripts/optical_write_test: Filter ANSI escape char outputed by wodim 
    (LP: #1052803)
  * checkbox/parsers/udevadm.py: Improved wireless devices detection.
    The wireless category is now set if the subsystem is equal to ieee80211 
    (LP: #855382)
  * scripts/memorycard_resource, scripts/removable_storage_test,
    scripts/removable_storage_watcher: Fixed the memorycard regexp flags and 
    add the DriveVendor Udisks property to the re.search() string (LP: #1050920)
  * scripts/display_resource, jobs/resource.txt.in: Added a new display 
    resource script to properly handle connector names returned by proprietary
    drivers (LP: #956139 and #992727)
  * debian/control, jobs/esata.txt.in, jobs/firewire.txt.in, jobs/usb.txt.in,
    jobs/mediacard.txt.in: Remove udisks package references in all of the jobs
    that use removable_storage scripts (LP: #1059620)
  * scripts/graphics_driver: Added NVIDIA driver detection (LP: #1060211)
  * [FEATURE] jobs/mediacard.txt.in: Added SDXC, MS, MSP and XD memory card
    tests.
  * setup.py: Add the missing checkbox.heuristics module (LP: #1064220)
  * scripts/pts_run: Force pts_run to exit on errors as phoronix-test-suite
    always exits with success (LP: #1061297)
  * [FEATURE] jobs/keys.txt.in: Added video-out and touchpad keys tests.
  * [FEATURE] jobs/keys.txt.in, jobs/led.txt.in, jobs/suspend.txt.in: Provide
    leds and special keys tests after suspend. Volume and Mute key tests now
    use the key_test script. Fix steps numbering for led/wireless.

  [Zygmunt Krynicki]
  * Fixed simple duplicate 'the' mistakes (LP: #1040022)
  * Fix incorrect debconf template description for 802.11n open access point
    SSID (LP: #1049563)
  * Add new utility, scripts/udisks2_monitor, for looking at various storage
    changes interactively
  * Make scripts/removable_storage_watcher {insert,remove} properly validate
    the 'device' argument (bus type) and require at least one value
  * [FEATURE] scripts/removable_storage_watcher: add support for debugging

 -- Jeff Lane <jeff@ubuntu.com>  Tue, 02 Oct 2012 16:21:12 -0400

checkbox (0.14.5) quantal; urgency=low

  [Sylvain Pineau]
  * New version 0.14.5 for Quantal Quetzal development.
  * jobs/virtualization.txt.in, scripts/kvm_test, jobs/miscellanea.txt.in,
    setup.cfg: Added a new KVM test to ensure that a VM boots and works
    properly with KVM.
  * jobs/suspend.txt.in, scripts/gpu_test: Update the job description and the
    script docstrings from Flash to HTML5 video playback.
  * [FEATURE] scripts/removable_storage_test, scripts/removable_storage_watcher,
    jobs/mediacard.txt.in: Added memory cards detection (on bus other than sdio)
    and a new automated (based on usb/storage-pre-inserted) for SD cards.

  [Jeff Marcom]
  * scripts/accelerometer_test, jobs/input.txt.in: Improved ability to detect 
    oem manufacturer info, and cleanup up job step formatting.
  * /jobs/touchpad.txt.in: Fixed instruction steps for manual touchpad horizontal 
     and vertical tests.
  * scripts/audio_settings, jobs/audio.txt.in: Added automated switch to 
    HDMI interface, modified corresponding jobs file..
  * jobs/audio.txt.in, added method to bypass return code of /scripts/audio_settings
    and instead only return the exit code for the appropriate audio test.
  * scripts/audio_settings: Added automated switch to restore previous 
    audio profile setting

  [ Daniel Manrique ]
  * jobs/peripheral.txt.in: Fixed a typo in the DSL job. (LP: #1039192)
  * jobs/resource.txt.in: Added usb resource that indicates which versions of
    the protocol are supported (currently only reports for USB 2.0 and 3.0).
  * scripts/removable_storage_watcher, scripts/removable_storage_test: Added
    a parameter to specify minimum speed to accept a device, and a parameter
    to fail removable_storage_test if the transfer speed is below a threshold.
  * jobs/usb.txt.in: Added usb3 jobs that will only pass if an actual USB 3.0
    device is inserted/removed/tested.
  * jobs/audio.txt.in: replaced gconfaudiosink by autoaudiosink (LP: #978895)
  * [FEATURE]: qt/frontend/qtfront.cpp, qt/frontend/qtfront.h,
    qt/frontend/qtfront.ui, checkbox_qt/qt_interface.py: Replaced test result
    buttons with radiobuttons,  made comment area always visible, and added
    keyboard shortcuts.
  * [FEATURE] Added oem-config directory to setup.py so it builds correctly.

  [ Jeff Lane ]
  * scripts/removable_storage_test (total overhaul):
    * Added --iterations option, now you can run -i iterations of -c files of
      -s size.
    * Added RandomData class to generate test files using a much faster method.
    * Replaced copy_file() with file_write() and file_read() to take advantage of
      buffer flushing and fsync() opeations not available to shutils/copy2.
    * Redid the runtime bits of main() so now for every device found, it runs I
      iterations of C files.
    * Redid output so now you get an avg write speed per iteration and a summary
      at the end of all iterations for each device.
  * scripts/wifi_reconnect_resume_test: fixed a bug where timestamps being
    grabbed from dmesg were strings instead of floats (LP: #1038270)
  * jobs/stress.txt.in: added two sample jobs to demonstrate the new features
    of removable_storage_test
  * jobs/piglit.txt.in: added jobs that run the piglit graphics test suite
  * scripts/lsmod_info: added script to provide better lsmod output for the
    lsmod_attachment job using the power of the modinfo parser
    jobs/info.txt.in: modified lsmod_attachment job to use lsmod_info script
    rather than just lsmod output (LP: #1043531)
  
  [Matt Fischer]
  * scripts/audio_driver_info: added script to find info on loaded drivers
    jobs/audio.txt.in: added automated job to determine audio drivers loaded
    jobs/networking.txt.in: added a requires on networking/info for
    module-init-tools package.
    scripts/volume_test: cleanup and fixing a small issue
  * scripts/network-device-info: fixed a problem with output causing a
    traceback and a problem where modules with improper modules field causes
    problems. (LP: #1042395)
    jobs/networking.txt.in: added requires for pciutils for the above bugfix

  [Alberto Milone]
  * [FEATURE] scripts/rendercheck_test: added test to take advantage of the
    rendercheck test suites.
    [FEATURE] jobs/rendercheck.txt.in: added jobs to run the rendercheck_test
    script.
    [FEATURE] jobs/local.txt.in: added job to parse rendercheck.txt.in job file
  * checkbox/contrib/gdk.py: removed legacy code and used python 3.
  * scripts/rotation_test:
    * Made sure to report all failures, not only the first.
    * Made it look more pythonic.
    * Fixed issues with python 3 and used python 3.
  * checkbox/contrib/xrandr.py:
    * Fixed issues with python 3 and used python 3 (LP: #1043155).

  [Sean Feole]
  * scripts/network-reconnect-resume-time: fixed the wifi-reconnect-resume-time
    script to also check wired connections for completeness (LP: #1042391)

  [Chris Wayne]
  * [FEATURE] Added oem_config_test, related jobs and data files

 -- Daniel Manrique <roadmr@ubuntu.com>  Thu, 30 Aug 2012 12:45:49 -0400

checkbox (0.14.4) quantal; urgency=low

  * New upstream release (LP #1039094):

  [ Daniel Manrique ]
  * New version 0.14.4 for Quantal Quetzal development.
  * Added new audio_test and test definitions.

  [Jeff Lane]
  * jobs/esata.txt.in: added tests for removable eSATA drives
    scripts/removable_storage_test: added support for ata_serial_esata devices
    scripts/removable_storage_watcher: added support for ata_serial_esata
    devices
  * scripts/optical_write_test: changed behaviour to timeout after 5 minutes
    rather than a few seconds to give testers a chance to complete the test
    without having to sit on top of the machine waiting. If tester doesn't hit
    itself and proceed.
    jobs/optical.txt.in: Cleared up text in the existing manual optical write
    tests and added two automated tests that can be used if desired (they still
    require the user to push the tray in after writing, but eliminate other
    steps)
  * scripts/graphics_driver: Added this script based to parse Xorg.0.log and
    discover the currently running graphics driver and driver version
    jobs/graphics.txt.in: Added a new job to take advantage of the
    graphics_driver script.
    data/whitelists/default.whitelist: Added the graphics_driver job to the
    default whitelist because this would be good data to gather for UF and
    doesn't cost much
  * scripts/graphics_driver: Merged Alberto Milone's work on a
    hybrid_graphics_test into graphics_driver as his stuff and my stuff were
    similar enough to be in the same script, plus this allows the advantage of
    using Bryce Harrington's xorglog library down the road.
  * scripts/removable_storage_test: removed a lot of unnecessary output to
    clean up the test run and also added in some basic performance monitoring.

  [Sylvain Pineau]
  * jobs/graphics.txt.in, jobs/benchmarks.txt.in: Move gtkperk to the benchmarks
    section.
  * jobs/benchmarks.txt.in, scripts/wifi_time2reconnect: Add a test to monitor
    the time needed to reconnect to a WIFI access point.
  * jobs/cpu.txt.in: Added a check for ARM Vector Floating Point Unit support.
  * jobs/touchscreen.txt.in: Add 3 new manual tests (tap-detect, drag-n-drop and
    multitouch-zoom)
  * jobs/audio.txt.in: Added a test that verifies that the various audio 
    channels are working properly.
  * scripts/camera_test, jobs/camera.txt.in: Replace the call to "xawtv -hwscan"
    in camera_test by the VIDIOC_QUERYCAP ioctl, xawtv requirement removed.
  * jobs/led.txt.in, jobs/local.txt.in, scripts/led_hdd_test.py: Add LED
    tests.
  * jobs/suspend.txt.in: Resurrect scripts/sleep_test as a fallback of fwts for
    the suspend/suspend_advanced test.

  [Brendan Donegan]
  * scripts/audio_settings: Converted script from Perl to Python(3), putting 
    it in line with approved technology guidelines
  * jobs/audio.txt.in: Fixed audio jobs to use --file option of audio_settings 
    instead of piping to STDOUT.
  * Prettify the Step icons that appear next to each test step in the test run
    screen (LP: #1036085)
  * Remove the 'Don't show this message on startup' checkbox from the
    introduction screen, since it isn't used (LP: #1036218)
  * Continue to run the progress bar when the test dependencies are being
    resolved so that it doesn't look like the UI hung (LP: #1036573)
  * Remove gcov_attachment from default whitelist since it depends on lcov
    which is not in the default install, and is not used anyway.
  * Better feedback from resolution_test script. Display the expected and
    detected resolution values.

  [Nathan Williams]
  * scripts/network_check: Fixed exception handling in the absence of zenity
    (LP: #988260)

  [Samantha Jian]
  * Added disk spindown test script and definition.
  * Added support for BT devices on PCI bus. (LP: #1036124)

  [Jeff Marcom]
  * Added Accelerometer test.
  * scripts/gst_pipeline_test, jobs/audio.txt.in: Added device sink check

  [Matt Fischer]
  * Added test to check that volume is within acceptable range and audio
    elements are not muted.
  * scripts/camera_test: added the resolutions option to take sample pictures
    in all resolutions supported by the specified webcam
    jobs/camera.txt.in: added the camera/multiple-resolution-images test which
    utilitizes the changes to the camera_test script 

  [Alberto Milone]
  * checkbox/contrib/gdk.py: Added library for getting gtk.gdk.Screen object
    checkbox/contrib/xrandr.py: Added library for manipulating graphics
    settings similar to how xrandr does it.
    scripts/brightness_test: Added automated test to verify that backlight
    settings are properly honored
    scripts/color_depth_info: Added script to get info on color depth and pixel
    format
    scripts/graphics_modes_info: Added script to gather info on the supported
    graphics modes available
    scripts/rotation_test: Added script to automate screen rotation testing
    jobs/graphics.txt.in, jobs/monitor.txt.in: Added jobs to take advantage of
    the new scripts added to Checkbox

  [ Sean Feole ]
  * scripts/wifi_reconnect_resume_test, jobs/wifi_resume_time added.
  * Fixed an output issue in scripts/wifi_reconnect_test that was not handled
    in the original merge. Also tweaked error messages to be more useful.

  [Chris Wayne]
  * Added in bluetooth_test and related jobs for automated bluetooth
    testing

 -- Jeff Lane <jeff@ubuntu.com>  Fri, 17 Aug 2012 16:47:08 -0400

checkbox (0.14.3) quantal; urgency=low

  * New upstream release (LP: #1033652)

  [Benjamin Kerensa]
  * Changed description of PCMCIA/PCIX to PCMCIA/ExpressCard since PCIX
    generally applies to servers (LP: #992249) 

  [Brendan Donegan]
  * Removed call to unlink temporary file in Html5Thread part of gpu_test.
    Also addressed a few pyflakes complaints and removed a stray print.
  * Include block device name in fields of block_device resource
    output. This will prevent different block device fields from being
    confused with each other (LP: #1027849)
  * Fix apport_prompt.py so it properly checks the value in
    /etc/default/apport (LP: #1029897)
  * Initially disable the 'Run' tab in the Qt UI, re-enabling it when the
    'Start Testing' has been clicked (LP: #1029815)
  * Put Component and Status into one tree view on the selection screen,
    rather than two seperate ones (LP: #1030871)
  * Disable the Select All and Deselect All buttons in the selection
    view during testing (LP: #1032259)

  [Daniel Manrique]
  * New version 0.14.3 for Quantal Quetzal development.
  * alsa_info is invoked with --no-dialog, otherwise if dialog is installed
    it results in invalid data in the submission file and results.
    (LP: #1028065)
  * Instruct Chromium browser to accept file:// URLs so it can correctly
    open the checkbox submission.xml report (LP: #1026614)
  * scripts/gconf_resource: decode gconf output as utf-8 rather than ascii
    (LP: #1022593)
  * jobs/user_apps.txt.in: Quicktime test now depends on gstreamer0.10-ffmpeg
    to ensure it's able to play .mov files (LP: #633009)
  * scripts/network_check: InvalidURL exception is caught and handled more
    cleanly (LP: #751701)
  
  [Sylvain Pineau]
  * jobs/usb.txt.in, scripts/disk_read_performance_test: Add a USB3 read
    performance test.
    scripts/block_device_resource: Add the maximum usb specification supported
    by both a block device and the corresponding root hub port.
  * qt/frontend/qtfront.ui, qt/frontend/images/checkbox-qt-head.png: 
    Add transparency properties to the main window header to keep the main theme
    colors in the widget background (LP: #1030857)

  [Jeff Marcom]
  * Added timeout to job call for disk smart test.

  [Marc Tardif]
  * Escaping encoded strings in udevadm output (LP: #1025381)

  [Jeff Lane]
  * jobs/cpu.txt.in: added a depends to cpu/scaling_test-log-attach to ensure
    that job does not run until afte cpu/scaling_test (LP: #1031994)
  
  [Matt Fischer]
  * scripts/network_device_info: added a check to ensure what lspci reports and
    what NetworkManger reports (if it is installed) are the same. Reports more
    useful info now like driver and driver version, IP address, etc.
  * scripts/cycle_vts: added checks to fail test if chvt returns a non-zero
    exit code. Added a final check at the end to verify we did land back on the
    original VT after testing.
    jobs/miscellanea.txt.in: fixed a typo in the chvt job. It used to reqire
    'package.alias' instead of 'package.name'

 -- Jeff Lane <jeff@ubuntu.com>  Mon, 06 Aug 2012 09:26:41 -0400

checkbox (0.14.2) quantal; urgency=low

  * New upstream release (LP: #1025869)

  [Jeff Marcom]
  * scripts/gpu_test - Fixed potential thread exiting issue.

  [Javier Collado]
  * Fixed detection of circular references in resolver.

  [Jeff Lane]
  * New version 0.14.2 for Quantal Quetzal development.
  * jobs/cpu.txt.in: added cpu_scaling_test log attachment job
  * jobs/disk.txt.in: modified block_device requirements so they'll work right
    jobs/info.txt.in: added block_device resource requirements to hdparm job so
    it won't run on removable stuff where it's not necessary.
  * jobs/info.txt.in: removed extraneous fwts_log job
    jobs/miscellanea.txt.in: modified fwts_results.log job
  * scripts/optical_detect: minor tweak to send error output to stderr
    scripts/optical_read_test: added root user check because this needs to be
    run with root privileges. Added some additional output for stderr for
    failures so we will know WHY a test or the script failed. Replaced 
    sys.stdout.write() and flush() calls with simple print statements.
  * scripts/ipmi_test: output tweaks so error messages now go to stderr. No BMC
    message is a little more clear. Module failed to load now generates an
    error rather than a simple exit.
  * scripts/network_device_info: minor change so that the fail message now
    specifies that it was an error and outputs to stderr properly.
  * scripts/disk_smart: Improvements to the logging and output during testing.
  * scripts/cpu_scaling_test: lots of output changes using logging module.
    renamed script to frequency_governors_test to be more descriptive and less
    confusing. Added a --log option to write logs to an actual file
    jobs/cpu.txt.in: added an attachment job to attach the freq_governors log.
    Modified cpu/frequency_governors to write to log file
  * scripts/cpu_offlining: added an extra bit of output in case of failures. 
  * scripts/fwts_test: improved console output so that the info displayed in
    submission.xml is more useful.
    jobs/power-management.txt.in: added job to attach fwts_wakealarm.log to
    results.
  * scripts/network_ntp_test: Tweaked output to use log levels more
    appropriately. Added some decoding so that bytes output show up as strings
    properly in output. Converted from optparse to argparse. Added a root
    check because this needs to be root to properly run.
  * scripts/disk_read_performance_test: Added extra targeted output so that
    users can understand what's going on. Moved the exit bits so the test will
    actuall run on multiple drives as originally intended and not exit on the
    first failure.
  * scripts/removable_storage_test: vastly improved the output from that script
    and also introduced some new error handling to cover a couple conditions
    that generated unhelpful tracebacks.
  * scripts/memory_compare: changed the output a little so failures now dump
    data to stderr and success to stdout. Also added a try/except block to
    catch possible ZeroDivisionError cases if dmi or meminfo return 0 (found on
    my local system due to a library issue)
  * jobs/power-management.txt.in: improved rtc and tickless idle tests to
    provide more useful output, even though they are very simple tests.
  * jobs/networking.txt.in: added some output to networking/multi_nic so a 
    failure due to unconfigured ifaces generates something beyond a blank line
  * scripts/cpu_topology: Changed it so there is less output on success and
    more useful output on failure. Fixed a bug in the test for Failure that
    caused the False condition to never be met.
  * scripts/network_bandwidth_test: fleshed out the output to make it a little
    more useful in both debug and info levels. Was going to set the
    networking/bandwidth job to debug, but the info output should now be
    sufficient to begin diagnosing test failures.
  * jobs/usb.txt.in: Added output to usb/detect in case no USB controllers are
    found. Added dependencies on the udisks package which may not be installed
    by default.
    debian/control: Added udisks as a suggests for checkbox as it's required
    for the USB tests to function.
  * scripts/memory_test: converted from optparse to argparse. Added some extra
    stderr output that may be useful if this test fails. redirected some
    existing error messages to stderr also
  * scripts/disk_stats_test: some minor changes to output. Also, error output
    now goes to stderr on test failure.

  [Marc Tardif]
  * Fixed duplicate jobs appearing in the store when rerunning jobs.
  * Fixed packaging to install scripts under /usr/lib.

  [Daniel Manrique]
  * Added a message file format test that does some simplistic checks
    on jobs/* files to ensure they are sane.
  * Fixed two typos in jobs/suspend.txt.in.
  * Merging of translations into job files prior to running message 
    file format test, to further ensure that translated strings
    and field descriptions are parsed correctly.
  * Explicit encoding of error strings in Job.execute, so that data returned
    is consistent and invokers of this method don't choke on it. (LP:
    #1024541)

  [Brendan Donegan]
  * Make a call to rfkill unblock in the create_connection script, incase
    those nasty Broadcom drivers have left a soft-block on the wireless after
    loading. Also do a bit of refactoring to use check_output and check_call
    instead of Popen (LP: #1019162)
  * Move the call to unblock to before the connection is created
  * Reimplemented memory_compare in python3 and restructured it to put
    things into dictionaries for easy access. Also fixed bug with detecting
    non-RAM devices as RAM. (LP: #960087)
  * Wait longer to get the window handle in gpu_test, so that we don't fall foul
    of timing issues. (LP: #1018563)
  * Catch exception raised in memory_compare by DMI RAM entries with No Module
    Installed in the Size field (LP: #1023220)
  * Also unblock wireless before wireless_scanning test, as I neglected to do
    this before. (LP: #1023619)
  * Replace Flash video playback with HTML5 video playback. This has better
    support in Ubuntu and is more relevant (LP: #1024078)

  [Sylvain Pineau]
  * Add the firmware version (BIOS or UEFI) to the XML report.

 -- Daniel Manrique <roadmr@ubuntu.com>  Fri, 13 Jul 2012 16:26:06 -0400

checkbox (0.14.1) quantal; urgency=low

  * New upstream release (LP: #1018571)

  [Brendan Donegan]
  * Fixed up a few things with the gpu_lockup tests. Removed depends,
    renamed to gpu_lockup_suspend to reflect behaviour and removed the
    requirement on Firefox
  * Changed suspend_advanced and suspend_advanced_auto to use less
    strict definition of fwts s3 test.

  [Javier Collado]
  * Make sure that jobs are topologically ordered (LP: #990075)
  * Keep job ordering as close to whitelist as possible (LP: #1017951)

  [Marc Tardif]
  * New version 0.14.1 for Quantal Quetzal development.
  * jobs/suspend.txt.in: Fixed trailing newline on otherwise empty line.
  * scripts/run_templates: Fixed calls to Popen to use universal_newlines
    to return strings instead of bytes (LP: #1018354)

  [Daniel Manrique]
  * Fixed duplicate suspend/bluetooth_obex_after_suspend job name.
  * scripts/dpkg_resource: Changed encoding from ascii to utf-8 to handle
    non-ascii locales (LP: #1018353)

  [Jeff Lane]
  * Migrated audio/external-HDMI-playback into checkbox. Modified the
    command to match our other audio tests that save and reset mixer
    levels.

 -- Javier Collado <javier.collado@canonical.com>  Tue, 26 Jun 2012 16:07:04 +0200

checkbox (0.14) quantal; urgency=low

  New upstream release (LP: #1016746):

  [Brendan Donegan]
  * [FEATURE] Python 2 to 3 conversion:
    * scripts/create_connection - switched to using argparse and fixed
      representation of octal literal
    * scripts/internet_test - ran 2to3 tool and decoded result of
      check_output. Also replaced optparse with argparse
    * scripts/memory_info
    * scripts/removable_storage_test - ran 2to3 tool and fixed some
      encoding issues
    * scripts/removable_storage_watcher - ran 2to3 tool and swapped
      use of gobject with gi.repository.GObject
    * scripts/xrandr_cycle - ran 2to3 tool and fixed encoding issue
    * scripts/obex_send - ran 2to3 tool and swapped
      use of gobject with gi.repository.GObject
  * Update touchpad.py to use gsettings instead of deprecated gconf
    (LP: #1004212)
  * Instead of checking output of nmcli con up in create_connection,
    check the return code is success instead (LP: #1013537)
  * base64 encode the after suspend screenshot attachement so that it can
    be uploaded properly (LP: #1016126)
  * Fixed simple type in xorg_memory_test, introduced by Python3
    conversion (LP: #1016387)
  * [FEATURE] Add suspend/bluetooth_obex_after_suspend_auto test to be
    used during fully automated SRU testing

  [Marc Tardif]
  * [FEATURE] Reworked media_keys_test into key_test, making it more generic
    and able to test for any key that sends an scancode. Used it to implement
    a test for the Super key.
  * [FEATURE] Added new interactive and auto-verifying touchpad scrolling
    test.
  * [FEATURE] Python 2 to 3 conversion:
    * scripts/ansi_parser
    * scripts/cking_suite
    * scripts/floppy_test
    * scripts/network_bandwidth_test
    * scripts/cpu_scaling_test
  * Removed sleep_test script no longer used by any test definition.
  * [FEATURE] Deprecated scripts:
    * scripts/autotest_filter and scripts/autotest_suite
    * scripts/ltp_filter and scripts/ltp_suite
    * scripts/mago_filter and scripts/mago_suite
    * scripts/qa_regression_suite

  [Daniel Manrique]
  * New version 0.14 for Quantal Quetzal development.
  * Set the correct user (root) for fwts-wakealarm test (LP: #1004102)
  * Set correct user (root) for usb/storage-preinserted, so it works correctly
    on servers (LP: #1004131)
  * Log (at level INFO) name of each message we execute, so the currently
    running job can be determined by looking at the logfile, rather than
    hunting through process lists.
  * [FEATURE] Added script and jobs to collect and attach output from
    alsa-info.sh.
  * Assume utf-8 encoding always, when opening template files.
    (LP: #1015174)
  * [FEATURE] Replaced the context menu in the selection tree with explicit
    "select/deselect all" buttons.

  [Javier Collado]
  * Submission screen in Qt interface updated to support certification client:
    - customize contents depending on the upload target (launchpad or certification)
    - display links to the report properly in the show_entry method
  * Fixed qt interface show_entry method preopulates widget that gets
    user input (LP: #1000451)
  * Added customizable deselect_warning message in qt show_tree method (LP: #1000443)
  * show_error method shows long text properly in gtk/qt interfaces (LP:
    #1012052)

  [Jeff Lane]
  * [FEATURE] Changes to Power Management testing in Checkbox:
    * scripts/pm_test: added a slightly modified version of OEM team's pm.py
      script for reboot/poweroff testing
    * jobs/hibernate.txt.in: modified hibernate test to use fwts and added new
      jobs to attach log files from hibernate testing.
    * jobs/power-management.txt.in: added new poweroff and reboot jobs using pm_test
      script. Added jobs to attach logs from reboot and poweroff tests to
      results.
    * jobs/stress.txt.in: modified suspend_30_cycles and hibernate_30_cycles to
      use fwts. Added jobs to attach logs from 30 cycle tests to results.
    * jobs/suspend.txt.in: Modified suspend_advanced and suspend_advanced_auto to use
      fwts. Added job to attach log from suspend_advanced and suspend_advanced_auto
      to results.
  * [FEATURE] jobs/miscellanea.txt.in: added a job to gather tester info for
    certification purposes. Not to be used for UF.
  * [FEATURE] Python 2 to 3 conversion:
    * scripts/cpu_topology: ran 2to3, made modificates based on code review and
      tested script to verify functionality.
    * scripts/disk_smart: ported to Python 3. Inserted bits to decode byte
      data returned by Popen. Fixed list_handler to decode bytes types to clean
      up debug output.  Added bits to improve debug output. Migrated from
      optparse to argparse.
    * scripts/network_check: ran 2to3 and that was all that was needed. Also
      took the liberty of migrating from optparse to ArgParse sine we're
      Python3 only now.
    * scripts/network_device_info: ran 2to3 and changed shebang.
    * scripts/network_info: ran 2to3 and changed shebang. Fixed encoding issue
      with interface[:15] (needed to be a bytes object).
    * scripts/fwts_test: ran 2to3 and changed shebang, fixed an encoding bug
      with Popen output. Cleaned up the final output to be more useful for
      debugging test failures.
    * scripts/keyboard_test: nothing to do for conversion beyond changing shebang.
    * scripts/network_ntp_test: 2to3 changed nothing, so modified shebang.
      Fixed an encoding issue with Popen output in. Re-inserted a call to
      SilentCall() that was removed from TimeSkew() by someone in a previous
      revision, which made the TimeSkew() function do nothing. Fixed an
      unbuffered I/O error in SilentCall() discovered while testing Python3
      changes.
    * scripts/optical_detect, scripts/optical_read_test: ran 2to3 and changed
      shebang. Changes were minimal.
    * scripts/xorg_memory_test: 2to3 made minimal changes, modifed shebang.
      Converted optparse code to argparse code and replaced sys.argv[] stuff
      with more useful positional arguments. Removed a redundant import that
      2to3 injected.
    * scripts/resolution_test: ran 2to3 with minimal changes. Changed shebang.
      Converted optparse to argparse and removed unnecessary calls to
      sys.argv[]
    * scripts/pm_log_check: ran 2to3 and changed shebang.
    * scripts/pm_test: ran 2to3 and changed shebang. After a lot of trial and
      error, changed the way xinput is called to avoid confusing bytecode
      embedded in the command output that was causing problems with
      bytes.decode() on the "after reboot" hardware checks.

  [Jeff Marcom]
  * [FEATURE] Python 2 to 3 conversion:
    * scripts/memory_info
    * scripts/memory_test
    * scripts/touchpad_test
  * Deprecated: wake_on_lan_test
  * Update touchpad.py to use gsettings instead of deprecated gconf
    (LP: #1004212)

  [Marc Tardif]
  * [FEATURE] Reworked media_keys_test into key_test, making it more generic
    and able to test for any key that sends an scancode. Used it to implement
    a test for the Super key.
  * [FEATURE] Added new interactive and auto-verifying touchpad scrolling
    test.
  * Removed sleep_test script no longer used by any test definition.
  * Migrated project minus scripts to Python 3.

  [Sylvain Pineau]
  * [FEATURE] Python 2 to 3 conversion:
    * scripts/gst_pipeline_test. Migrated to PyGI.
    * scripts/removable_resource: Add a resource job to identify removable
      block devices. __disks__ jobs updated to run only on internal drives.
  * [FEATURE] jobs/benchmarks.txt.in, scripts/pts_run: Add a reworked launcher
    for phoronix-test-suite tests.
  * [FEATURE] Python 2 to 3 conversion:
  * jobs/stress.txt.in: add OEM team's stress tests (including reboot and poweroff)
    and log analysis jobs

 -- Marc Tardif <marc@ubuntu.com>  Fri, 22 Jun 2012 17:04:14 -0400

checkbox (0.13.8) precise; urgency=low

  [Brendan Donegan]
  * Run fwts_test as root so that the log can be written to on servers and
    also because it's supposed to be run as root (LP: #989701)
  * Fixed cpu_offlining to work properly on systems with ten or more CPU
    cores. (LP: #926136)
  * Give more verbose output from fwts_test script and upload results log as an
    attachment. (LP: #992607)
  * Fix identation on optical/read-automated (LP: #991737)
  * Fixed problem with fwts test log attachment (No bug filed)

  [Nathan Williams]
  * fix typo in jobs/optical.txt.in (lp: #987652)

  [Jeff Lane]
  * Bumped revision to 0.13.8
  * scripts/removable_storage_watcher: increased default timeout to 20 seconds
    to account for time for testers to plug devices in and for the system to
    register the insert/remove event (LP: #978925)
  * [FEATURE] plugins/jobs_prompt.py, plugins/recover_prompt.py, 
    plugins/suites_prompt.py: Added "Fail last test" functionality. Now if a
    test causes a crash (checkbox, system or otherwise), when we recover we
    have the option to just mark the last test failed and move on, or re-run
    the last test and try again.
  * [FEATURE] jobs/local.txt.in, jobs/sniff.txt.in added 8 simple manual sniff 
    tests to be used for test purposes when developing features.
  * [FEATURE] data/whitelists/sniff.whitelist added a whitelist to make use of 
    the basic sniff tests.

  [Daniel Manrique]
  * [FEATURE] checkbox/user_interface.py, checkbox/qt-interface.py,
    plugins/jobs_prompt.py, plugins/recover_prompt.py,
    plugins/suites_prompt.py: Made some modifications to the recover prompt
    changes that better handle accented and other characters in translation.
    This avoides a situation where the recovery could fail due to accented
    characters in translations.

  [Łukasz Zemczak]
  * [FEATURE] checkbox_gtk/gtk_interface.py: Capture ESC keypresses so that
    Checkbox doesn't close/die when user presses ESC.

  [Sylvain Pineau]
  * [FEATURE] jobs/info.txt.in: added new attachments, lspci -vvnnQ and
    lsusb -vv and ensure outputs of lscpi, lsusb and dmidecode return UTF8.

  [Tim Chen]
  * Use nmcli con delete instead of deleting the connection file, also avoid
    bringing eth0 down when running the wireless_monitoring tests.

 -- Jeff Lane <jeff@ubuntu.com>  Mon, 14 May 2012 10:20:59 -0400

checkbox (0.13.7) precise; urgency=low

  [Tiago Salem Herrmann]
  * checkbox_qt/qt_interface.py, qt/frontend/qtfront.cpp,
    qt/frontend/qtfront.h: Do async calls to some ui methods and avoid
    unexpected dbus timeouts (LP: #962333)

  [Sylvain Pineau]
  * qt/frontend/qtfront.cpp: Submit/View results buttons are disabled until
    every selected test has been run (LP: #937715)

  [Jeff Lane]
  * Converted submissionWarningLabel and text to submissionUbuntuFriendlyLabel
    wtih instructional text for submitting results. This is a workaround for
    the bug causing the warning to be displayed at all times rather than only
    when testing is incomplete. (LP: #967457)
  * [FEATURE] Modified stress jobs so that they are all automated per decision
     made during the cert sprint.
  * Removed dhclient call from networking/multi_nic tests because of a bug in
    dhclient that can cause it to hang when run on eth0. New test requirement
    will be that the tester must configure and bring up all ethernet devices
    prior to running checkbox. Also added a check to make sure we're not trying
    to run the test on a device that's not active. (LP: #926229)

  [Daniel Manrique]
  * jobs/optical.txt.in: Change test descriptions to avoid confusing
    instruction to press the "Next" button (which is incorrect). (LP: #971181)
  * jobs/local.txt.in: Fixed touchpad local job which was using suspend.txt 
    as the job source) (LP: #979344) 
  * jobs/mediacards.txt.in: Added usb and scsi devices to
    removable_storage_test commands (LP: #979356)

 -- Jeff Lane <jeff@ubuntu.com>  Wed, 11 Apr 2012 19:23:45 -0400

checkbox (0.13.6) precise; urgency=low

  [Jeff Lane]
  * Removed files in /data that are not used in any job descriptions
    (LP: #957396)

  [Javier Collado]
  * plugins/jobs_info.py: Checkbox doesn't warn that invalid whitelist patterns
    are being used (LP: #937651)
  * [FEATURE] Added smoke test jobs, whitelist and local job to use for
    checkbox development purposes.
  * Fixed "camera_test detect" problem with missing args attributes (LP:
    #967419)

  [Marc Tardif]
  * Fixed string_to_type conversion in network_bandwidth_test (LP: #954587)

  [Sylvain Pineau]
  * qt/frontend/qtfront.cpp, qt/frontend/qtfront.h, plugins/suites_prompt.py,
    checkbox_qt/qt_interface.py, plugins/jobs_prompt.py: The selection tree is
    now updated when recovering from a previous run (LP: #937696)

  [Brendan Donegan]
  * [FEATURE] Added touchpad tests from CE QA Checkbox to allow touchpad
    testing to be performed

  [Daniel Manrique]
  * Internationalization support in checkbox-qt; updated checkbox.pot file
    (LP: #951054) 

 -- Javier Collado <javier.collado@canonical.com>  Wed, 28 Mar 2012 17:02:53 -0400

checkbox (0.13.5) precise; urgency=low

  New upstream release (LP: #960633):

  [Tiago Salem Herrmann]
  * qt/frontend/qtfront.ui: If the test text is too long, then it is cut off
    (LP: #950111)
  * checkbox/user_interface.py, checkbox_qt/qt_interface.py,
    plugins/user_interface.py, qt/frontend/qtfront.cpp, qt/frontend/qtfront.h:
    Correctly update automated test execution status in the Selection tab
    (LP: #950105).
  * qt/frontend/qtfront.cpp: Avoid QDBusArgument warnings when running
    checkbox-qt from a terminal (LP: #957476)
  * checkbox_qt/qt_interface.py, qt/frontend/qtfront.cpp,
    qt/frontend/qtfront.h, qt/frontend/qtfront.ui: add a popup comment box
    for each test under the "Run" tab. (LP: #959452)
  * checkbox/user_interface.py, qt/frontend/qtfront.cpp,
    qt/frontend/qtfront.h, checkbox_qt/qt_interface.py: Set
    interface.direction to NEXT if all the tests were executed and the user
    either analyzed or submitted the results. (LP: #956329)
  * checkbox/user_interface.py, plugins/user_interface.py,
    qt/frontend/qtfront.cpp, qt/frontend/qtfront.h,
    checkbox_qt/qt_interface.py: Use the ui persistent storage to keep some ui
    configuration values. (LP: #937626)
  * checkbox/user_interface.py: Avoid using fork() + call() to run a web
    browser. Use Popen instead.(LP: #956307)
  * qt/frontend/qtfront.ui, qt/frontend/qtfront.cpp, qt/frontend/qtfront.h:
    Removed welcome tab (LP: #957090)

  [Jeff Lane]
  * Reset default checkbox log level to INFO from DEBUG to make logs less
    confusing and verbose. (LP: #949745) 
  * Removed dependency on bluetooth/detect-output on the
    suspend/suspend_advanced job. (LP: #955375)
  * jobs/mediacard.txt.in, scripts/removable_storage_test,
    scripts/removable_storage_watcher: Modified removable_storage_watcher and
    removable_storage_test to accept list of busses to watch to resolve
    problems on systems with MMC readers that present themselves as USB
    devices rather than SDIO (LP: #953160)
  * jobs/optical.txt.in: Fixed the job descriptions for optical/read and
    optical/cdrom-audio-playback to account for changes in Precise and make
    them less confusing (LP: #954606)
  * Created automated version of optical/read for server testing
    Fixed issues with optical_read_test script:
    - test could pass if /dev/cdrom did not exist
    - test could pass if /dev/cdrom was inaccessible
    - test could pass if no optical device was passed in (LP: #945178)
  * Removed hard coded paths from scripts (LP: #949435)

  [Marc Tardif]
  * Linted qt_interface which had a few syntax errors (LP: #949957)
  * plugins/apport_prompt.py: Fixed apport integration was producing a trace
    (LP: #959463)

  [Daniel Manrique]
  * Bumped revision number to 0.13.5 in trunk
  * jobs/keys.txt.in: Fix definition for keys/media-keys test which failed to
    run (LP: #954480)
  * Reverted feature to keep tests ordered, as the sortkey attribute causes
    undesirable secondary effects.

  [Sylvain Pineau]
  * Show the UF invalidation warning if all test cases are unchecked from the
    right click menu (LP: #956757)
  * checkbox_qt/qt_interface.py, qt/frontend/qtfront.cpp,
    qt/frontend/qtfront.h: Tests now select Yes on PASS status (LP: #954556)

  [Brendan Donegan]
  * jobs/suspend.txt.in: Fixed dependencies on wireless and suspend_advanced
    jobs.
  * Changed screenshot jobs to use /dev/external_webcam which will be set by
    a udev rule (LP: #956885)

 -- Jeff Lane <jeff@ubuntu.com>  Fri, 16 Mar 2012 19:14:09 -0400

checkbox (0.13.4) precise; urgency=low

  [Brendan Donegan]
  * Added 'scsi' as a valid bus ID for determining product in udevadm.py
    (LP: #940249)
  * Added 'cciss' as a valid bus ID for determining product in udevadm.py
    (LP: #942548)
  * Updated command fields in composite disk jobs to address the ! in 
    some disk paths (LP: #942769)
  * Updated create_connection to poll for registration of connection and 
    then attempt to bring it up (LP: #944662)
  * Fixed command run by wireless_connection tests so that they fail if the
    internet_test fails, but still clean up the connection file (LP: #944176)
  * Fixed wireless_connection_open_* jobs to not provide security options
    (LP: #947163)

  [Daniel Manrique]
  * Tweaks to internet_test: don't try to ping an IP that's unreachable from 
    the specified interface (or at all), try to find something pingable via
    other means.

  [Javier Collado]
  * Added python-cairo as a dependency for checkbox-gtk (LP: #940163)
  * Updated camera_test script to use better tool for capturing the image
    and allow specifying a device to use, plus other improvements. Create a
    job which takes a capture from the webcam of the desktop.
  * Added jobs to take screenshots after suspend and attach the resulting jpg

  [Marc Tardif]
  * Tidied up logic for determining DISK device product and vendor 
    (LP: #942548)
  * Fixed filename matching expression for local jobs (LP: #942273)
  * Fixed duplicate System Testing applications after upgrade (LP: #940627)

  [Aurelien Gateau]
  * lib/template.py, lib/template_i18n.py, plugins/jobs_info.py,
    plugins/suites_prompt.py: Add a "sortkey" attribute to jobs, the sortkey
    order matches the order in which they appear in jobfiles.
  * checkbox_gtk/gtk_interface.py: Shows jobs and suites in sortkey order
    (that is, as they appear in job definition files, rather than
    alphabetically).
  * checkbox_gtk/gtk_interface.py, gtk/checkbox-gtk.ui,
    plugins/jobs_prompt.py: Added a progress bar showing tests completed and
    total.

  [Sylvain Pineau]
  * Updated gst_pipeline_test to add a --fullscreen option for video playback.
  * Add python-gtk2 dependency, Gst from gi.repository don't work well with 
    messages (See https://bugzilla.gnome.org/show_bug.cgi?id=631901).
  * Add a new job to capture screen during fullscreen video playback.

  [Tiago Salem Herrmann]
  * checkbox_qt/qt_interface.py, qt/frontend/qtfront.cpp,
    qt/frontend/qtfront.h, qt/frontend/treemodel.cpp, qt/frontend/treemodel.h:
    Makes it possible for the job selection tree to have more than 2 levels of
    children nodes.
 
  [Tim Chen]
  * Modifications to removable_storage_test to handle cases where removable
    media is not mounted prior to test running. (LP: #944623)

 -- Jeff Lane <jeff@ubuntu.com>  Thu, 08 Mar 2012 09:29:10 -0500

checkbox (0.13.3) precise; urgency=low

  New upstream release (LP: #939549):
 
  [Brendan Donegan]
  * Typo in command for for miscellanea/virtualization-check (LP: #934243)
  * Resized test selection views in checkbox-qt (LP: #937113)

  [Daniel Manrique]
  * Use GObject from gi.repository instead of gobject (LP: #937099)
  * Disable flushing to disk after every file access during gathering phase for
    a significant speed boost. (LP: #939019)

  [Javier Collado]
  * Fixed running of disk/read_performance tests (LP: #933528)
  
  [Sylvain Pineau]
  * Fix depends fields in info and suspend test suites (LP: #934051) 
  * Display results report in non-graphical interfaces (LP: #937657)

  [ Tiago Salem Herrmann ]
  * Remove auto generated qt resource file (LP: #938863)
 
  [Ara Pulido]
  * Fix the Ubuntu Friendly warning message (LP: #939448)

 -- Marc Tardif <marc@ubuntu.com>  Thu, 16 Feb 2012 10:31:18 -0500

checkbox (0.13.2) precise; urgency=low

  New upstream release (LP: #933090):

  [Jeff Lane]
  * Added a Hard Disk Stats Test that was part of a much older merge request
    for server test suite.
  * Modified apport-directory to provide feedback
  * Added new optical_write_test script and created appropriate jobs to refine
    optical drive testing
  * Created new resource job that creates an optical.{CD-R,DVD-R} resource to
    determine if a machine's optical drive supports writing or is read-only.
  * Added virt-check test to determine if a server will work as an OpenStack
    Compute Node.
  * Moved apport-directory changes from an old branch to checkbox where the
    job now resides.

  [Marc Tardif]
  * Removed trailing directories from the devpath of disk devices (LP: #925582)
  * Fixed awk regular expression in max_diskspace_used script (LP: #926312)
  * Implemented anonymous submissions to Launchpad with a dummy e-mail
    address.
  * Qt: Moved widgets around in Results window.
  * Changed options and arguments passed to show_tree method, and related UI
    changes.
  * Simplified running checkbox-qt from source tree, by compiling if needed.
  * Added support for decimals and multiple partitions in max_diskspace_used.
  * Fixed reference to xrandr_detect_modes replaced by VESA_drivers_not_in_use.
  * Fixed depends in debian/control file for checkbox-qt.

  [Daniel Manrique]
  * Changed way of obtaining preferred browser to ensure we honor the user's
    preference rather than Chromium's clobbering of
    /etc/alternatives/gnome-www-browser (LP: #925603) 
  * Added submission_path_prompt config variable; if set, it will be shown to
    the user before the test selection screen, and the value entered will
    override the default filename for the xml report.
  * plugins/suites_prompt.py: Fixed jobs being run despite being deselected. 
  * Qt: Changed color of the step bubbles to Ubuntu Orange, and made it
    parametrizable.
  * Qt: View report functionality.
  * Qt: Set the runtime application icon.
  * Fixed typo in network/info.
  * Fixed typo in create_connection.

  [Brendan Donegan]
  * Changed checkbox-cli text to clearly explain what + does (LP: #926417)
  * Changed progress bar of Qt UI to standard rather than custom one,
    prettified tabs and updated Launchpad email text amongst other UI tweaks
    in qt/frontend/qtfront.ui
  * Fixed some oversights in the mediacard job files regarding test 
    descriptions and card types.
  * Tweaked the memory_compare script a bit to make it easier to maintain.
  * Used regexes in default whitelist.

  [Javier Collado]
  * Removed job that installed ipmitool by default (LP: #931954)

  [Tiago Salem Herrmann]
  * Implementation of Qt frontend for checkbox.
  * Qt-related features and bugfixes:
  * Qt: Added welcome screen image and background color.
  * Qt: Removed maximize/restore button.
  * Qt: added select/deselect all popup menu.
  * Qt: Status screen
  * Qt: Antialiasing hint for step numbers and question mark.
  
  [Sylvain Pineau]
  * Tests will run in in order specified by the whitelist.
  * JobStore caches most of a job's attributes in memory to speed up sorting.

 -- Jeff Lane <jeff@ubuntu.com>  Wed, 15 Feb 2012 00:11:21 -0500

checkbox (0.13.1) precise; urgency=low

  New upstream release (LP: #925090):

  [Brendan Donegan]
  * Fixed the cpu_topology script so that it doesn't mistake the word
    'processor' in the value of another field for the field 'processor'
    (LP: #882161)
  * Added create_connection script and jobs to automatically create/test a
    wireless network connection.
  * Updated wireless job dependencies.
  * Add wireless performance data collecting tests.
  * Changed is_laptop test to a shell test and implemented a check_is_laptop
    script to check automatically for a systems 'laptopness' (LP: #886668)
  * Fixed connect_wireless script which continued failing to correctly
    identify wireless connections.
  * Don't fail the sleep_test if the wake alarm is still set (LP: #911161)
  * Add requirement for mem sleep state to be supported to the
    suspend_advanced_auto job (LP: #804190)
  * Fixed the camera/display test and removed the camera/video one.
  * Added display resource and matching requirements to external video 
    output tests.
  * Added removable_storage_watcher script to replace watch_command to make
    testing USB, FireWire and MMC devices easier and more cohesive.
  * Added memory_compare script to automate the memory/info job
  * Switch audio settings to correct device before running audio tests
    (LP: #916859)
  * Nixed graphics/xorg-version-output job and updated other job dependencies,
    since it is redundant with graphics/xorg-version. (LP: #671144)

  [Gabor Kelemen]
  * Fixed last two remaining strings with backslashes (LP: #868571)
  * Fix misplaced parentheses, so translation can work (LP: #904876)

  [Marc Tardif]
  * Refactored install scripts to be agnostic of variant name: 
    install/postinst, install/config and debian/*.postinst.
  * Using title defined in user_interface plugin in GTK interface.
  * Updated default.whitelist to reflect renamed jobs.
  * Removed files with non-printable characters from submission.xml.
  * Fixed parser for submission files with empty question comments
    and context info (LP: #912546)
  * Added support for skipping tests when the depends don't pass
    (LP: #509598)
  * Removed extraneous code from the sleep_test.
  * Refactored logic to check for network after suspend.
  * Removed deprecated hwtest package.
  * cpu_offlining was incorrectly using return instead of exit.

  [Daniel Manrique]
  * Update control files under debian/ to eliminate (most) lintian warnings
    (LP: #352986)
  * Environment variables specified with environ: in a job description will be
    passed to the backend for it to add to its environment. (LP: #897889)
  * Handle malformed LANGUAGE environment variable values (LP: #912946)
  * Added interactive media_keys_test script.
  * Make creation of wireless connection files more robust (LP: #923836)
  * Recommend gstreamer-gconf to enable media tests on kubuntu (LP: #898641)
  * Add bluetooth device requirement to obex jobs (LP: #921128)
  * Add a plugin conf variable for the welcome string (shown on the first
    screen when checkbox runs), so it can be changed without much effort.
  * Remove superflous bluetooth/detect job
  * Fixed typo in jobs/local.txt.in (phoronix misspelled as peripherals).
  * Rearranged a misplaced changelog entry.
  * Updated debian/control to remove unneeded Uploader: field.

  [Robert Roth]
  * Fixed spelling mistakes in user_apps job file. (LP: #904209)

  [Jeff Lane]
  * Created automated network info test to get some config info during automated 
    runs. (LP: #912038)
  * Added requires to suspend wireless jobs so they won't run if wireless isn't
    present (LP: #907150)
  * Fixed issue in usb_test with unwritable filesystems (LP: #912522)
  * Fixed USB tests so that insert, storage, remove run in proper order
  * Removed usb_storage_after_suspend since it's superfluous, all other USB
    tests already run after suspend.
  * Modifed usb_test to handle firewire drives as well, renamed script to
    removable_storage_test

  [Aurélien Gâteau]
  * Improvements to Recover dialog and show_info method.

  [ Javier Collado ]
  * Error while creating binary package fixed (LP: #921576)

  [ Sylvain Pineau ]
  * Replaced xrandr_display_modes with automated check for VESA driver
  * Refactored Unity compatibility tests

 -- Daniel Manrique <daniel.manrique@canonical.com>  Fri, 10 Feb 2012 11:19:05 -0500

checkbox (0.13) precise; urgency=low

  New upstream release (LP: #892268):

  [Marc Tardif]
  * Generate a submission.xml file that contains all device and attachment
  * Write the report before reporting the validation error.
  * Changed device.product to dmi.product for the formfactor (LP: #875312)

  [Daniel Manrique]
  * Use gettext for string (LP: #869267)
  * Move progress indicator to main checkbox dialog instead of a 
    transient window (LP: #868995)
  * Ignore malformed dpkg entries in package_resource (LP: #794747)
  * Reset window title after finishing a manual test (LP: #874690)
  * Handle "@" in locale names (as in ca@valencia).

  [Jeff Lane]
  * Went through all the job files and:
    * Updated descriptions to match Unity UI structure
    * Added descriptions where necessary
    * Added further details to some descriptions
    * Moved some jobs to more appropriate files
    * Fixed job names in older job files to match new naming scheme 
      (suite/testname)
    * Added jobs to local.txt to ensure all job files are now parsed
      (this allows easier addition of existing tests to whitelists)
    * Changed remaining manual job descriptions to match the new format
  * Updated CD and DVD write tests to be more clear about when to skip
    them (LP: #772794)

  [Ara Pulido]
  * Rewrote all job descriptions to match OEM QA syntax

  [Brendan Donegan]  
  * Fix the code that assigns keys in checkbox-cli so that it never assigns
    keys which have other uses. (LP: #877467)
  * Show details of unmet job requirements (LP: #855852)
  * Ensure that connect_wireless chooses a wireless connection from the list
    of available connections (LP: #877752)
  * Have the bluetooth/detect tests require a device with the category
    BLUETOOTH to run, thus preventing the test from failing on systems with
    no Bluetooth device (LP: #862322)
  * Rename attachment jobs to not have a forward slash in their name
    (LP: #887964)
  * Guard against trying to write files to logical partitions on USB sticks
    (which will obviously fail) in usb_test (LP: #887049)
  * Make the OpenGL test ignore the return value of glxgears and improve
    the test description (LP: #890725)
  * Allow input/mouse test to run if a TOUCH device is present
    (LP: #886129)

  [ Javier Collado ]
  * Broken job dependencies fixed (LP: #888447)
  * Regex support when specifying blacklists and whitelists on the
    commandline (LP: #588647)

 -- Daniel Manrique <daniel.manrique@canonical.com>  Thu, 18 Nov 2011 12:46:21 -0500

checkbox (0.12.8) oneiric; urgency=low

  New upstream release (LP: #862579):

  [Brendan Donegan]
  * Remove test for FTP connection from network_check script (LP: #854222)
  * Update a parameter in usb_test to have it run faster.
  * Remove record_playback_after_suspend from Ubuntu Friendly whitelist (LP: #855540)
  * Fix minor typo in multi-monitor friendly resolution_test script which caused 
    minimum_resolution test to fail (LP: #855599)
  * Remove storage_devices_test from Ubuntu Friendly whitelist since bonnie++  (which it uses) is not installed by default (LP: #855841)
  * Changed description and name to reflect Ubuntu Friendly branding. Now when a user searches for Ubuntu Friendly in the lens, Checkbox will appear (LP: #852036)
  * Reset the selections at the test suite prompt if No is selected at the recover prompt (LP: #861208)
  * Save the connection name(s) instead of the interface name so that they can be reconnected to properly after the wireless before/after suspend tests have completed (LP: #861502)
  * Make connect_wireless use the UUID of the connection instead of the name for greater reliability (LP: #862190)

  [Daniel Manrique]
  * Restored _recover attribute, re-enabling welcome and test selection
    screens (LP: #852204)
  * Remove memory/test from the Ubuntu Friendly whitelist (LP: #853799)
  * Use diff instead of grep, better comparing of empty files (LP: #852014)
  * Apport integration: new mandatory "tag" value in ApportOptions (LP: #852201)
  * Add warning prior to starting the tests (LP: #855328)
  * Apport integration: Fix instantiation of Gtk.RadioButton, needed due 
    to PyGI related API changes (LP: #805679)
  * Remove ping -R parameter that apparently caused ICMP packets to be dropped
    by some routers (LP: #861404)

  [ Evan Broder ]
  * Replace resolution_test with an implementation which uses GdkScreen to
    be multimonitor-aware (LP: #632987)

  [Jeff Lane]
  * Fix names of optical drive tests and remove a non-existing test from the
    whitelist (LP: #854808) 
  * Fix wireless_*_suspend jobs so they recreate iface file instead of append
    each time (LP: #855845)
    (LP: #852201)
  * Clarify better the intend of the is_laptop question (LP: #861844)
  * Fixed dependencies for tests that depend on suspend/suspend_advanced 
    (LP: #860651)

  [Tim Chen]
  * Fix cpu_scaling_test (LP: #811177)
 
  [Ara Pulido]
  * Avoid connect_wireless messing with AP with similar names (LP: #861538)
  * Remove bluetooth/file-transfer from the list of tests to run, since due to
    bug 834348 it always fails.

  [Marc Tardif]
  * Added support for wildcards when verifying the transport certificate.
  * Applying depends across suites (LP: #861218)

 -- Daniel Manrique <daniel.manrique@canonical.com>  Thu, 29 Sep 2011 13:12:01 -0400

checkbox (0.12.7) oneiric; urgency=low

  New upstream release (LP: #850395):

  [Brendan Donegan]
  * Redirecting stderr to pipe to fix the gconf_resource script (LP: #832321)
  * Clear jobs directory when user selects No to recover question (LP: #836623)

  [Daniel Manrique]
  * checkbox/job.py: Guard against bogus timeout values (LP: #827859)
  * More explicit handling of string decoding/encoding, avoids problems with
    non-ascii characters (LP: #833747)
  * Changed architecture from all to any for checkbox base, to build
    architecture-specific binaries (LP: #833696)

  [Jeff Lane]
  * Several corrections necessary due to test name changes or typos found in
    job files

  [Marc Tardif]
  * Connecting hyper text widgets only once (LP: #827904)
  * Detecting MMC readers as OTHER instead of DISK (LP: #822948)
  * Validating the hostname in the SSL certificate (LP: #625076)
  * Validating the submission.xml (LP: #838123)

 -- Daniel Manrique <daniel.manrique@canonical.com>  Fri, 14 Sep 2011 17:15:26 -0400

checkbox (0.12.6) oneiric; urgency=low

  New upstream release (LP: #841983):

  [ Daniel Manrique ]
  * Work around PyGTK API changes that kept checkbox from starting up
    (LP: #839675).

 -- Daniel Manrique <daniel.manrique@canonical.com>  Mon, 05 Sep 2011 12:47:58 -0400

checkbox (0.12.5) oneiric; urgency=low

  New upstream release (LP: #838745):

  [Ara Pulido]
  * Created a "suspend" suite and renamed relevant tests.

  [Brendan Donegan]
  * Removed redundant tests in power-management suite.
  * Fixed dependencies in power-management suite.

  [Daniel Manrique]
  * Changed name of apt-get test to reflect the suite it's in.
  * Fixed typos in job definitions that caused them to not be run.
  * Added missing description to info/hdparm test (LP: #832351)
  * Quote command to obtain bluetooth address, to avoid hanging if 
    a device is not present (LP: #836756).
  * Added BLUETOOTH category to udev parser.
  * Removed some tests from default whitelist.
  * Fixed dependencies for keys/sleep.
  
  [Jeff Lane]
  * Added new USB storage transfer test
  * Re-worked and added automated audio test

  [Marc Tardif]
  * Added WIRELESS category to udev parser.

 -- Ara Pulido <ara@ubuntu.com>  Thu, 01 Sep 2011 12:23:07 +0100

checkbox (0.12.4) oneiric; urgency=low

  New upstream release (LP: #824180):

  [Brendan Donegan]
  * Refactored job definition files.
  * Fixed dependencies and test naming.
  * Added Online CPU before/after suspend test.
  * Automated wireless tests.
  * Removed redundant sru_suite.txt, updated dependencies accordingly.
  * Automated bluetooth_obex tests.

  [Daniel Manrique]
  * Further improvements to make frontend/backend communication more reliable.
    Prevents stuck backends, failure to close the GUI due to lack of reply
    from the backend, and test specifying "user" not being run.
  * scripts/keyboard_test modified to account for pygi-related GTK API
    changes. (LP: #804369)
  * scripts/sleep_test: improve handling of NetworkManager DBus API
    changes. (LP: #808423)
  * scripts/cdimage_resource: properly handle releases with "LTS" in their
    name (LP: #814085)
  * Updated minimum_resolution test as per latest system requirements, leaving
    just one unified test. (LP: #767166)

  [Javier Collado]
  * Checkbox exits with EX_NOINPUT if a whitelist or blacklist file is
    specified and cannot be found.
  * Deselect a test suite automatically when none of its children is selected,
    in the GTK interface. (LP: #651878)
  * Make the "Next" button the default action when Enter is pressed, to 
    streamline testing with the GTK interface.

  [Marc Tardif]
  * Fixed udevam not being found because /sbin not in PATH (LP: #597305)
  * Fixed hardware attachments for udev and dmi (LP: #822682)

  [Sylvain Pineau]
  * Expose the message store to other plugins, via firing an expose-msgstore
    event.

  [Andrew Faulkner]
  * Fix description for nautilus_file_create job (LP: #821141) 

  [Kenneth Wimer]
  * New header image that follows brand guidelines (LP: #554202)

 -- Daniel Manrique <daniel.manrique@canonical.com>  Wed, 10 Aug 2011 15:16:39 -0400

checkbox (0.12.3) oneiric; urgency=low

  [Marc Tardif]
  * Only reading CHECKBOX_* environment variables in config (LP: #802458)
  * Imported scripts and jobs from Platform Services.

  [Chad A. Davis]
  * Switch to dh_python2 and debhelper7 (LP: #788514)

  [Barry Warsaw]
  * Fix checkbox_clean.run() to ignore missing executables, as is the case
    in a fresh checkout.

 -- Daniel Manrique <daniel.manrique@canonical.com>  Fri, 01 Jul 2011 11:37:27 -0400

checkbox (0.12.2) oneiric; urgency=low

  New upstream release (LP: #800199):

  [Brendan Donegan]
  * Added interface parameter to internet_test script.

  [Daniel Manrique]
  * GTK GUI: Change assignment of TreeStore model to TreeView to account for
    pygi-related API changes. Also seems to fix lingering select/deselect all
    buttons. (LP: #796666) (LP: #796622)
  * GTK GUI: Fix call to Gtk buffer get_text to add now-mandatory fourth
    parameter, keeps the GUI from misbehaving in connection to fixed bug.
    (LP: #796827)
  * GTK GUI: Fix handling of mouse events in gtk_hypertext_view.py which
    prevented displaying the final report.
  * Put test name as part of the window title, as an aid to
    reporting/debugging (LP: #744190)
  * plugins/apport_prompt.py: Add test name to "Do you want to report a bug?"
    dialog to make it clearer.

  [Sylvain Pineau]
  * Fix evaluation of job requirements (LP: #798200)
  * Added "in" operator to job requirements.

 -- Marc Tardif <marc@ubuntu.com>  Tue, 21 Jun 2011 09:41:57 -0400

checkbox (0.12.1) oneiric; urgency=low

  New upstream release (LP: #796629):

  [Brendan Donegan]
  * Fix timeout in sleep_test script (LP: #665299)
  * Fix traces in hyper_text_view module (LP: #796508)
  * Added camera test (LP: #764222)

  [Daniel Manrique]
  * Fix GUI definition file so main window uses "natural request", growing
    when child widgets require so (LP: #776734)
  * Fix open/read blocking behavior and backend/frontend communications to
    avoid hangs and lingering backends. (LP: #588539)
  * Render header text dynamically over the image background, and updated pot
    file with the new string. (LP: #621880)

  [Robert Roth]
  * Improve command line key prompts (LP: #786924)

 -- Marc Tardif <marc@ubuntu.com>  Fri, 03 Jun 2011 17:00:11 -0400

checkbox (0.12) oneiric; urgency=low

  New upstream release (LP: #784076):
  * Removed dead pixel test.

  [Bilal Akhtar]
  * Port checkbox to Gtk3/PyGI (LP: #783822)

 -- Marc Tardif <marc@ubuntu.com>  Tue, 17 May 2011 09:48:07 -0400

checkbox (0.11.4) natty; urgency=low

  * Changed udev_resource to report CAPTURE for USB VIDEO devices
  * Fixed eval of resources with names like list item names
  
  [Carl Milette]
  * Fixed hard coded disk in disk_bench_test so that it matches convention
    utilizing udev_resource for finding devices. (LP: #507943)

 -- Jeff Lane <jeff@ubuntu.com>  Fri, 22 Apr 2011 11:05:19 -0400

checkbox (0.11.3) natty; urgency=low

  New upstream release (LP: #751928):
  * Fixed sleep_test crashing with ioerror (LP: #630785)
  * Fixed keyerror when running some manual tests (LP: #729431)

  [Ara Pulido]
  * Improved debconf messages and ordering (LP: #553777)
  * Video bugs should be reported as a display symptom (LP: #744964)
  * Added checkbox log to apport report

  [Gerhard Burger]
  * Fixed punctuation inconsistencies in verification procedures (LP: #744167):

 -- Marc Tardif <marc@ubuntu.com>  Tue, 05 Apr 2011 16:19:17 -0400

checkbox (0.11.2) natty; urgency=low

  New upstream release (LP: #736919):
  * Added version to dpkg dependency
  * Added multiarch support to install script (LP: #727411)
  * Fixed submitting data twice (LP: #531010)
  * Fixed job descriptions for checkbox-cli (LP: #221400)

  [Daniel Manrique]
  * Fixed strings in audio tests and updated pot file (LP: #691241)
  
  [Jochen Kemnade]
  * Fixed grammar in user-apps tests (LP: #642001)

  [Jeff Lane]
  * Added reboot instructions to suspend/hibernate tests (LP: #420493)
  * Made the firewire instructions make more sense (LP: #693068)
  
  [Michael Terry]
  * Fixed several strings appear in English although translated (LP: #514401)
    - jobs/fingerprint.txt.in
    - jobs/media.txt.in
    - jobs/monitor.txt.in
    - jobs/sleep.txt.in
    - jobs/firewire.txt.in
    - po/checkbox.pot
  * Fixed grammar (LP: #525454)
    + jobs/fingerprint.txt.in

 -- Jeff Lane <jeff@ubuntu.com>  Tue, 29 Mar 2011 09:17:36 -0400

checkbox (0.11.1) natty; urgency=low

  New upstream release (LP: #725110):
  * Checking for lock file before firing stop-all event (LP: #719552)
  * Changed description of nautilus_file_copy job (LP: #709688)

  [Javier Collado]
  * Fixed title in progress dialog

 -- Marc Tardif <marc@ubuntu.com>  Fri, 25 Feb 2011 11:56:43 -0500

checkbox (0.11) natty; urgency=low

  New upstream release (LP: #719073):
  * Changed support for persist plugin as optional (LP: #561816)

  [Ara Pulido]
  * Fixed lintian errors and warnings

  [Eitan Isaacson]
  * Migrate the UI from libglade to gtkbuilder  

 -- Marc Tardif <marc@ubuntu.com>  Mon, 14 Feb 2011 18:19:27 -0500

checkbox (0.10.4) maverick; urgency=low

  * Fixed parsing of config parameters (LP: #689140)

 -- Marc Tardif <marc@ubuntu.com>  Tue, 14 Sep 2010 12:43:51 -0400

checkbox (0.10.3) maverick; urgency=low

  New upstream release (LP: #638333):
  * Fixed verification of SSL validity (LP: #625076)
  * Improved audio test questions.

 -- Marc Tardif <marc@ubuntu.com>  Tue, 14 Sep 2010 12:43:51 -0400

checkbox (0.10.2) maverick; urgency=low

  New upstream release (LP: #617583):
  * Fixed sleep_test to check the connection if using network-manager.
  * Fixed reporting bugs against alsa-base and xorg (LP: #607214)
  * Fixed apport dialog no longer appearing (LP: #607217)
  * Reduced data file size for the desktop image.
  * Updated report to be more pretty.

 -- Marc Tardif <marc@ubuntu.com>  Fri, 13 Aug 2010 16:23:16 -0400

checkbox (0.10.1) maverick; urgency=low

  New upstream release (LP: #597295):
  * Added support for urwid interface.
  * Added sound check test.
  * Added document viewer test.
  * Added update-manager and nautilus tests.
  * Added resolution tests.
  * Added sleep tests.

 -- Marc Tardif <marc@ubuntu.com>  Tue, 22 Jun 2010 10:43:52 -0400

checkbox (0.10) maverick; urgency=low

  * Added media tests (LP: #397944)
  * Added support for comments in templates.

 -- Marc Tardif <marc@ubuntu.com>  Tue, 04 May 2010 11:51:22 -0400

checkbox (0.9.2) lucid; urgency=low

  New upstream release (LP: #567568):
  * Added referer when sending submissions to Launchpad (LP: #550973)
  * Added suggests to checkbox package in debian/control file (LP: #352740)
  * Fixed udev_resource script to be more resilient (LP: #556824)
  * Fixed cdimage_resource script to read casper.log (LP: #558728)
  * Fixed reporting all resources found for a job (LP: #560948)
  * Fixed stalling when using kdesudo to start backend (LP: #557443)
  * Fixed starting the appropriate default browser on UNR (LP: #563050)
  * Fixed ansi_parser script when outputting to stdout (LP: #560952)
  * Fixed opening the report with the gconf preferred browser (LP: #562580)
  * Fixed suspend_test to use relative time for wakealarm (LP: #349768)
  * Fixed backend not getting terminated upon closing (LP: #553328)

 -- Marc Tardif <marc@ubuntu.com>  Tue, 06 Apr 2010 14:17:46 -0400

checkbox (0.9.1) lucid; urgency=low

  New upstream release (LP: #548800):
  * Added cpu_scaling_test script.
  * Fixed hard drive detection (LP: #549714)
  * Fixed backend to handle empty messages (LP: #536645)
  * Fixed parsing of package resource (LP: #539691)
  * Fixed malformed xml report (LP: #485445)
  * Fixed running root manual tests as normal user (LP: #383559)
  * Fixed writing apport files only after submitting (LP: #530380)
  * Fixed audio test instructions (LP: #529205)
  * Fixed gathering chassis information (LP: #537435)
  * Fixed detection of disks in kvm (LP: #552998)
  * Fixed udev_resource script to be more resilient (LP: #552999)
  * Fixed filter_packages script to use new resources.

 -- Marc Tardif <marc@ubuntu.com>  Sun, 07 Mar 2010 15:05:44 -0400

checkbox (0.9) lucid; urgency=low

  * Introduced job_prompt plugin to treat all jobs (suites, tests, etc.) as composites.
  * Replaced the registry and resource scripts and centralized job iteration.
  * Replaced dependency on dbus by using sudo/gksu/kdesudo instead.
  * Replaced mktemp with mkdtemp for security purposes.
  * Fixed strings in fingerprint and modem tests (LP: #457759)
  * Fixed client side validation of Launchpad form (LP: #438671)
  * Added device information to tags when reporting bugs with apport.
  * Added shorthands for blacklist-file and whitelist-file.
  * Added support for apport default configuration (LP: #465447)
  * Added support for scrolled options list (LP: #411526)
  * Added support for tests generated by suites to run as root.
  * Added support for requirements in attachments.
  * Added support for armv7l processor
  * Added Autotest integration
  * Added LTP integration
  * Added Phoronix integration
  * Added qa-regression-testing integration

 -- Marc Tardif <marc@ubuntu.com>  Wed, 04 Nov 2009 19:36:09 -0400

checkbox (0.8.5) karmic; urgency=low

  * Fixed translation of suites and tests files (LP: #456115)
  * Fixed checking the status of command registries (LP: #457502)
  * Fixed selecting suites in the command line (LP: #457559)
  * Fixed reporting of bugs to contain test description (LP: #427932)
  * Fixed execute permissions on scripts (LP: #459606)
  * Renamed processors_info plugin to singular because processor
    information is reported as a single structure with a count attribute
  * Updated translation files.

 -- Marc Tardif <marc@ubuntu.com>  Mon, 26 Oct 2009 12:17:30 -0400

checkbox (0.8.4) karmic; urgency=low

  * Fixed failing dependencies when not available (LP: #430051)
  * Fixed supporting udevadm not providing DEVPATH variable (LP: #430084)
  * Fixed supporting audio devices without a /proc/asound entry (LP: #430086)
  * Fixed running when python-apport package is not installed (LP: #430103)
  * Fixed X error when exiting after reporting a bug (LP: #430776)
  * Fixed prompting to report a bug according to GNOME HIG (LP: #429701)
  * Fixed prompting for answer in checkbox-cli (LP: #429764)
  * Fixed resolution_test message for fglrx driver (LP: #346816)
  * Fixed adding of manpage symlinks for gtk and cli (LP: #426641)
  * Fixed recovering from connecting to the backend (LP: #446693)
  * Fixed backend to use dbus instead of policykit (LP: #435714)
  * Fixed interpolation of output variable in cli (LP: #450673)
  * Fixed selection of suites in cli (LP: #450713)
  * Fixed parsing of virtio-pci devices (LP: #450774)

 -- Marc Tardif <marc@ubuntu.com>  Tue, 13 Oct 2009 16:44:12 -0400

checkbox (0.8.3) karmic; urgency=low

  * Fixed trailing newline requirement in test definitions (LP: #427993)
  * Fixed reporting firmware version as product name (LP: #428563)
  * Fixed detecting pci and usb audio devices (LP: #429558)
  * Fixed prompting to report a bug when there's no package (LP: #429668)

 -- Marc Tardif <marc@ubuntu.com>  Sat, 12 Sep 2009 15:37:40 -0400

checkbox (0.8.2) karmic; urgency=low

  * Fixed adding test information when reporting with apport (LP: #423798)
  * Fixed tagging bugs when reporting with apport (LP: #423799)
  * Fixed expressing package aliases for the linux package (LP: #423805)
  * Fixed detecting the disk category in devices (LP: #423864)
  * Fixed supporting apport symptoms when reporting bugs (LP: #424063)
  * Fixed gathering of dmi information for Launchpad report (LP: #424454)
  * Fixed tests using gksudo returning empty output (LP: #425284)

  [Javier Collado]
  * Fixed reporting of output in shell plugin (LP: #393894)

 -- Marc Tardif <marc@ubuntu.com>  Mon, 31 Aug 2009 17:16:38 -0500

checkbox (0.8.1) karmic; urgency=low

  * New upstream version:
    * Added disk tests.
    * Added fingerprint reader tests.
    * Added firewire tets.
    * Added kms tests.
    * Added media tests.
  * Fixed dependency on hal and using udev instead (LP: #399319)
  * Fixed calling ubuntu-bug when a test fails (LP: #418978)

 -- Marc Tardif <marc@ubuntu.com>  Tue, 26 Aug 2009 17:36:05 -0500

checkbox (0.8~alpha4) karmic; urgency=low

  * New upstream version:
    * Changed icon.
    * Added timeout property to lock_prompt plugin.
    * Added concept of attachments to tests.
    * Added support for backslahes in templates to wrap lines.
    * Added support blacklisting and whitelisting both tests and suites.
    * Introduced the concept of jobs for suites, tests and attachments.
    * Removed upstart event which is no longer needed.
    * Replaced architecture and category with requires in test definitions.
  * Fixed pygst dependency (LP: #334442)
  * Fixed configuration file updates during install (LP: #330596)
  * Fixed DBus exceptions (LP: #344916, #359440)
  * Fixed and expanded translations (LP: #347038)
  * Fixed ignored system proxy settings (LP: #345548)
  * Fixed parsing blank lines in templates (LP: #393907)
  * Fixed escaping of lists (LP: #394001)
  * Fixed timeout in manual tests (LP: #377986)
  * Fixed CLI interface dialog.
  * Fixed support for FreeDesktop XDG base directory specification (LP: #363549)
  * Added general and package specific apport hooks

  [ Gabor Keleman ]
  * Fixed untranslated strings in tests (LP: #374666)
  * Fixed untranslated last screen (LP: #374646)

 -- Marc Tardif <marc@ubuntu.com>  Wed, 19 Aug 2009 15:36:05 -0500

checkbox (0.7) jaunty; urgency=low

  [ Dave Murphy ]
  * Fixed viewing of report files in Firefox 3 (LP: #331481)
  * Added additional contextual information
   * /etc/sysctl* (LP: #331055)
   * /etc/modprobe.d (LP: #331056)
   * /etc/modules (LP: #331057)
  * Fixed packaging for Jaunty
   * https://lists.ubuntu.com/archives/ubuntu-devel/2009-February/027439.html
   * Uses --install-layout=deb
   * Installs to dist-packages instead of site-packages

  [ Andy Whitcroft ]
  * suspend_test: update suspend_test to version V6 matching kernel version.
    The version here will become the master copy.
  * suspend_test: add a --dry-run mode to simplify developement
  * suspend_test: add a automation mode for checkbox integration
  * suspend_test: add a new pm-suspend test
  * suspend_test: record and restore timer_delay around the variable
    time test.
  * suspend_test: release v7.
  * suspend_test: initial version of suspend power consumption test
    from a patch by Pete Graner.
  * suspend_test: power -- made the sleep time configurable
  * suspend_test: detect batteries and disable ac/power tests
  * suspend_test: disable dbus tests when we have no primary user
  * suspend_test: handle AC transitions better
  * suspend_test: enable power test as part of --full
  * suspend_test: reduce the noise in the test instructions
  * suspend_test: use minutes in output when that is more appropriate
  * suspend_test: track actual AC transitions and report them
  * suspend_test: only mention AC at all if we have a battery
  * suspend_test: report useful data at the bottom for posting
  * suspend_test: document the new power test in the usage
  * suspend_test: power -- indicate when the result is unreliable
  * suspend_test: report -- fix up spacing issues
  * suspend_test: release v8

 -- Dave Murphy <schwuk@ubuntu.com>  Tue, 17 Mar 2009 09:46:16 +0000

checkbox (0.6) jaunty; urgency=low

  * New upstream version:
    * Added suspend_test script - for more details see:
      https://wiki.ubuntu.com/KernelTeam/SuspendResumeTesting
    * Added XSL Stylesheet and the ability to view generated reports
    * Added support for PolicyKit to run the application as a user
    * Added logging for backend and logrotation script.
  * Fixed calling ucf was run via debconf (LP: #330502)

 -- Marc Tardif <marc@ubuntu.com>  Tue, 17 Feb 2009 15:36:05 +0000

checkbox (0.5) jaunty; urgency=low

  * New upstream version:
    * Added concept of hyper text view to display clickable links.
    * Added concept of properties to components.
    * Added pci information to launchpad report.
    * Added dmi information to launchpad report.
    * Added text area to keyboard test.
    * Removed sourcing of base postrm script.
    * Updated translations from Launchpad.
  * Fixed handling of interrupt signal (LP: #327810)
  * Fixed display of text in graphical interface (LP: #240374)
  * Fixed support for regexes in blacklist and whitelist (LP: #327177)
  * Fixed opening of subunit log file (LP: #325737)
  * Fixed internet test.

 -- Marc Tardif <marc@ubuntu.com>  Tue, 20 Jan 2009 18:55:20 -0500

checkbox (0.4) jaunty; urgency=low

  * Setup bzr-builddeb in native mode.
  * Removed LGPL notice from the copyright file.

 -- Marc Tardif <marc@ubuntu.com>  Tue, 20 Jan 2009 16:46:15 -0500

checkbox (0.3) jaunty; urgency=low

  * New upstream version:
    * Renamed hwtest to checkbox.
    * Renamed auto tests to shell tests.
    * Added watch file.
    * Added README file pointing to the Ubuntu wiki.
    * Added subunit to the test suite.
    * Added the subunit_report plugin to produce a standard test report.
    * Added pvs registry.
    * Added support for int return values to recursive registry eval.
    * Added debug information when a command registry returns an error.
    * Added mounts registry.
    * Added patches to upgrade the configuration files.
    * Added support for CHECKBOX_OPTIONS environment variable.
    * Added usage information.
    * Added gconf registry.
    * Added logging to checkbox event.
    * Added locking plugin.
    * Added message store and schema types.
    * Added caching to automatic tests so that they are not run multiple
      times.
    * Added persistence to category and system_id.
    * Added lshw registry and plugin.
    * Added newlines to German introduction message.
  * Fixed e-mail address should be remembered (LP: #156725)
  * Fixed $output variable does not seem to be reinterpolated when
    testing again (LP: #189404)
  * Fixed command line interface does not provide a test nor test again
    option (LP: #189423)
  * Fixed translation template unavailable, even though hwtest is in main
    (LP: #202447)
  * Fixed internet_test should support providing a destination other
    than canonical.com (LP: #216111)
  * Fixed hwtest loads editor backup files from suite dir (LP: #237954)
  * Fixed application should only have one instance running (LP: #266899)
  * Fixed disk information should be gathered (LP: #267889)
  * Fixed typo: payback device (LP: #288331)
  * Fixed tests skipped by constraint should be reported (LP: #304176)
  * Fixed manual tests which have commands should not be run automatically
    (LP: #304231)
  * Fixed CHECKBOX_DATA mapping is not working (LP: #304736)

 -- Marc Tardif <marc@ubuntu.com>  Fri, 16 Jan 2009 12:05:32 -0500

hwtest (0.1-0ubuntu10) hardy; urgency=low

  * Fixed xalign and yalign in exchange summary.

 -- Marc Tardif <marc@interunion.ca>  Mon, 21 Apr 2008 15:07:39 -0400

hwtest (0.1-0ubuntu9) hardy; urgency=low

  * Fixed internet_test to ping default gateway rather than canonical.com.
  * Fixed python-support issues to support upgrades of hwtest.
  * Fixed tooltip to be HIG compliant.
  * Fixed category to use GTK;System;Settings;.
  * Fixed command line interface to support escape characters.
  * Using python-central instead of python-support.
  * Added support to i18n the .desktop file.
  * Added support for http_proxy and https_proxy.
  * Added summary of information being submitted.

 -- Marc Tardif <marc@interunion.ca>  Thu, 17 Apr 2008 12:01:50 -0400

hwtest (0.1-0ubuntu8) hardy; urgency=low

  * debian/patches/01_change_menu_category.patch:
    - change the category so the item is moved to system, administration and not
      the only entry in applications, system tools on a default installation

 -- Sebastien Bacher <seb128@canonical.com>  Mon, 14 Apr 2008 15:49:06 +0200

hwtest (0.1-0ubuntu7) hardy; urgency=low

  * Fixed packaging bugs.
  * Improved internationalization.
  * Renamed questions and answers to tests and results.

 -- Marc Tardif <marc@interunion.ca>  Thu,  6 Mar 2008 10:58:43 -0500

hwtest (0.1-0ubuntu6) hardy; urgency=low

  * Upload to hardy/universe (without the .bzr files).
  * Make package conformant with current Python policy.

 -- Matthias Klose <doko@ubuntu.com>  Tue, 11 Mar 2008 14:06:02 +0000

hwtest (0.1-0ubuntu5) hardy; urgency=low

  * Set default timeout to None instead of 60 seconds.
  * Updated copyright information.
  * Reverted to using gksu to limit dependencies.
  * Removed dependency on python-apt.

 -- Marc Tardif <marc@interunoin.ca>  Thu, 28 Feb 2008 17:07:07 -0500

hwtest (0.1-0ubuntu4) hardy; urgency=low

  * Improved text in questions text file.
  * Improved user experience by only showing auto questions
    progress bar when there are actual questions.
  * Also improved the user experience by showing a progress
    bar while building the report.

 -- Marc Tardif <marc@interunion.ca>  Wed, 27 Feb 2008 23:12:24 -0500

hwtest (0.1-0ubuntu3) hardy; urgency=low

  * Fixed hwtest_cli so that it doesn't strip the DISPLAY environment
    variable.
  * Fixed system_info plugin so that it does a better effort for
    gathering system information instead of relying on non standard
    information from HAL.

 -- Marc Tardif <marc@interunion.ca>  Wed, 27 Feb 2008 10:52:33 -0500

hwtest (0.1-0ubuntu2) hardy; urgency=low

  * Fixed packaging following lintian error.
  * Added packages registry and plugin.

 -- Marc Tardif <marc@interunion.ca>  Tue,  5 Feb 2008 15:02:26 -0500

hwtest (0.1-0ubuntu1) hardy; urgency=low

  * Initial Release.

 -- Marc Tardif <marc@interunion.ca>  Mon, 17 Sep 2007 17:25:54 -0300<|MERGE_RESOLUTION|>--- conflicted
+++ resolved
@@ -8,15 +8,12 @@
   [ Brendan Donegan ] 
   * Change forward-slashes to asterisks in the filename of a connection, since
     this is what NetworkManager does internally (LP: #1073335)
-<<<<<<< HEAD
-  * scripts/piglit_test, jobs/piglit.txt.in - create a script which wraps and
-    parses the piglit test results and use it in the piglit jobs.
-=======
   * Create a test to move a 3D window around the screen to check if there is any tearing
     or other artifacts.
   * jobs/info.txt.in - add an xrandr attachment job to provide information
     about displays connected to the system (LP: #1085219)
->>>>>>> 6f4f8b60
+  * scripts/piglit_test, jobs/piglit.txt.in - create a script which wraps and
+    parses the piglit test results and use it in the piglit jobs.
 
   [ Jeff Lane ]
   * jobs/suspend.txt.in - removed incorrect multiple router requirement for
