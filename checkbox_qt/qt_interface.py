--- conflicted
+++ resolved
@@ -196,13 +196,10 @@
         else:
             info = ""
 
-<<<<<<< HEAD
         if not "data" in test:
             test["data"] = ""
-=======
         if "command" in test:
             enableTestButton = True    
->>>>>>> dec17787
 
         self.qtiface.showTest(
             test["purpose"], test["steps"], test["verification"], info, test["data"],
