--- conflicted
+++ resolved
@@ -11,7 +11,7 @@
 
 class MessageExchange(Plugin):
     transport_factory = HTTPTransport
-    transport_url = 'https://launchpad.net/hwdb/submit-hardware-data'
+    transport_url = 'http://192.168.99.193:8086/hwdb/submit-hardware-data'
 
     def __init__(self):
         self._transport = self.transport_factory(self.transport_url)
@@ -22,16 +22,7 @@
         self._manager.reactor.call_on("exchange", self.exchange)
 
     def exchange(self):
-<<<<<<< HEAD
-        payload = self._manager.report.toxml()
-        secure_id = self._manager.report.info['submission_id']
-        ret = self._transport.exchange(payload, secure_id)
-
-        if ret:
-            self._manager.set_error()
-        else:
-=======
-        message_store = self._manager.message_store
+        report = self._manager.report
 
         # 'field.date_created':    u'2007-08-01',
         # 'field.format':          u'VERSION_1',
@@ -51,6 +42,7 @@
             # XXX: these need to be pulled out of the message store
             'field.date_created':    u'2007-08-01',
             'field.format':          u'VERSION_1',
+            'field.livecd':          u'',
             'field.private':         u'',
             'field.contactable':     u'',
             'field.distribution':    u'ubuntu',
@@ -58,18 +50,17 @@
             'field.architecture':    u'i386',
             'field.system':          u'HP 6543',
             'field.emailaddress':    u'test@canonical.com',
-            'field.submission_id':   message_store.get_secure_id(),
+            'field.submission_id':   report.info['submission_id'],
             'field.actions.upload':  u'Upload'}
 
         form = []
         for k, v in fields.items():
             form.append((k, v.encode("utf-8")))
 
-        payload = self.make_payload()
-        spayload = bpickle.dumps(payload)
-        f = StringIO.StringIO(spayload)
+        payload = report.toxml()
+        f = StringIO.StringIO(payload)
         f.name = 'hwdb.data'
-        f.size = len(spayload)
+        f.size = len(payload)
         form.append(('field.submission_data', f))
 
         if logging.getLogger().getEffectiveLevel() <= logging.DEBUG:
@@ -79,15 +70,24 @@
 
         ret = self._transport.exchange(form)
 
+        if logging.getLogger().getEffectiveLevel() <= logging.DEBUG:
+            logging.debug("Response headers:\n%s",
+                          pprint.pformat(ret.headers.items()))
+
         if not ret:
->>>>>>> 5fc8ec65
             # HACK: this should return a useful error message
-            self._manager.set_error("Invalid Secure ID or submission failure")
+            self._manager.set_error("Communication failure")
+            return
+
+        header = ret.headers.get("x-launchpad-hwdb-submission")
+        if header and "Error" in header:
+            # HACK: this should return a useful error message
+            self._manager.set_error("Submission failure")
             return
 
         response = ret.read()
         logging.info("Sent %d bytes and received %d bytes in %s.",
-                     len(spayload), len(response),
+                     len(payload), len(response),
                      format_delta(time.time() - start_time))
 
         if not self._check_response(response):
