--- conflicted
+++ resolved
@@ -39,12 +39,8 @@
     ui(new Ui_main),
     m_model(0),
     m_statusModel(new QStandardItemModel()),
-<<<<<<< HEAD
+    m_currentTextComment(new QTextEdit()),
     m_currentTab(0),
-=======
-    m_currentTextComment(new QTextEdit()),
-    m_currentTab(1),
->>>>>>> b2490201
     m_skipTestMessage(false)
 {
     m_mainWindow = (QWidget*)new CustomQWidget();
