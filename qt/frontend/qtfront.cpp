--- conflicted
+++ resolved
@@ -288,12 +288,8 @@
 {
     currentState = TESTING;
     m_currentTestName = testName;
-<<<<<<< HEAD
     m_currentTextComment->setText(comment);
-    updateTestStatus(m_statusStrings["inprogress"]);
-=======
     updateTestStatus(STATUS_INPROGRESS);
->>>>>>> 90467303
     ui->radioTestTab->setVisible(true);
     ui->nextPrevButtons->setVisible(true);
     ui->testTestButton->setEnabled(enableTestButton);
