--- conflicted
+++ resolved
@@ -39,16 +39,11 @@
     ui(new Ui_main),
     m_model(0),
     m_statusModel(new QStandardItemModel()),
-<<<<<<< HEAD
     m_currentTextComment(new QTextEdit()),
     m_currentTab(0),
-    m_skipTestMessage(false)
-=======
-    m_currentTab(1),
     m_skipTestMessage(false),
     isFirstTimeWelcome(true),
     m_doneTesting(false)
->>>>>>> 83e736e7
 {
     m_mainWindow = (QWidget*)new CustomQWidget();
     ui->setupUi(m_mainWindow);
@@ -174,7 +169,7 @@
     ui->radioTestTab->setVisible(false);
     ui->nextPrevButtons->setVisible(false);
     ui->testsTab->setCurrentIndex(0);
-    ui->tabWidget->setCurrentIndex(1);
+    ui->tabWidget->setCurrentIndex(0);
     m_model->deleteLater();
     ui->treeView->setModel(0);
     m_model = 0;
