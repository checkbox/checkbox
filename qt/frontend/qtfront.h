#ifndef QTFRONT_H
#define QTFRONT_H

#include <QWidget>
#include <QtDBus>
#include <QCloseEvent>
#include <QTextEdit>

#include "treemodel.h"

class Ui_main;

class CustomQWidget : QWidget
{
    Q_OBJECT
    void closeEvent(QCloseEvent *event) {
        emit closed();
        event->accept();

    }
signals:
    void closed();
};


class QtFront : public QDBusAbstractAdaptor
{
    Q_OBJECT
    Q_CLASSINFO("D-Bus Interface", "com.canonical.QtCheckbox")

    enum state {
       WELCOME = 0,
       TREE,
       TESTING,
       SUBMISSION
    } currentState;
    
public:
    explicit QtFront(QApplication *application);
    ~QtFront();

public slots:
    void setInitialState();
    void showText(QString text);
    void setWindowTitle(QString title);
    void startProgressBar(QString text);
    void showError(QString text);
    void stopProgressBar();
    void showTree(QString text, QVariantMap options);
    void showEntry(QString text);
    QVariantMap getTestsToRun();
    QString getEmailAddress();
<<<<<<< HEAD
    QString getTestComment();
    void showTest(QString purpose, QString steps, QString verification, QString info, QString comment, QString testType, QString testName, bool enableTestButton);
=======
    void showTest(QString purpose, QString steps, QString verification, QString info, QString testType, QString testName, bool enableTestButton);
    void showTestControls(bool enableTestControls);
    void setFocusTestYesNo(bool status);
>>>>>>> dec17787
    QString showInfo(QString text, QStringList options, QString defaultoption);
    void updateAutoTestStatus(QString status, QString testName);

private slots:
    void onFullTestsClicked();
    void onStartTestsClicked();
    void onSubmitTestsClicked();
    void onNextTestClicked();
    void onPreviousTestClicked();
    void onYesTestClicked();
    void onNoTestClicked();
    void onReviewTestsClicked();

    void onJobItemChanged(QModelIndex index);
    void onJobItemChanged(QStandardItem *item, QString job, QModelIndex baseIndex);
    void updateTestStatus(QStandardItem *item, QString status);
    void updateTestStatus(QString status = QString());
    void onSelectAllContextMenu(const QPoint& pos);

signals:
    void fullTestsClicked();
    void startTestsClicked();
    void startTestClicked();
    void yesTestClicked();
    void noTestClicked();
    void nextTestClicked();
    void previousTestClicked();
    void submitTestsClicked();
    void reviewTestsClicked();
    void closedFrontend();

private:
    bool registerService();
    void buildTree(QVariantMap options, QString baseIndex = "1", QStandardItem *parentItem = 0, QStandardItem *parentStatusItem = 0);
    void buildTestsToRun(QStandardItem *item, QString baseIndex, QVariantMap &items);
    Ui_main *ui;
    QWidget *m_mainWindow;
    TreeModel * m_model;
    QStandardItemModel *m_statusModel;
    QTextEdit *m_currentTextComment;
    QMap<QString, QString> m_statusList;
    QMap <QString, QString> m_titleTestTypes;
    QMap <QString, QString> m_statusStrings;
    int m_currentTab;
    bool m_skipTestMessage;
    QString m_currentTestName;
};

#endif // QTFRONT_H<|MERGE_RESOLUTION|>--- conflicted
+++ resolved
@@ -50,14 +50,10 @@
     void showEntry(QString text);
     QVariantMap getTestsToRun();
     QString getEmailAddress();
-<<<<<<< HEAD
     QString getTestComment();
     void showTest(QString purpose, QString steps, QString verification, QString info, QString comment, QString testType, QString testName, bool enableTestButton);
-=======
-    void showTest(QString purpose, QString steps, QString verification, QString info, QString testType, QString testName, bool enableTestButton);
     void showTestControls(bool enableTestControls);
     void setFocusTestYesNo(bool status);
->>>>>>> dec17787
     QString showInfo(QString text, QStringList options, QString defaultoption);
     void updateAutoTestStatus(QString status, QString testName);
 
