#!/usr/bin/env python3
# This file is part of Checkbox.
#
# Copyright 2012 Canonical Ltd.
# Written by:
#   Zygmunt Krynicki <zygmunt.krynicki@canonical.com>
#
# Checkbox is free software: you can redistribute it and/or modify
# it under the terms of the GNU General Public License version 3,
# as published by the Free Software Foundation.

#
# Checkbox is distributed in the hope that it will be useful,
# but WITHOUT ANY WARRANTY; without even the implied warranty of
# MERCHANTABILITY or FITNESS FOR A PARTICULAR PURPOSE.  See the
# GNU General Public License for more details.
#
# You should have received a copy of the GNU General Public License
# along with Checkbox.  If not, see <http://www.gnu.org/licenses/>.

import sys
import os

from setuptools import setup, find_packages

if "test" in sys.argv:
    # Reset locale for setup.py test
    os.environ["LANG"] = ""
    os.environ["LANGUAGE"] = ""
    os.environ["LC_ALL"] = "C.UTF-8"

base_dir = os.path.dirname(__file__)

# Load the README.rst file relative to the setup file
with open(os.path.join(base_dir, "README.rst"), encoding="UTF-8") as stream:
    long_description = stream.read()

# Check if we are running on readthedocs.org builder.
on_rtd = os.environ.get('READTHEDOCS', None) == 'True'

# When building on readthedocs.org, skip all real dependencies as those are
# mocked away in 'plainbox/docs/conf.py'. This speeds up the build process.
# and makes it independent on any packages that are hard to get in a virtualenv
if on_rtd:
    install_requires = []
else:
    install_requires = [
        'lxml >= 2.3',
        'requests >= 1.1',
    ]

setup(
    name="plainbox",
<<<<<<< HEAD
    version="0.5.1",
=======
    version="0.6.dev",
>>>>>>> a554b59d
    url="https://launchpad.net/checkbox/",
    packages=find_packages(),
    author="Zygmunt Krynicki",
    test_suite='plainbox.tests.test_suite',
    author_email="zygmunt.krynicki@canonical.com",
    license="GPLv3",
    description="Simple replacement for checkbox",
    long_description=long_description,
    install_requires=install_requires,
    extras_require={
        'XLSX': 'XlsxWriter >= 0.3',
    },
    entry_points={
        'console_scripts': [
            'plainbox=plainbox.public:main',
            ('plainbox-trusted-launcher-1='
             'plainbox.impl.secure.launcher1:main'),
        ],
        'plainbox.exporter': [
            'text=plainbox.impl.exporter.text:TextSessionStateExporter',
            'json=plainbox.impl.exporter.json:JSONSessionStateExporter',
            'rfc822=plainbox.impl.exporter.rfc822:RFC822SessionStateExporter',
            'xlsx=plainbox.impl.exporter.xlsx:XLSXSessionStateExporter [XLSX]',
            'xml=plainbox.impl.exporter.xml:XMLSessionStateExporter',
            'html=plainbox.impl.exporter.html:HTMLSessionStateExporter',
        ],
    },
    include_package_data=True)<|MERGE_RESOLUTION|>--- conflicted
+++ resolved
@@ -51,11 +51,7 @@
 
 setup(
     name="plainbox",
-<<<<<<< HEAD
-    version="0.5.1",
-=======
     version="0.6.dev",
->>>>>>> a554b59d
     url="https://launchpad.net/checkbox/",
     packages=find_packages(),
     author="Zygmunt Krynicki",
