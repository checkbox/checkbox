#!/usr/bin/env python3

import dbus
import sys
import random
import os
import tempfile
import hashlib
import argparse
import subprocess
import threading
import time
import collections


class ActionTimer():
    '''Class to implement a simple timer'''
    def __enter__(self):
        self.start = time.time()
        return self

    def __exit__(self, *args):
        self.stop = time.time()
        self.interval = self.stop - self.start


class RandomData():
    '''Class to create data files'''
    def __init__(self, size):
        self.tfile = tempfile.NamedTemporaryFile(delete=False)
        self.path = ''
        self.name = ''
        self.path, self.name = os.path.split(self.tfile.name)
        self._write_test_data_file(size)

    def _generate_test_data(self):
        seed = "104872948765827105728492766217823438120"
        phrase = '''
        Lorem ipsum dolor sit amet, consectetuer adipiscing elit, sed diam
        nonummy nibh euismod tincidunt ut laoreet dolore magna aliquam erat
        volutpat. Ut wisi enim ad minim veniam, quis nostrud exerci tation
        ullamcorper suscipit lobortis nisl ut aliquip ex ea commodo consequat.
        Duis autem vel eum iriure dolor in hendrerit in vulputate velit esse
        molestie consequat, vel illum dolore eu feugiat nulla facilisis at vero
        eros et accumsan et iusto odio dignissim qui blandit praesent luptatum
        zzril delenit augue duis dolore te feugait nulla facilisi.
        '''
        words = phrase.replace('\n', '').split()

        word_deque = collections.deque(words)
        seed_deque = collections.deque(seed)

        while True:
            yield ' '.join(list(word_deque))
            word_deque.rotate(int(seed_deque[0]))
            seed_deque.rotate(1)

    def _write_test_data_file(self, size):
        data = self._generate_test_data()

        while os.path.getsize(self.tfile.name) < size:
            self.tfile.write(next(data).encode('UTF-8'))
        return self


class DiskTest():
    ''' Class to contain various methods for testing USB disks '''
    def __init__(self):
        self.process = None
        self.cmd = None
        self.timeout = 3
        self.returnCode = None
        self.rem_disks = {}     # mounted before the script running
        self.rem_disks_nm = {}  # not mounted before the script running
        self.data = ''

    def md5_hash_file(self, path):
        try:
            fh = open(path, 'rb')
        except IOError:
            print("ERROR: unable to open file %s" % path, file=sys.stderr)
            return 1
        md5 = hashlib.md5()
        try:
            while True:
                data = fh.read(8192)
                if not data:
                    break
                md5.update(data)
        finally:
            fh.close()
        return md5.hexdigest()

    def read_file(self, source):
        infile = open(source, 'rb')
        try:
            self.data = infile.read()
        except IOError:
            print("ERROR: Unable to read data from %s" % source,
                  file=sys.stderr)
            return False
        else:
            infile.close()
            return True

    def write_file(self, data, dest):
        outfile = open(dest, 'wb', 0)
        try:
            outfile.write(self.data)
        except IOError:
            print("ERROR: Unable to write data to %s" % dest,
                  file=sys.stderr)
            return False
        else:
            outfile.flush()
            os.fsync(outfile.fileno())
            outfile.close()
            return True

    def compare_hash(self, parent, child):
        if not parent == child:
            return False
        else:
            return True

    def clean_up(self, target):
        try:
            os.unlink(target)
        except:
            print("ERROR: Unable to remove tempfile %s" % target,
                file=sys.stderr)

    def get_disk_info(self, device):
        ''' Probes dbus to find any attached/mounted devices'''
        bus = dbus.SystemBus()
        ud_manager_obj = bus.get_object("org.freedesktop.UDisks",
                                        "/org/freedesktop/UDisks")
        ud_manager = dbus.Interface(ud_manager_obj, 'org.freedesktop.UDisks')
        self.rem_disks = {}
        self.rem_disks_speed = {}
        self.rem_disks_nm = {}
        for dev in ud_manager.EnumerateDevices():
            device_obj = bus.get_object("org.freedesktop.UDisks", dev)
            device_props = dbus.Interface(device_obj, dbus.PROPERTIES_IFACE)
            udisks = 'org.freedesktop.UDisks.Device'
            if not device_props.Get(udisks, "DeviceIsDrive"):
                if device_props.Get(udisks,
                                    "DriveConnectionInterface") in device:
                    dev_file = str(device_props.Get(udisks, "DeviceFile"))
                    dev_speed = str(device_props.Get(udisks, 
                                                     "DriveConnectionSpeed"))
                    self.rem_disks_speed[dev_file] = dev_speed
                    if len(device_props.Get(udisks, "DeviceMountPaths")) > 0:
                        devPath = str(device_props.Get(udisks,
                                                       "DeviceMountPaths")[0])
                        self.rem_disks[dev_file] = devPath
                    else:
                        self.rem_disks_nm[dev_file] = None

    def mount(self):
        passed_mount = {}

        for key, dummy in self.rem_disks_nm.items():
            file = tempfile.mkdtemp(dir='/tmp')

            result = False
            try:
                result = self.make_thread(self._mount(key, file))
            except:
                pass

            # remove those devices fail at mounting
            if result:
                passed_mount[key] = file
            else:
                print("ERROR: can't mount %s" % (key), file=sys.stderr)

        if len(self.rem_disks_nm) == len(passed_mount):
            self.rem_disks_nm = passed_mount
            return 0
        else:
            count = len(self.rem_disks_nm) - len(passed_mount)
            self.rem_disks_nm = passed_mount
            return count

    def _mount(self, dev_file, tmp_dir):
        cmd = ['/bin/mount', dev_file, tmp_dir]
        self.process = subprocess.Popen(cmd)
        self.process.communicate()

    def umount(self):
        errors = 0

        for disk in self.rem_disks_nm:
            result = False
            try:
                result = self.make_thread(self._umount(disk))
            except:
                errors += 1
                pass

            if not result:
                print("ERROR: can't umount %s on %s"
                       % (disk, self.rem_disks_nm[disk]), file=sys.stderr)

        return errors

    def _umount(self, dir):
        # '-l': lazy umount, dealing problem of unable to umount the device.
        cmd = ['/bin/umount', '-l', dir]
        self.process = subprocess.Popen(cmd)
        self.process.communicate()

    def clean_tmp_dir(self):
        for disk in self.rem_disks_nm:
            if not os.path.ismount(self.rem_disks_nm[disk]):
                os.rmdir(self.rem_disks_nm[disk])

    def make_thread(self, target):
        thread = threading.Thread(target=target)
        thread.start()
        thread.join(self.timeout)

        if thread.is_alive():
            self.process.terminate()
            thread.join()

        result = getattr(self.process, 'returncode', 1)

        if result == 0:
            return True
        else:
            return False


def main():
    parser = argparse.ArgumentParser()
    parser.add_argument('device',
                        choices=['usb', 'firewire', 'sdio',
                                 'scsi', 'ata_serial_esata'],
                        nargs='+',
                        help=("The type of removable media "
                              "(usb, firewire, sdio, scsi or ata_serial_esata)"
                              "to test."))
    parser.add_argument('-l', '--list',
                        action='store_true',
                        default=False,
                        help="List the removable devices and mounting status")
<<<<<<< HEAD
    parser.add_argument('-m', '--min-speed',
                        action='store',
                        default=0,
                        type=int,
                        help="Minimum speed a device must support to be "
                             "considered eligible for being tested (bits/s)")
    parser.add_argument('-p', '--pass-speed',
                        action='store',
                        default=0,
                        type=int,
                        help="Minimum average throughput from all eligible"
                             "devices for the test to pass (KB/s)")
=======
    parser.add_argument('-i', '--iterations',
                        action='store',
                        default='1',
                        type=int,
                        help=("The number of test cycles to run. One cycle is"
                              "comprised of generating --count data files of "
                              "--size bytes and writing them to each device."))
>>>>>>> ee39789e
    parser.add_argument('-c', '--count',
                        action='store',
                        default='1',
                        type=int,
                        help='The number of random data files to generate')
    parser.add_argument('-s', '--size',
                        action='store',
                        type=int,
                        default=1048576,
                        help=("The size of the test data file to use "
                              "in Bytes. Default is %(default)s"))
    parser.add_argument('-n', '--skip-not-mount',
                        action='store_true',
                        default=False,
                        help=("skip the removable devices "
                              "which haven't been mounted before the test."))

    args = parser.parse_args()

    test = DiskTest()

    test.get_disk_info(args.device)

    errors = 0
    # If we do have removable drives attached and mounted
    if len(test.rem_disks) > 0 or len(test.rem_disks_nm) > 0:
        if args.list:  # Simply output a list of drives detected
            print('-' * 20)
            print("Removable devices currently mounted:")
            if len(test.rem_disks) > 0:
                for disk, mount_point in test.rem_disks.items():
                    print("%s : %s" % (disk, mount_point))
            else:
                print("None")

            print("Removable devices currently not mounted:")
            if len(test.rem_disks_nm) > 0:
                for disk, dummy in test.rem_disks_nm.items():
                    print(disk)
            else:
                print("None")

            print('-' * 20)

            return 0

        else:  # Create a file, copy to USB and compare hashes
            if args.skip_not_mount:
                disks_all = test.rem_disks
            else:
                # mount those haven't be mounted yet.
                errors_mount = test.mount()

                if errors_mount > 0:
                    print("There're total %d device(s) failed at mounting."
                           % errors_mount)
                    errors += errors_mount

                disks_all = dict(list(test.rem_disks.items())
                                 + list(test.rem_disks_nm.items()))

            if len(disks_all) > 0:
                print("Found the following mounted %s partitions:"
                       % ', '.join(args.device))

                for disk, mount_point in disks_all.items():
                    supported_speed = test.rem_disks_speed[disk]
                    print("    %s : %s : %s bits/s" % 
                            (disk, mount_point, supported_speed),
                            end="")
                    if (args.min_speed and int(args.min_speed) > int(supported_speed)):
                        print(" (Will not test it, speed is below %s bits/s)" %
                                args.min_speed, end="")

                    print("")

                print('-' * 20)

<<<<<<< HEAD
                write_times = []
                disks_eligible = {disk: disks_all[disk] for disk in disks_all \
                                  if not args.min_speed or \
                                  int(test.rem_disks_speed[disk]) >= int(args.min_speed) }
                try:
                    for iteration in range(args.count):
                        test.generate_test_data(args.size)
                        parent_hash = test.md5_hash_file(test.tfile.name)
                        for disk, mount_point in disks_eligible.items():
                            with ActionTimer() as timer:
                                if not test.copy_file(test.tfile.name, mount_point):
                                    print("ERROR: Failed to copy %s to %s" %
                                        (test.tfile.name, mount_point), file=sys.stderr)
=======
                write_sizes = []
                test_files = {}
                # Generate our data file(s)
                for count in range(args.count):
                    test_files[count] = RandomData(args.size)
                    write_sizes.append(os.path.getsize(
                                        test_files[count].tfile.name))
                    total_write_size = sum(write_sizes)

                try:
                    for disk, mount_point in disks_all.items():
                        print("%s (Total Data Size / iteration: %0.4f MB):" %
                              (disk, (total_write_size / 1024 / 1024)))
                        iteration_write_size = (
                            total_write_size * args.iterations) / 1024 / 1024
                        iteration_write_times = []
                        for iteration in range(args.iterations):
                            target_file_list = []
                            write_times = []
                            for file in range(args.count):
                                parent_file = test_files[file].tfile.name
                                parent_hash = test.md5_hash_file(parent_file)
                                target_filename = test_files[file].name + \
                                                  '.%s' % iteration
                                target_path = mount_point
                                target_file = os.path.join(target_path,
                                                           target_filename)
                                target_file_list.append(target_file)
                                test.read_file(parent_file)
                                with ActionTimer() as timer:
                                    if not test.write_file(test.data,
                                                           target_file):
                                        print("ERROR: Failed to copy %s to %s"
                                              % (parent_file, target_file),
                                              file=sys.stderr)
                                        errors += 1
                                        continue
                                write_times.append(timer.interval)
                                child_hash = test.md5_hash_file(target_file)
                                if not test.compare_hash(parent_hash,
                                                         child_hash):
                                    print("WARNING: [Iteration %s] Parent and "
                                          "Child copy hashes mismatch on %s!" %
                                          (iteration, target_file))
                                    print("\tParent hash: %s" % parent_hash)
                                    print("\tChild hash: %s" % child_hash)
>>>>>>> ee39789e
                                    errors += 1
                            for file in target_file_list:
                                test.clean_up(file)
                            total_write_time = sum(write_times)
                            avg_write_time = total_write_time / args.count
                            avg_write_speed = (
                                total_write_size / total_write_time) / 1024 / 1024
                            iteration_write_times.append(total_write_time)
                            print("\t[Iteration %s] Average Speed: %0.4f"
                                  % (iteration, avg_write_speed))
                        for iteration in range(args.iterations):
                            iteration_write_time = sum(iteration_write_times)
                        print("\tSummary:")
                        print("\t\tTotal Data Written: %0.4f MB"
                              % iteration_write_size)
                        print("\t\tTotal Time to write: %0.4f secs"
                              % iteration_write_time)
                        print("\t\tAverage Write Time: %0.4f secs" %
                              (iteration_write_time / args.iterations))
                        print("\t\tAverage Write Speed: %0.4f MB/s" %
                              (iteration_write_size / iteration_write_time))
                finally:
                    for key in range(args.count):
                        test.clean_up(test_files[key].tfile.name)
                    if (len(test.rem_disks_nm) > 0):
                        if test.umount() != 0:
                            errors += 1
                        test.clean_tmp_dir()

                if errors > 0:
                    print("WARNING: Completed %s test iterations, "
                           "but there were errors" % args.count)
                    return 1
                elif len(disks_eligible) == 0:
                    print("ERROR: No %s disks with speed higher than %s bits/s" % 
                            (args.device, args.min_speed), file=sys.stderr)
                    return 1

                else:
<<<<<<< HEAD
                    print("Successfully completed %s %s file transfer "
                           "test iterations"
                           % (args.count, args.device))
                    total_write_time = sum(write_times)
                    avg_write_time = total_write_time / args.count
                    avg_write_speed = (args.size / avg_write_time) / 1024
                    print("Total time writing data: %0.4f" % total_write_time)
                    print("Average time per write: %0.4f" % avg_write_time)
                    print("Average write speed: %0.4f KB/s" %
                            avg_write_speed)
                    #Pass is not assured!
                    if not args.pass_speed or avg_write_speed >= args.pass_speed:
                        return 0
                    else:
                        print("FAIL: Average speed was lower than desired "
                              "pass speed of %s KB/s" % args.pass_speed)
                        return 1

=======
                    return 0
>>>>>>> ee39789e
            else:
                print("ERROR: No device being mounted successfully for testing, "
                      "aborting", file=sys.stderr)
                return 1

    else:  # If we don't have removable drives attached and mounted
        print("ERROR: No removable drives were detected, aborting", file=sys.stderr)
        return 1

if __name__ == '__main__':
    sys.exit(main())<|MERGE_RESOLUTION|>--- conflicted
+++ resolved
@@ -246,7 +246,6 @@
                         action='store_true',
                         default=False,
                         help="List the removable devices and mounting status")
-<<<<<<< HEAD
     parser.add_argument('-m', '--min-speed',
                         action='store',
                         default=0,
@@ -258,8 +257,7 @@
                         default=0,
                         type=int,
                         help="Minimum average throughput from all eligible"
-                             "devices for the test to pass (KB/s)")
-=======
+                             "devices for the test to pass (MB/s)")
     parser.add_argument('-i', '--iterations',
                         action='store',
                         default='1',
@@ -267,7 +265,6 @@
                         help=("The number of test cycles to run. One cycle is"
                               "comprised of generating --count data files of "
                               "--size bytes and writing them to each device."))
->>>>>>> ee39789e
     parser.add_argument('-c', '--count',
                         action='store',
                         default='1',
@@ -346,21 +343,9 @@
 
                 print('-' * 20)
 
-<<<<<<< HEAD
-                write_times = []
                 disks_eligible = {disk: disks_all[disk] for disk in disks_all \
                                   if not args.min_speed or \
                                   int(test.rem_disks_speed[disk]) >= int(args.min_speed) }
-                try:
-                    for iteration in range(args.count):
-                        test.generate_test_data(args.size)
-                        parent_hash = test.md5_hash_file(test.tfile.name)
-                        for disk, mount_point in disks_eligible.items():
-                            with ActionTimer() as timer:
-                                if not test.copy_file(test.tfile.name, mount_point):
-                                    print("ERROR: Failed to copy %s to %s" %
-                                        (test.tfile.name, mount_point), file=sys.stderr)
-=======
                 write_sizes = []
                 test_files = {}
                 # Generate our data file(s)
@@ -371,7 +356,7 @@
                     total_write_size = sum(write_sizes)
 
                 try:
-                    for disk, mount_point in disks_all.items():
+                    for disk, mount_point in disks_eligible.items():
                         print("%s (Total Data Size / iteration: %0.4f MB):" %
                               (disk, (total_write_size / 1024 / 1024)))
                         iteration_write_size = (
@@ -407,7 +392,6 @@
                                           (iteration, target_file))
                                     print("\tParent hash: %s" % parent_hash)
                                     print("\tChild hash: %s" % child_hash)
->>>>>>> ee39789e
                                     errors += 1
                             for file in target_file_list:
                                 test.clean_up(file)
@@ -447,28 +431,13 @@
                     return 1
 
                 else:
-<<<<<<< HEAD
-                    print("Successfully completed %s %s file transfer "
-                           "test iterations"
-                           % (args.count, args.device))
-                    total_write_time = sum(write_times)
-                    avg_write_time = total_write_time / args.count
-                    avg_write_speed = (args.size / avg_write_time) / 1024
-                    print("Total time writing data: %0.4f" % total_write_time)
-                    print("Average time per write: %0.4f" % avg_write_time)
-                    print("Average write speed: %0.4f KB/s" %
-                            avg_write_speed)
                     #Pass is not assured!
                     if not args.pass_speed or avg_write_speed >= args.pass_speed:
                         return 0
                     else:
                         print("FAIL: Average speed was lower than desired "
-                              "pass speed of %s KB/s" % args.pass_speed)
+                              "pass speed of %s MB/s" % args.pass_speed)
                         return 1
-
-=======
-                    return 0
->>>>>>> ee39789e
             else:
                 print("ERROR: No device being mounted successfully for testing, "
                       "aborting", file=sys.stderr)
