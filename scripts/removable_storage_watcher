--- conflicted
+++ resolved
@@ -456,13 +456,9 @@
         # argument uses somewhat different strings. In particular we need to
         # map 'ieee1394' to 'firewire'
         #
-<<<<<<< HEAD
-        # See: http://goo.gl/jaUAa
-        #
-=======
-        # See: http://udisks.freedesktop.org/docs/latest/gdbus-org.freedesktop.UDisks2.Drive.html#gdbus-property-org-freedesktop-UDisks2-Drive.ConnectionBus
-
->>>>>>> 3a31ef3e
+        # See: http://udisks.freedesktop.org/docs/latest/gdbus-org.freedesktop.
+        # UDisks2.Drive.html#gdbus-property-org-freedesktop-UDisks2-Drive.
+        # ConnectionBus (note URL split into multiple lines)
         # TODO: Report old unsupported possibilities that are still offered by
         # the command-line interface. We also need samples to understand how
         # UDisks2 behaves in practice on various devices.
