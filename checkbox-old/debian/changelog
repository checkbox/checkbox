--- conflicted
+++ resolved
@@ -3,16 +3,14 @@
   [ Brendan Donegan ]
   * plugins/launchpad_report.py - Don't include attachments which have a status
     of 'unsupported' (LP: #1196531)
-<<<<<<< HEAD
-  * jobs/info.txt.in - Add lshw_attachment job with dependency on the lshw
-    package, and also give dmidecode_attachment a dependency on dmidecode,
-    this way we get the right attachments (LP: #1182512)
-=======
   * checkbox/parsers/lshwjson.py, scripts/memory_compare - Create a parser for
     lshw and use this in the memory_compare script instead of dmidecode
     (LP: #1184661)
   * plugins/subunit_report.py - Prevent crash when job output contains 
     non-ASCII characters (LP: #1196838)
+  * jobs/info.txt.in - Add lshw_attachment job with dependency on the lshw
+    package, and also give dmidecode_attachment a dependency on dmidecode,
+    this way we get the right attachments (LP: #1199245)
 
   [ Alberto Milone ]
   * checkbox-old/scripts/color_depth_info:
@@ -20,7 +18,6 @@
       correct string.
     - Open the log using the 'rb' flag. This prevents python from throwing
       a UnicodeDecodeError.
->>>>>>> 25e1525d
 
  -- Brendan Donegan <brendan.donegan@canonical.com>  Fri, 28 Jun 2013 15:02:58 +0100
 
